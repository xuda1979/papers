\documentclass[11pt,a4paper]{article}
\usepackage[utf8]{inputenc}
\usepackage[T1]{fontenc}
\usepackage{amsmath}
\usepackage{amssymb}
\usepackage{amsfonts}
\usepackage{graphicx}
\usepackage{hyperref}
\usepackage{geometry}
\usepackage{authblk}
\usepackage{tikz}
\usetikzlibrary{positioning, arrows.meta, shapes.geometric}

\geometry{a4paper, margin=1in}

\title{Mastering Heads-Up No-Limit Texas Hold'em with Deep Counterfactual Regret Minimization and Transformer Architectures}

% Authorship can be customized as needed
\author[1]{AI Research Group}
\affil[1]{}

\date{}

\begin{document}

\maketitle

\begin{abstract}
Heads-Up No-Limit Texas Hold'em (HU NLHE) presents a monumental challenge for Artificial Intelligence due to its imperfect-information nature and vast state space (on the order of $10^{75}$ game states for standard competitive variants). Traditional Counterfactual Regret Minimization (CFR) methods are computationally intractable at this scale. This paper presents a comprehensive framework for developing a state-of-the-art HU NLHE AI using Deep Counterfactual Regret Minimization (Deep CFR), which leverages deep neural networks for function approximation. We focus on a Transformer-based advantage network, arguing that self-attention is well suited to capturing long-range dependencies in betting sequences while respecting information constraints. We detail implementation strategies, including structured infoset representation with permutation-invariant card encoding, efficient training via Linear CFR (LCFR) with normalized weighted regression, robust handling of off-tree actions (action translation with optional subgame re-solving), and validation practices that prevent common CFR errors.
\end{abstract}

\section{Introduction}

The pursuit of solving imperfect-information games has been a driving force in AI research. No-Limit Texas Hold'em (NLHE), characterized by hidden information and a massive action space, serves as a primary benchmark. In this work we explicitly target \textbf{two-player zero-sum HU NLHE} to align with CFR's theoretical guarantees. Milestones such as Libratus \cite{brown2017superhuman} and Pluribus \cite{brown2019superhuman} demonstrated superhuman performance in large poker settings through abstraction and real-time solving; DeepStack \cite{moravcik2017deepstack} and ReBeL \cite{brown2020rebel} integrated learning with search. Our contribution is a practically grounded, end-to-end Deep CFR blueprint that replaces tabular regrets with a \emph{Transformer} advantage function and a modern training pipeline suitable for HU NLHE.

CFR \cite{zinkevich2007regret} is an iterative algorithm that converges to a Nash equilibrium in zero-sum games by minimizing regret. However, standard tabular CFR requires storing regrets for every information set, which is infeasible in full-scale NLHE.

Deep CFR \cite{brown2018deep} addresses this scalability issue by replacing tabular regrets with function approximation. These networks generalize strategic knowledge across similar information sets, mitigating the need for manual information abstraction. We also discuss a Single Deep CFR (SD-CFR) style reconstruction of the average strategy that avoids training a separate strategy network \cite{steinberger2019sdcfr}.

This paper advances Deep CFR by integrating Transformer architectures \cite{vaswani2017attention}. Poker is inherently sequential: the meaning of a river bet depends on pre-flop action and public-card reveals. Self-attention lets the model weigh distant events in the betting history. We further encode private/public \emph{card sets} with permutation-invariant attention (Set Transformer) \cite{lee2019settransformer} before fusing them with the bet-history encoder.

\section{Preliminaries and CFR Foundations}

\subsection{Game Theory Concepts}

We model NLHE as an extensive-form game.
\begin{itemize}
    \item \textbf{Histories (H):} A sequence of actions (by players or chance) starting from the initial state.
    \item \textbf{Information Set (Infoset, I):} A partition of the histories belonging to a player $i$, such that all histories in $I$ are indistinguishable to player $i$. In poker, $I$ is defined by the player's private cards, public cards, and the complete betting history.
    \item \textbf{Strategy Profile ($\sigma$):} A collection of strategies, where $\sigma_i(I)(a)$ is the probability that player $i$ takes action $a$ at infoset $I$.
\end{itemize}

\subsection{Counterfactual Regret Minimization (CFR)}

CFR iteratively updates strategies by minimizing regret. A crucial concept is the \textbf{Counterfactual Value (CFV)}. The CFV for player $i$ at infoset $I$ under strategy profile $\sigma$ is the expected utility, weighted by the probability that opponents and chance allow the state to be reached ($\pi_{-i,\text{chance}}^\sigma(I)$). This weighting is critical for focusing optimization on strategically reachable parts of the game tree.

The immediate regret (or advantage) for action $a$ at infoset $I$ in iteration $T$ is:
\begin{equation}
r^T(I, a) = v^\sigma(I, a) - v^\sigma(I)
\end{equation}
Where $v^\sigma(I, a)$ is the CFV of taking action $a$ and then following $\sigma$, and $v^\sigma(I)$ is the average CFV at $I$ under $\sigma$.

The cumulative regret is updated as:
\begin{equation}
R^T(I, a) = R^{T-1}(I, a) + r^T(I, a)
\end{equation}

\textbf{Regret Matching:} The strategy for the next iteration is determined by making actions proportional to their positive cumulative regret:
\begin{equation}
\sigma^{T+1}(I, a) = \frac{R_{+}^{T}(I, a)}{\sum_{a' \in A(I)} R_{+}^{T}(I, a')}
\end{equation}
If the denominator is zero, a uniform random strategy is used.

\section{Deep Counterfactual Regret Minimization (Deep CFR)}

Deep CFR approximates the behavior of CFR in large games by using neural networks to generalize across the vast space of infosets.

\subsection{Architecture Overview}

There are two established approaches:

\begin{enumerate}
    \item \textbf{Advantage (Regret) Network ($V_A$):} Parameterized by $\theta_A$, it approximates immediate advantages at a given infoset, $V_A(I;\theta_A)\approx r(I,\cdot)$.
    \item \textbf{Average strategy reconstruction:} (a) \emph{Deep CFR} trains a separate strategy network from a strategy-memory buffer using sample weights (LCFR) \cite{brown2018deep}. (b) \emph{SD-CFR} reconstructs the average strategy by sampling from the collection of advantage networks saved across iterations, avoiding a separate strategy network \cite{steinberger2019sdcfr}.
\end{enumerate}

In this paper we adopt \textbf{SD-CFR-style reconstruction} to avoid compounding approximation error. We checkpoint the advantage network $V_A$ periodically (e.g., every $N$ iterations). At inference time, to approximate the average strategy, we first uniformly sample a checkpointed network $V_A^k$ from the set of all saved checkpoints. Then, for the duration of a single game, we derive the policy at each infoset $I$ by applying regret matching to the advantages predicted by that specific network, $V_A^k(I; \theta_A^k)$. This avoids training a separate, and potentially lagging, strategy network. All function approximation is implemented with Transformers.

\subsection{Training Procedure: Sampling and Learning}

Deep CFR interleaves data generation (traversal) and network optimization.

\subsubsection{Game Traversal (Data Generation)}

Since the full game tree cannot be traversed, Deep CFR employs Monte Carlo CFR (MCCFR), most commonly \textbf{External Sampling}. External Sampling samples the actions of the opponent(s) and chance events, while iterating over all possible actions for the player being optimized (the "traverser"). This yields lower variance updates.

During traversal, the system queries $V_A$ to determine the current strategy $\sigma^T$, calculates the realized CFVs, computes the realized immediate regrets $r^T(I, a)$, and stores the tuple $(I, r^T(I, a), T)$ in the Advantage Memory Buffer ($M_A$).

\subsubsection{Network Training}

The Advantage Network $V_A$ is trained via supervised learning on the data in $M_A$. The objective is to minimize the difference between the network's predictions and the realized advantages.

\subsection{Stabilization and Optimization}

\begin{itemize}
    \item \textbf{Reservoir Sampling:} Memory buffers ($M_A$) use reservoir sampling to maintain a fixed-size buffer representing a uniform sample of all generated data, crucial for convergence properties.
    \item \textbf{Linear CFR (LCFR):} To accelerate convergence, samples are weighted by the iteration index $T$.
    \item \textbf{VR-MCCFR (optional):} Variance-reduction baselines can be added to further stabilize estimates without changing the training interface \cite{schmid2018vrmccfr}.
\end{itemize}

Crucially, LCFR weights must be incorporated into the loss function. We use a \emph{normalized} weighted MSE to keep gradient scales stable across batches with different iteration mixes:

\begin{equation}
L(\theta_A) = \frac{\sum_{(I, r, T) \in B} T \,\big\| V_A(I;\theta_A) - r \big\|^2}{\sum_{(I, r, T) \in B} T}
\end{equation}

Where $B$ is the training batch, $\theta_A$ are the network parameters, and $T$ is the iteration number when the sample was generated. Failure to implement this weighted loss correctly will severely hamper convergence.

\section{Applying Transformer Architectures to Poker}

The sequential nature of poker makes it highly suitable for the Transformer architecture. Self-attention allows the model to process the entire game sequence simultaneously and identify relevant relationships between distant events (e.g., relating a river bet back to pre-flop actions).

\subsection{Structured Game State Representation (Input Encoding)}

Encoding the poker infoset requires careful design. A structured approach separates static context from the dynamic history and treats cards as \emph{sets}.

\begin{enumerate}
    \item \textbf{Tokenization:} The game history is treated as a sequence of events.
    \begin{itemize}
        \item \textit{Action Tokens:} Represent the type of action (e.g., \texttt{[RAISE]}, \texttt{[CALL]}).
        \item \textit{Card Tokens:} Represent rank and suit (e.g., \texttt{[As]}).
    \end{itemize}

    \item \textbf{Card Set Encoder (Permutation-Invariant):} Hole cards and public cards (flop/turn/river) are sets. We encode each set with a small Set Transformer \cite{lee2019settransformer} and produce fixed-size summaries per street that do not depend on arbitrary card order.

    \item \textbf{Feature Augmentation and Normalization:} Action tokens are augmented with associated scalars (bet sizes, stack depths) normalized as fractions of pot or stacks (optionally log-scaled). Scalars are projected and fused with the token embeddings.

    \item \textbf{Structured Input Construction:} The input sequence $X$ is constructed by concatenating different segments:
    \begin{itemize}
        \item \textbf{Prefix (Static Context):} Encoded hole cards (set encoder), positions, stack-and-blind configuration.
        \item \textbf{Sequence (Dynamic History):} The sequential history of betting actions and the revelation of community cards (Flop, Turn, River).
    \end{itemize}

    \item \textbf{Positional and Round Encoding:} The order of events is crucial. Positional encodings (sinusoidal or learned) must be added. Furthermore, 'Round-aware' segment embeddings (Pre-flop, Flop, Turn, River) are often added to explicitly delineate the betting rounds.

    \item \textbf{Information Hiding:} The infoset representation must strictly only encode information visible to the acting player. Opponent hole cards must never be included in the input.

\end{enumerate}

\subsection{Network Architecture}

We adapt a Transformer Encoder for the advantage network ($V_A$). Because the entire history up to the decision point is available, causal masking is unnecessary. All modules in our system are Transformer-based; we do not use LSTMs.

\begin{itemize}
    \item \textbf{Card Set Encoders:} Set Transformer blocks summarize hole cards and public-card sets per street.
    \item \textbf{History Encoder:} A stack of Transformer encoder blocks processes the action/history sequence with positional and round embeddings.
    \item \textbf{Fusion and Head:} We concatenate card-set summaries with the pooled history representation (e.g., \texttt{[CLS]} or mean-pooled) and pass through a linear head to output advantages for the discretized legal actions. Illegal actions are masked prior to regret-matching.
\end{itemize}

% TikZ Diagram
\begin{figure}[h]
\centering
\begin{tikzpicture}[
    node distance=1.5cm,
    block/.style={rectangle, draw=blue!60, fill=blue!10, very thick, minimum height=1cm, minimum width=5.5cm},
    input/.style={rectangle, draw=red!60, fill=red!10, very thick, minimum height=0.8cm, minimum width=4.2cm},
    arrow/.style={-{Stealth[length=3mm, width=2mm]}, thick}
]

% Nodes
\node (CardSets) [input] {Card Sets (Hole, Flop, Turn, River)};
\node (HistSeq) [input, right=1cm of CardSets] {Dynamic History (Bets, Reveals)};

\node (SetEnc) [block, below=1cm of CardSets] {Set Transformer Encoders (per street)};
\node (EmbedHist) [block, below=1cm of HistSeq] {Embedding, Positional \& Round Encoding};

\node (HistTransformer) [block, below=of EmbedHist] {History Transformer Encoder (x N)};

\node (Fusion) [block, below=1.2cm of SetEnc, xshift=3.4cm] {Fusion (Concat / Pool)};
\node (OutputHead) [block, below=of Fusion] {Output Head (Linear)};

\node (Output) [input, below=of OutputHead] {Predicted Advantages (legal actions masked)};

% Arrows
\draw [arrow] (CardSets) -- (SetEnc);
\draw [arrow] (HistSeq) -- (EmbedHist);
\draw [arrow] (EmbedHist) -- (HistTransformer);
\draw [arrow] (SetEnc) -- (Fusion);
\draw [arrow] (HistTransformer) -- (Fusion);
\draw [arrow] (OutputHead) -- (Output);
\draw [arrow] (Fusion) -- (OutputHead);

\end{tikzpicture}
\caption{Proposed all-Transformer architecture: permutation-invariant card-set encoders fused with a Transformer history encoder to produce advantages over legal abstract actions.}
\label{fig:architecture}
\end{figure}

\section{Implementation Details and Challenges}

\subsection{Action Abstraction and Translation}

While Deep CFR reduces the need for \textit{information abstraction}, \textit{action abstraction} is required in NLHE due to the continuous space of bet sizes. Implementations restrict legal bets to a discrete set per street (e.g., \{0.5x, 1x, 2x pot, all-in\}) with standard min-raise rules.

Crucially, when deployed, an \textbf{action translation} mechanism is required. If an opponent makes an off-tree bet size, the system maps it back into the abstraction (e.g., to the nearest sizes). To reduce bias and discontinuities, we optionally use \emph{stochastic interpolation} between the two nearest sizes. When available, a stronger alternative is \textbf{nested subgame re-solving} (safe re-solving) that starts a small search at the off-tree node using the blueprint as a prior.

While action abstraction is a practical necessity for CFR-based methods, it is worth noting that alternative deep reinforcement learning frameworks have explored outputting a continuous probability distribution over bet sizes. Such approaches, often based on policy gradient methods, face their own challenges in imperfect-information games, including high variance and difficulty in converging to a Nash equilibrium, which is why the discrete action space approach combined with robust translation remains the dominant paradigm in state-of-the-art poker AI.

\subsection{Efficient Distributed Infrastructure}

Training requires a distributed Actor-Learner architecture.
\begin{enumerate}
    \item \textbf{Actors (Data Generators):} Parallel CPU processes execute the MCCFR traversals (External Sampling). They utilize the latest $V_A$ weights and push data into centralized, concurrent Memory Buffers.
    \item \textbf{Learners (Trainers):} GPU/TPU workers continuously sample batches from the Memory Buffers (respecting the LCFR weighting as per the normalized loss) to update the Transformer weights. Following Deep CFR, we periodically \emph{retrain from scratch} on the buffer to reduce drift and overfitting to recent samples.
\end{enumerate}
The efficiency of the game logic and traversal code (often implemented in C++ or Rust) is frequently the system bottleneck.

\subsection{Computational Scale and Requirements}

A project of this magnitude requires significant computational resources, comparable to large language model training.
\begin{itemize}
    \item \textbf{Model and Memory:} The Transformer model itself might consist of 6-12 encoder layers with a model dimension of 512-1024, resulting in 50-200 million parameters. The main memory buffer ($M_A$) for reservoir sampling typically needs to hold $10^8$ to $10^9$ training samples (infoset, regret, iteration tuples).
    \item \textbf{Compute Resources:} The distributed setup relies on heterogeneous hardware. The \textbf{Actors} are CPU-bound and require thousands of parallel cores to generate data efficiently; the performance of the underlying game engine (typically C++ or Rust) is critical. The \textbf{Learner} requires one or more high-end accelerators (e.g., NVIDIA A100/H100 GPUs or a Google TPU Pod slice) for training the network.
    \item \textbf{Training Duration:} A full training run from scratch can consume several days to weeks, accumulating thousands of GPU-hours for the learner and tens of thousands of CPU-hours for the actors.
\end{itemize}

\subsection{Avoiding Common CFR Errors}

Rigorous validation of the CFR logic is essential, especially when basing implementation on existing codebases which may contain subtle errors.

\begin{itemize}
    \item \textbf{Incorrect Reach Probabilities:} This is the most critical error. CFVs \textit{must} be weighted by the opponent's reach probability ($\pi_{-i}$) \emph{and chance}. Using the player's own reach probability ($\pi_{i}$) breaks the definition of the Counterfactual Value and the theoretical guarantees of CFR.
    \item \textbf{Improper Sampling in MCCFR:} External Sampling must correctly sample chance and opponent actions according to the \textit{current} strategy profile $\sigma^T$. Biased sampling leads to incorrect regret estimates.
    \item \textbf{Errors in Weighted Loss Calculation:} As detailed above, LCFR weighting must be applied using the iteration index of each sample, with \emph{normalized} weighted MSE to stabilize gradients.
    \item \textbf{Information Leakage:} Ensure the infoset representation strictly adheres to the definition and does not include hidden information.
    \item \textbf{Training Stability and Initialization:} Transformers require careful learning rate scheduling (e.g., warm-up and decay with AdamW) and gradient clipping. Periodically retraining from scratch on the full buffer helps avoid drift.
    \item \textbf{Legal-Action Masking:} The advantage head must be masked to legal actions prior to regret-matching; if all advantages are non-positive, fall back to uniform over legal actions.
    \item \textbf{Context: CFR+}: Regret-matching+ (CFR+) speeds up tabular CFR; with function approximation it is less direct, but worth noting for context \cite{tammelin2014cfrplus}.
\end{itemize}

Validation should always begin by testing the framework on smaller games (e.g., Kuhn or Leduc poker) and verifying that exploitability converges towards zero.

\section{Evaluation}

Evaluating a poker AI involves assessing how closely it approximates a Nash equilibrium and how robustly it plays under off-tree perturbations.

\begin{enumerate}
    \item \textbf{Exploitability (e):} The theoretical measure of performance; exact computation is intractable for NLHE.
    \item \textbf{Approximate Best Response (ABR):} Estimate exploitability with Local Best Response (LBR) or related ABR procedures against the reconstructed average strategy.
    \item \textbf{Performance Benchmarking:} Evaluate on HU NLHE (e.g., 100bb) against strong baselines (tabular/abstraction CFR, Deep CFR with MLP head, NFSP) and report win rate in milli-big blinds per game (mbb/g) with confidence intervals over large samples.
    \item \textbf{Ablations:} (i) Transformer vs. MLP advantage networks; (ii) card-set encoder on/off; (iii) LCFR on/off; (iv) retrain-from-scratch vs. continuous fine-tuning; (v) action translation: deterministic nearest vs. stochastic interpolation vs. optional nested re-solving.
\end{enumerate}

\section{Conclusion}

Deep CFR provides a powerful framework for tackling the complexity of HU NLHE by generalizing strategic knowledge through function approximation. Using \emph{only} Transformer components—permutation-invariant card-set encoders fused with a history encoder—aligns naturally with poker's structure. Successful implementation requires careful CFR accounting (reach probabilities and sampling), normalized LCFR weighting, robust handling of off-tree actions, and disciplined evaluation against standard baselines.

<<<<<<< HEAD
\bibliographystyle{unsrt}
\bibliography{references}
=======
\bibliographystyle{plain}
% References
\begin{thebibliography}{99}

\bibitem{brown2017superhuman}
Noam Brown and Tuomas Sandholm.
\newblock Superhuman AI for heads-up no-limit poker: Libratus beats top professionals.
\newblock {\em Science}, 356(6337):508--513, 2017.

\bibitem{brown2019superhuman}
Noam Brown and Tuomas Sandholm.
\newblock Superhuman AI for multiplayer poker.
\newblock {\em Science}, 365(6456):885--890, 2019.

\bibitem{brown2018deep}
Noam Brown, Adam Lerer, Sam Gross, and Tuomas Sandholm.
\newblock Deep counterfactual regret minimization.
\newblock In {\em International Conference on Machine Learning (ICML)}, pages 793--802. PMLR, 2019. (First appeared as arXiv preprint arXiv:1811.00164, 2018).

\bibitem{vaswani2017attention}
Ashish Vaswani, et al.
\newblock Attention is all you need.
\newblock In {\em Advances in neural information processing systems (NeurIPS)}, 2017.

\bibitem{zinkevich2007regret}
Martin Zinkevich, et al.
\newblock Regret minimization in games with incomplete information.
\newblock In {\em Advances in neural information processing systems (NeurIPS)}, 2007.

\bibitem{moravcik2017deepstack}
Matej Moravcik, Martin Schmid, Neil Burch, Viliam Lisý, Dustin Morrill, Nolan Bard, Trevor Davis, Kevin Waugh, Michael Johanson, and Michael Bowling.
\newblock DeepStack: Expert-level artificial intelligence in heads-up no-limit poker.
\newblock {\em Science}, 356(6337):508--513, 2017.

\bibitem{brown2020rebel}
Noam Brown, Anton Bakhtin, Adam Lerer, and Qianggong Zhang.
\newblock ReBeL: A general framework for self-play in imperfect-information games.
\newblock {\em arXiv preprint arXiv:2007.13544}, 2020.

\bibitem{steinberger2019sdcfr}
Eric Steinberger.
\newblock Single Deep CFR: One neural network to approximate them all.
\newblock {\em arXiv preprint arXiv:1901.07621}, 2019.

\bibitem{lee2019settransformer}
Juho Lee, Yoonho Lee, Jungtaek Kim, Adam Kosiorek, Seungjin Choi, and Yee Whye Teh.
\newblock Set Transformer: A framework for attention-based permutation-invariant neural networks.
\newblock In {\em ICML}, 2019.

\bibitem{tammelin2014cfrplus}
Oskari Tammelin.
\newblock Solving large imperfect information games using CFR+.
\newblock In {\em AAAI Workshop on Computer Poker and Imperfect Information Games}, 2014.

\bibitem{lanctot2009mccfr}
Marc Lanctot, Kevin Waugh, Martin Zinkevich, and Michael Bowling.
\newblock Monte Carlo sampling for regret minimization in extensive games.
\newblock In {\em NIPS}, 2009.

\bibitem{schmid2018vrmccfr}
Martin Schmid, Neil Burch, Matej Moravcik, and Michael Bowling.
\newblock Variance reduction in Monte Carlo counterfactual regret minimization (VR-MCCFR).
\newblock In {\em AAMAS}, 2018.

\bibitem{heinrich2016nfsp}
Johannes Heinrich and David Silver.
\newblock Deep reinforcement learning from self-play in imperfect-information games (Neural Fictitious Self-Play).
\newblock {\em arXiv preprint arXiv:1603.01121}, 2016.

\bibitem{johanson2013sizing}
Michael Johanson.
\newblock Measuring the size of large no-limit poker games.
\newblock {\em Technical Report}, 2013.

\end{thebibliography}
>>>>>>> 853ee6cf

\end{document}<|MERGE_RESOLUTION|>--- conflicted
+++ resolved
@@ -254,12 +254,11 @@
 
 Deep CFR provides a powerful framework for tackling the complexity of HU NLHE by generalizing strategic knowledge through function approximation. Using \emph{only} Transformer components—permutation-invariant card-set encoders fused with a history encoder—aligns naturally with poker's structure. Successful implementation requires careful CFR accounting (reach probabilities and sampling), normalized LCFR weighting, robust handling of off-tree actions, and disciplined evaluation against standard baselines.
 
-<<<<<<< HEAD
-\bibliographystyle{unsrt}
+ 
+ 
 \bibliography{references}
-=======
-\bibliographystyle{plain}
-% References
+ 
+ 
 \begin{thebibliography}{99}
 
 \bibitem{brown2017superhuman}
@@ -333,6 +332,6 @@
 \newblock {\em Technical Report}, 2013.
 
 \end{thebibliography}
->>>>>>> 853ee6cf
+ 
 
 \end{document}