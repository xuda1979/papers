\pdfoutput=1
\documentclass[11pt, a4paper]{article}

% Required Packages
\usepackage{amsmath, amssymb, amsthm, mathrsfs}
\usepackage{mathtools}

\usepackage{geometry}
\usepackage{cite}
\usepackage{graphicx}
\usepackage{color}
\usepackage{enumitem}
\usepackage{tikz}
\usepackage{hyperref}
\usepackage{cleveref}
\usepackage{microtype}
\usepackage{lineno} % Essential for peer review
\usepackage{fancyhdr} % Professional headers

% Geometry Settings
\geometry{
    margin=1in, headheight=12pt
}

% Hyperref Setup
\hypersetup{
    colorlinks=true,
    linkcolor=blue,
    citecolor=red,
    urlcolor=blue,
    pdftitle={A Proof of the Spacetime Penrose Inequality via Metric Deformation},
    pdfauthor={Da Xu},
    pdfkeywords={General Relativity, Penrose Inequality, Jang Equation, Geometric Analysis}
}

% Theorem Environments
\newtheorem{theorem}{Theorem}[section]
\newtheorem{lemma}[theorem]{Lemma}
\newtheorem{definition}[theorem]{Definition}
\newtheorem{corollary}[theorem]{Corollary}
\newtheorem{proposition}[theorem]{Proposition}
\newtheorem{assumption}[theorem]{Assumption}
\newtheorem{hypothesis}[theorem]{Hypothesis}
\newtheorem{remark}[theorem]{Remark}

\numberwithin{equation}{section}
% Allow page breaks inside long equation blocks to prevent whitespace gaps
\allowdisplaybreaks[1]

% Mathematical Macros
\newcommand{\R}{\mathbb{R}}
\newcommand{\N}{\mathbb{N}}
\newcommand{\Lap}{\Delta}
\newcommand{\ConfLap}{\Lap_{\bg} - \frac{1}{8}\Rg}
\newcommand{\ADM}{\text{ADM}}
\newcommand{\DEC}{\text{DEC}}
\newcommand{\GJE}{\text{GJE}}
\newcommand{\MOTS}{\text{MOTS}}
\renewcommand{\Cap}{\text{Cap}}
\newcommand{\Wkp}{W^{1,p}_{\text{loc}}}
\newcommand{\Hone}{H^1_{\text{loc}}}
\newcommand{\Eigen}{\lambda_1}
\newcommand{\geps}{g_{\epsilon}}
\newcommand{\hatgeps}{\hat{g}_{\epsilon}}
\newcommand{\Met}{\mathcal{M}}
\newcommand{\JOp}{\mathcal{J}}
\newcommand{\LOp}{\mathcal{L}}
\newcommand{\Jump}[1]{[\![ #1 ]\!]}
\newcommand{\Weight}[2]{W^{#1, p}_{#2}}
\newcommand{\Holder}[2]{C^{#1, \alpha}_{#2}}
\newcommand{\Norm}[2]{\|#1\|_{#2}}
\newcommand{\EdgeSpace}[2]{H^{#1}_{0,#2}}
\newcommand{\Ind}{\mathrm{Ind}}
\newcommand{\Spec}{\mathrm{Spec}}
\newcommand{\Harm}{\mathcal{H}}
\newcommand{\Energy}{\mathcal{E}}
\newcommand{\bM}{\overline{M}}
\newcommand{\bg}{\overline{g}}
\newcommand{\tM}{\widetilde{M}}
\newcommand{\tg}{\widetilde{g}}
\newcommand{\Rg}{R_{\overline{g}}}
\newcommand{\Rtg}{R_{\widetilde{g}}}
\newcommand{\dV}{\,dV}
\newcommand{\dVol}{\,d\text{Vol}}
\newcommand{\dsigma}{\,d\sigma}
\newcommand{\Scal}{\mathrm{R}}
\newcommand{\Ric}{\mathrm{Ric}}
\newcommand{\Tr}{\mathrm{Tr}}
\newcommand{\Div}{\mathrm{div}}
\newcommand{\supp}{\mathrm{supp}}

% Title Information and Metadata
\title{\textbf{A Proof of the Spacetime Penrose Inequality via Metric Deformation and $p$-Harmonic Level Sets}}
\author{\textbf{Da Xu} \\
China Mobile Research Institute\thanks{Correspondence to: xu.da@example.com}}
\date{\today}

\begin{document}

% Header Setup for Preprint Look
\pagestyle{fancy}
\fancyhf{}
\fancyhead[L]{Da Xu}
\fancyhead[R]{Spacetime Penrose Inequality}
\fancyfoot[C]{\thepage}

\linenumbers % Enable line numbering for the review copy
\maketitle

\begin{abstract}
We provide a rigorous proof of the spacetime Penrose inequality $M_{\ADM} \ge \sqrt{A/16\pi}$ for asymptotically flat initial data sets satisfying the dominant energy condition. Our approach resolves the analytic obstructions—specifically the distributional indefiniteness of the scalar curvature—that have previously hindered the combination of the Jang equation with the $p$-harmonic level set method.

We treat the marginally stable case ($\lambda_1=0$) via a weighted scattering calculus, ensuring the Lichnerowicz operator remains Fredholm with index zero despite polynomial decay by selecting weights within the spectral gap. We establish the crucial conformal bound $\phi \le 1$ by rigorously justifying the vanishing of boundary flux terms at the compactified "Jang bubbles" using a capacity argument. Furthermore, we construct a scalar-curvature preserving smoothing for the Lipschitz interface of the Jang metric, proving a sharp $L^{3/2}$ bound on the negative scalar curvature to ensure mass stability.
\end{abstract}

\noindent\textbf{Keywords:} General Relativity, Penrose Inequality, Inverse Mean Curvature Flow, $p$-Harmonic Functions, Singular Analysis, Jang Equation.

\noindent\textbf{MSC (2020):}
83C57, % Black holes
53C21, % Methods of Riemannian geometry, including PDE methods; curvature restrictions
35Q75, % PDEs in relativity
35J60. % Nonlinear elliptic equations

% Limit ToC depth to subsections to keep the front matter clean
\setcounter{tocdepth}{2}
\tableofcontents

\section{Introduction: A Unified Proof via Edge Sobolev Spaces}
\label{sec:Intro}


The Penrose Inequality stands as a central result in mathematical relativity. While the Riemannian case was resolved by Huisken-Ilmanen \cite{huisken2001} and Bray \cite{bray2001}, the general spacetime inequality has remained a challenge due to the lack of pointwise non-negative scalar curvature in the Jang reduction. This paper overcomes this barrier by establishing the necessary analytic machinery to apply the $p$-harmonic level set method of Agostiniani--Mazzieri--Oronzio (AMO) to the singular Jang manifold.

The full spacetime (non-time-symmetric) inequality presents a much greater challenge, precisely because the Jang metric, the primary tool for reducing the problem to a Riemannian one, is incompatible with the techniques of Huisken-Ilmanen and Bray. The core monotonicity arguments driving both Inverse Mean Curvature Flow and the Conformal Flow are fundamentally local; they require the scalar curvature to be \emph{pointwise non-negative} at every step of the flow to function. The Jang metric dramatically fails this condition. Its scalar curvature is not, in general, pointwise non-negative; moreover, its most problematic component is a divergence term which is not even a function but only a distribution. This lack of pointwise positivity has been the central roadblock to extending these powerful geometric flow methods to the full spacetime problem.

We solve the marginally stable case ($\lambda_1=0$) in \textbf{Theorem C.1} by applying weighted scattering calculus, ensuring the Lichnerowicz operator remains Fredholm even with polynomial decay.

This paper provides a proof by directly addressing this roadblock. We demonstrate that the spacetime problem does not require pointwise non-negative scalar curvature, but rather a much weaker condition: \textbf{distributional non-negativity}. We show that while the Jang metric's curvature is poorly behaved pointwise, its distributional structure is remarkably well-controlled. Specifically, the stability of the outermost MOTS ensures that the singular parts of the curvature have a favorable sign. This allows us to perform a carefully constructed conformal deformation, solving a Lichnerowicz-type equation that precisely cancels the negative divergence term and smooths the metric's singularities. The result is a new Riemannian manifold that is (distributionally) scalar-flat.

At the heart of this structure is the Jang scalar curvature identity, which can be schematically written as
\[
    R_{\bg} = \mathcal{S} - 2\,\Div_{\bg}(q), \qquad \mathcal{S} \ge 0,
\]
where $\mathcal{S}$ is a non-negative combination of geometric quantities controlled by the Dominant Energy Condition and $q$ is a vector field arising from the discrepancy between the second fundamental form of the Jang graph and the extrinsic curvature of the initial data. The conformal deformation is designed to ``absorb'' the divergence term $-2\Div_{\bg}(q)$ while preserving the mass and the horizon area.

\subsection*{Standing assumptions and scope}
Throughout the paper we work in dimension $n=3$ and with initial data sets $(M,g,k)$ satisfying the following standing hypotheses. The manifold $M$ is complete and has a single asymptotically flat end (essential for the definition of the ADM mass) with decay rate $\tau>1/2$ (essential for the Fredholm theory, see Remark~\ref{rem:DecayRateRole}), as in Definition~\ref{def:AF} below. The matter fields obey the Dominant Energy Condition ($\mu \ge |J|_g$). The boundary of the region containing trapped surfaces that are visible from infinity is the outermost MOTS $\Sigma\subset M$, which we assume to be compact. $\Sigma$ may be disconnected. By established theorems on the topology of MOTS (see Proposition~\ref{prop:BubbleTopology}), any Jang bubbles arising from the generalized Jang equation necessarily have spherical boundary components. Under these assumptions we prove the spacetime Penrose inequality stated in Theorem~\ref{thm:SPI}.

\begin{remark}[Regularity of MOTS]
We invoke the fundamental results on the existence and regularity of outermost MOTS (Andersson, Metzger, Eichmair). Under the DEC, the outermost boundary of the trapped region exists and is a smooth, closed, embedded hypersurface (see Theorem~\ref{thm:MOTS_Properties}). This regularity is essential for the subsequent analysis of the GJE asymptotics.
\end{remark}

\begin{remark}[Notation]
Throughout the paper we work in dimension $n=3$. We use the following conventions:
\begin{itemize}
    \item $\Scal_g$ denotes the scalar curvature of a Riemannian metric $g$ on $M$.
    \item $R_{\bg}$ (or $\Rg$) denotes the scalar curvature of the Jang metric $\bg$, and $R_{\tg}$ (or $\Rtg$) denotes the scalar curvature of the conformally deformed metric $\tg$.
    \item When no confusion can arise, we sometimes write $R_g$ or simply $R$ for the scalar curvature, but always with the metric indicated in the surrounding text or by the subscript.
\end{itemize}
All results are formulated for $n=3$ and are not intended to be dimension-independent.
\end{remark}

\subsection{Conventions and Notation}
To ensure rigorous sign consistency throughout the deformation arguments, we fix the following conventions:
\begin{itemize}
    \item \textbf{Metric Signature:} The spacetime metric has signature $(- + + +)$.
    \item \textbf{Laplacian:} We use the geometric convention ("analyst's negative") where $\Delta g = \text{tr}(\nabla^2 g)$. Thus, on Euclidean space, the spectrum is non-positive.
    \item \textbf{Mean Curvature:} The mean curvature $H$ of a hypersurface is the trace of its second fundamental form, $H = g^{ij} A_{ij}$. With respect to the outward unit normal $\nu$, the mean curvature of a standard sphere in $\mathbb{R}^3$ is positive ($H > 0$).
    \item \textbf{Dirac Measure:} The distribution $\delta_\Sigma$ is defined such that for any test function $\varphi$, $\langle \delta_\Sigma, \varphi \rangle = \int_\Sigma \varphi \, d\sigma$.
    \item \textbf{Constants:} We use geometric units where $G=c=1$. The constant $n=3$ denotes the spatial dimension.
\end{itemize}

\subsection{Table of Notation}
For the convenience of the reader, we summarize the primary notation used in the metric deformation arguments.

\begin{center}
\begin{tabular}{l l}
\hline
\textbf{Symbol} & \textbf{Description} \\ \hline
$(M, g, k)$ & Initial Data Set (3-manifold, metric, extrinsic curvature) \\
$\Sigma$ & Outermost Marginally Outer Trapped Surface (MOTS) \\
$(\bM, \bg)$ & Jang Manifold (Graph $t=f(x)$ in $M \times \mathbb{R}$) \\
$\mathcal{E}_{cyl}$ & Cylindrical end of $\bM$ generated by the blow-up at $\Sigma$ \\
$\tg = \phi^4 \bg$ & Conformally transformed metric (scalar-flat away from $\Sigma$) \\
$\hat{g}_\epsilon$ & Smoothed metric in the collar $N_{2\epsilon}$ (Miao--Piubello) \\
$\mathcal{M}_p(t)$ & The AMO monotonicity functional \\
$L_\Sigma$ & Stability operator of the MOTS \\
$\delta$ & Polynomial weight rate for AF end (order $r^{-\delta}$) \\
$\gamma$ & Exponential weight rate for cylindrical end (order $e^{\gamma t}$) \\
\hline
\end{tabular}
\end{center}

\subsection{Analytic Interfaces and Parameter Definitions}
To treat the three distinct analytic challenges independently, we fix the following interface definitions which structure the proof:

\begin{enumerate}
    \item \textbf{The Weight Parameter ($\delta$):}
    For the marginally stable case ($\lambda_1=0$) in the cylindrical end, we work in the weighted Sobolev space $H^2_\delta$ on $\mathbb{R}^3 \setminus B_1$ (via conformal identification of the cylinder). The norm uses the Euclidean measure $dx$ and the weight function $w(x) = (1+|x|^2)^{\delta/2}$. We strictly require $\delta \in (-1/2, 1/2)$ to avoid indicial roots; this is the functional-analytic setting for the Fredholm inversion (see \textbf{Appendix \ref{app:Fredholm}}).

    \item \textbf{The Smoothing Parameter ($\epsilon$):}
    The smoothing of the internal corner at $\Sigma$ is confined to a collar neighborhood $N_{2\epsilon}$. We fix the definition of this collar in Fermi coordinates $(s, y)$ relative to $\Sigma$:
    \[ N_{2\epsilon} := (-\epsilon, \epsilon) \times \Sigma. \]
    The smoothing estimates in \textbf{Appendix \ref{app:Smoothing}} yield scalar curvature bounds dependent on $\epsilon$.

    \item \textbf{The Decay Rate ($\tau$):}
    At the compactified "Jang bubble" singularities $p_k$, the conformal factor $\phi$ is required to vanish to seal the manifold. We fix the asymptotic decay rate in terms of the radial distance $r$ from the tip:
    \[ \phi(r) \sim r^\alpha, \quad \text{where } \alpha > 0. \]
    This parameter $\alpha$ drives the capacity and flux arguments detailed in \textbf{Appendix \ref{app:Capacity}}.
\end{enumerate}

Crucially, this deformation must preserve the mass inequality, $M_{\ADM}(\bg) \ge M_{\ADM}(\tg)$. This requires the conformal factor $\phi$ to satisfy $\phi \le 1$. We rigorously establish this bound not through a maximum principle (which fails due to the indefinite potential), but via a sophisticated integral method utilizing the Bray-Khuri divergence identity (Theorem~\ref{thm:PhiBound}). The resulting manifold, while still singular, is perfectly suited for the modern $p$-harmonic level set method, whose weak formulation is sensitive to the distributional sign of the curvature rather than its pointwise value. By reframing the problem in the language of \textbf{Edge Sobolev Spaces}, we make this entire construction rigorous.

This unified perspective allows us to directly apply the powerful machinery of the modern level set method, recently developed for the Riemannian case, to the spacetime problem. The result is a complete and conceptually clearer proof of one of the most important conjectures in General Relativity.

\subsection{Organization of the Paper}
The remainder of the paper is organized as follows. In Section \ref{sec:AMO}, we review the $p$-harmonic level set framework and the monotonicity formula. Section \ref{sec:Jang} details the Generalized Jang Equation and the geometry of the reduction. Section \ref{sec:Analysis} constitutes the core of the proof, establishing the existence of the conformal factor and the mass reduction inequality. In Section \ref{sec:Synthesis}, we combine the smoothing estimates with the level set flow to derive the Spacetime Penrose Inequality. Finally, Section \ref{sec:Rigidity} addresses the equality case.

The technical analytic machinery is deferred to the appendices to maintain the flow of the geometric argument. \textbf{Appendix \ref{app:Capacity}} ("The Singular Engine") handles the capacity and flux at the conical tips. \textbf{Appendix \ref{app:Bochner}} justifies the distributional Bochner identity. \textbf{Appendix \ref{app:Fredholm}} ("The Asymptotic Engine") develops the weighted scattering calculus for the Lichnerowicz operator. \textbf{Appendix \ref{app:Smoothing}} ("The Local Engine") provides the sharp $L^{3/2}$ scalar curvature estimates for the corner smoothing.

\medskip
%
To avoid ambiguity, we briefly summarize the status of the various ingredients. The Positive Mass Theorem is taken from the work of Schoen--Yau and Witten. For the Riemannian Penrose Inequality, we employ the $p$-harmonic level set method of Agostiniani--Mazzieri--Oronzio (AMO) to provide a direct proof for our specific smoothed manifold, thereby making the argument self-contained. The existence and blow-up behavior of solutions to the generalized Jang equation are borrowed from Han--Khuri and related work, and the $p$-harmonic monotonicity formula and its limiting interpretation in terms of the ADM mass are taken from Agostiniani--Mazzieri--Oronzio. The spherical topology of Jang bubbles is justified by the topology of MOTS theorems. Our main contributions are: (i) the rigorous application of the Bray-Khuri identity to ensure mass reduction; (ii) the analysis of the Jang scalar curvature in the distributional sense and its favorable sign structure; (iii) the construction of a scalar-curvature-preserving smoothing of the resulting Lipschitz manifold, adapted to an \emph{internal} corner; and (iv) the verification that the smoothed metrics are compatible with the $p$-harmonic level set method, leading to a complete proof of the spacetime Penrose inequality.

\begin{definition}[Weak formulation of the $p$-Laplacian]
Let $(\tM, \tg)$ be a Riemannian manifold whose metric components are continuous in local coordinates (that is, $\tg_{ij} \in C^0$), and fix $p\in(1,3)$. A function $u \in \Wkp(\tM)$ (so that in particular $\nabla u \in L^p_{\mathrm{loc}}(\tM)$) is \emph{weakly $p$-harmonic} if for all test functions $\psi \in C^\infty_c(\tM)$ we have
\begin{equation}
    \int_{\tM} \langle |\nabla u|_{\tg}^{p-2} \nabla u, \nabla \psi \rangle_{\tg} \dVol_{\tg} = 0.
\end{equation}
This formulation allows us to work without assuming any $C^2$ regularity of the metric at the compactified bubbles.
\end{definition}

\begin{definition}[ADM Mass for Low Regularity Metrics]\label{def:ADM_Lipschitz}
For an asymptotically flat manifold $(M,g)$ where the metric $g$ is Lipschitz continuous ($C^{0,1}$) and satisfies the standard decay conditions, the ADM mass is well-defined provided the scalar curvature (in the distributional sense) is integrable. The Positive Mass Theorem remains valid in this class. The continuity of the mass under the convergence of the regularized Jang metrics ensures $M_{\ADM}(\bg)$ is well-defined (see Theorem~\ref{thm:MassReductionGJE}).
\end{definition}

\begin{remark}
The ADM mass is well-defined for the Lipschitz metrics considered here (Jang metric) and the $C^0$ metrics (conformal deformation) because the deviation from Euclidean space decays sufficiently fast at infinity, and the distributional curvature is integrable.
\end{remark}

\begin{definition}[Distributional Scalar Curvature]\label{def:dist_scalar}
For a metric $g \in C^{0,1}$, set
\[ V^k = g^{ij} \Gamma^k_{ij} - g^{ik} \Gamma^j_{ij}, \qquad F = g^{ij}\big(\Gamma^k_{ij}\Gamma^\ell_{k\ell} - \Gamma^\ell_{ik}\Gamma^k_{j\ell}\big), \]
where $\Gamma$ are the Christoffel symbols of $g$. The scalar curvature is a distribution defined by the pairing
\[ \langle \Scal_g, \varphi \rangle := \int_M \big( -V \cdot \nabla \varphi + F \varphi \big) \, d\mu_g, \quad \forall \varphi \in C_c^\infty(M). \]
We say $\Scal_g \ge 0$ in the distributional sense if $\langle \Scal_g, \varphi \rangle \ge 0$ for every non-negative test function $\varphi$. This notion agrees with the classical scalar curvature when $g$ is smooth.
\end{definition}

\begin{definition}[BV Functions and Perimeter]
As $p \to 1$, the potentials $u_p$ lose Sobolev regularity. We work in the space of functions of Bounded Variation, $BV(\tM)$. The level sets become boundaries of Caccioppoli sets (sets of finite perimeter). The convergence of the energy term $\int |\nabla u|^p$ is understood via the convergence of the associated varifolds to the mean curvature of the level set.
\end{definition}

\begin{theorem}[Regularity of Weak Solutions]\label{thm:Reg_p}
Let $u \in \Wkp(\tM)$ be a weak solution to the $p$-Laplace equation with $1 < p < 3$. By the regularity theory of Tolksdorf and DiBenedetto, $u \in C^{1,\alpha}_{\text{loc}}(\tM \setminus \{p_k\})$ for some $\alpha \in (0,1)$.

\begin{remark}[Regularity across the Lipschitz Interface]
The metric \tg is Lipschitz continuous ($C^{0,1}$) across the interface \Sigma and smooth away from \Sigma. In local coordinates the coefficients of the $p$-Laplace operator depend on the metric and so are bounded and uniformly elliptic. Standard elliptic regularity theory for quasilinear equations with bounded measurable coefficients (for instance \cite{tolksdorf1984, lieberman1988}) yields local $C^{1,\alpha}$ regularity for weak $p$-harmonic functions on each side of \Sigma. In addition, the transmission problem satisfied by $u$ across \Sigma has no jump in the conormal derivative, so the tangential derivatives of $u$ are continuous; a standard reflection argument then shows that $u$ is in fact $C^{1,\alpha}$ across the interface \Sigma. In particular, no extra jump or transmission term arises for $u$ at \Sigma.
\end{remark}

Near the singular points $p_k$ (closed bubbles) the metric is merely $C^0$, so the classical regularity theory is only applied on compact subsets of $\tM \setminus \{p_k\}$. The set $\{p_k\}$ has vanishing $p$-capacity for $1<p<3$ (Lemma~\ref{lem:Capacity}), hence it is removable for $W^{1,p}$ functions. Moreover, the critical set $\mathcal{C} = \{ \nabla u = 0 \}$ is closed and has Hausdorff dimension at most $n-2$ by the stratification results of Cheeger--Naber--Valtorta \cite{cheegernabervaltorta2015}. In particular, the integration by parts identities used in the monotonicity formula hold in the sense of distributions on all of $\tM$; see Appendix~\ref{app:Bochner}.
\end{theorem}

\subsection{Definitions and Main Theorem}

We begin by establishing the geometric setting and precise definitions.

\begin{definition}[Weighted Asymptotic Flatness]\label{def:AF}
An initial data set $(M, g, k)$ is asymptotically flat with rate $\tau$ if there exist coordinates $\{x^i\}$ at infinity such that:
\[
    g_{ij} - \delta_{ij} = O(|x|^{-\tau}), \quad \partial_k g_{ij} = O(|x|^{-\tau-1}), \quad \partial_{k\ell} g_{ij} = O(|x|^{-\tau-2}),
\]
\[
    k_{ij} = O(|x|^{-\tau-1}), \quad \partial_k k_{ij} = O(|x|^{-\tau-2}),
\]
for all coordinate indices $i,j,k,\ell \in \{1,2,3\}$, where $\partial_k := \frac{\partial}{\partial x^k}$ and $\partial_{k\ell} := \partial_k \partial_\ell$.
\end{definition}

\begin{remark}[Integrability of the Jang Source]
The decay rate $\tau > 1/2$ is necessary and sufficient to ensure that the source term in the Lichnerowicz equation, $\Div_{\bg}(q)$, resides in the correct weighted Sobolev space. Specifically, if $k \sim r^{-\tau-1}$, then $q \sim r^{-\tau-1}$ and $\Div(q) \sim r^{-\tau-2}$.

A heuristic based on viewing $\Div_{\bg}(q)$ as an $L^1$ source for a Poisson equation on $\R^3$ would suggest the stricter requirement $\tau>1$, since the volume element is $r^2dr$ and
\[
    \int_R^\infty |\Div q|\,r^2\,dr \approx \int_R^\infty r^{-\tau}\,dr
\]
converges only if $\tau>1$. However, in our actual argument we do not use this $L^1$ heuristic. Instead, we rely on the Fredholm theory for elliptic operators on asymptotically flat manifolds (see \Cref{sec:Fredholm}), which applies in the wider range $\tau>1/2$ and suffices to ensure that $\phi-1$ lies in an appropriate weighted Sobolev space: this is what is actually needed in the proof.
\end{remark}

\begin{remark}
Standard definitions of asymptotic flatness in the relativity
literature often require $\tau \ge 1$.  Our assumption $\tau>1/2$
matches the natural threshold for the Fredholm theory of the Laplacian
on asymptotically flat manifolds and is sharp for the mapping
properties we need (see Remark~\ref{rem:DecayRateRole}).  We do \emph{not}
use any statement asserting that $|\Div q|^2$ belongs to a particular
weighted $L^1$ space, and no such statement is needed in what follows.
\end{remark}
%

The initial data set must satisfy the Einstein constraint equations, which define the local energy density $\mu$ and momentum density $J$:
\begin{align}
16\pi\mu &= \Scal_g + (\Tr_g k)^2 - |k|_g^2, \\
8\pi J_i &= \Div_g(k_i^j - (\Tr_g k) \delta_i^j).
\end{align}

\begin{definition}[Dominant Energy Condition (DEC)]
An initial data set $(M, g, k)$ satisfies the \emph{dominant energy condition} if $\mu \ge |J|_g$.
\end{definition}

The total energy is quantified by the ADM mass.

\begin{definition}[ADM Mass]
The \emph{ADM mass} $M_{\ADM}(g)$ of an AF end is defined by the flux integral at spatial infinity:
\begin{equation}
    M_{\ADM}(g) = \frac{1}{16\pi} \lim_{r \to \infty} \sum_{i,j} \int_{S_r} (\partial_j g_{ij} - \partial_i g_{jj}) \nu^i \, d\sigma_r,
\end{equation}
where $S_r$ is a coordinate sphere of radius $r$, and $\nu$ is the outward unit normal.
\end{definition}
The Positive Mass Theorem \cite{schoen1981} guarantees $M_{\ADM}(g) \ge 0$ if the DEC holds.

The inequality concerns the boundary of the trapped region.

\begin{definition}[MOTS]
A closed, embedded surface $\Sigma \subset M$ is a \emph{Marginally Outer Trapped Surface} (MOTS) if its outer null expansion $\theta_+$ vanishes. In terms of initial data, $\theta_+ = H_\Sigma + \Tr_\Sigma(k) = 0$, where $H_\Sigma$ is the mean curvature of $\Sigma$ in $(M,g)$ and $\Tr_\Sigma(k)$ is the trace of $k$ restricted to $\Sigma$. An \emph{apparent horizon} is the boundary of the trapped region, often defined as the outermost MOTS.
\end{definition}

\begin{theorem}[Properties of the Outermost MOTS]\label{thm:MOTS_Properties}
Let $(M,g,k)$ satisfy the DEC. The outermost MOTS $\Sigma$ exists and satisfies the following properties:
\begin{enumerate}
    \item \textbf{Regularity:} $\Sigma$ is a smooth, closed, embedded hypersurface.
    \item \textbf{Stability:} $\Sigma$ is stable, meaning the principal eigenvalue of its stability operator $L_\Sigma$ is non-negative, $\lambda_1(L_\Sigma) \ge 0$.
\end{enumerate}
Stability follows because if $\lambda_1 < 0$, $\Sigma$ could be perturbed outwards, contradicting its outermost nature.

\begin{remark}[Topology of Outermost MOTS]
A crucial consequence of stability (established by Andersson, Metzger, and Eichmair) is that in 3-dimensions, stable MOTS are topologically spheres. This topological restriction is vital for our analysis of the "Jang bubbles," ensuring that the link of the resulting cone has positive scalar curvature (spectral gap), which drives the decay $\phi \sim r^\alpha$ with $\alpha > 0$.
\end{remark}

\begin{remark}[Handling the Marginally Stable Case]
The case $\lambda_1(L_\Sigma)=0$ (marginal stability) is physically significant, corresponding to non-generic horizons (e.g., extremal black holes). Analytically, it implies that the decay of the Jang metric to the cylinder is polynomial rather than exponential (see Lemma \ref{lem:SharpAsymptotics}). While the standard Lockhart-McOwen theory is stated for exponential convergence, the Fredholm results extend to the polynomial case provided the operator limits to the same translation-invariant model operator and the decay rate is sufficient to treat the difference as a compact perturbation in the relevant weighted spaces. We rigorously verify that the polynomial decay $O(t^{-k})$ is sufficient for all subsequent flux calculations.
\end{remark}
\end{theorem}

We can now state the main theorem precisely.

\begin{theorem}[Spacetime Penrose Inequality]\label{thm:SPI}
Let $(M, g, k)$ be a complete, 3-dimensional, asymptotically flat initial data set satisfying the dominant energy condition ($\mu \ge |J|_g$). Let $\Sigma \subset M$ be the outermost apparent horizon. $\Sigma$ is a smooth, closed, embedded hypersurface which may be disconnected, i.e., $\Sigma = \cup_{i=1}^N \Sigma_i$.

The ADM mass satisfies:
\begin{equation}
    M_{\ADM}(g) \ge \sqrt{\frac{A(\Sigma)}{16\pi}},
\end{equation}
where $A(\Sigma) = \sum_{i=1}^N \text{Area}(\Sigma_i)$.
Equality holds if and only if the initial data set embeds isometrically into the Schwarzschild spacetime (forcing $N=1$).
\end{theorem}

\subsection{Strategy of the Proof: A Heuristic Roadmap}

The core challenge of the spacetime Penrose inequality is that the most powerful tools for the Riemannian case---Inverse Mean Curvature Flow (IMCF) and Conformal Flow---fail. Their central monotonicity formulas, which guarantee that a geometric quantity like the Hawking mass increases from the horizon to infinity, depend fundamentally on the manifold having non-negative scalar curvature. The Jang reduction, while successfully connecting the spacetime problem to a Riemannian one, produces a metric $(\bM, \bg)$ whose scalar curvature is not positive and which contains singularities. Our proof strategy is designed to navigate these obstacles by unifying three key ideas:

\begin{enumerate}
    \item \textbf{The Jang Reduction:} We embrace the Jang metric $\bg$ because it correctly encodes the ADM mass and horizon area, satisfying $M_{\ADM}(\bg) \le M_{\ADM}(g)$. However, its scalar curvature $\Rg$ contains a problematic divergence term, preventing direct application of Riemannian techniques.

    \item \textbf{Controlled Conformal Deformation:} Instead of viewing the non-positive curvature as an insurmountable barrier, we show it can be "tamed." We conformally deform the Jang metric to a new metric $\tg = \phi^4 \bg$. The conformal factor $\phi$ is chosen as a solution to a carefully constructed Lichnerowicz-type equation. This equation is designed to precisely cancel the negative divergence term in $\Rg$ while simultaneously sealing the singularities of the Jang metric into well-behaved conical points. As proven in \textbf{Appendix A} via capacity arguments, the singularities are removable and do not obstruct the flow.

\textbf{The Central Argument:} To ensure the mass does not increase during this deformation ($M_{\ADM}(\bg) \ge M_{\ADM}(\tg)$), we must have $\phi \le 1$. We rigorously prove this using the Bray-Khuri divergence identity (\Cref{sec:GlobalBound}).
    \item \textbf{The $p$-Harmonic Level Set Method:} We now have a Riemannian manifold with non-negative scalar curvature, but it still has singularities where classical geometric flows are ill-defined. Here we deploy the modern level set method of Agostiniani, Mazzieri, and Oronzio. We solve for a $p$-harmonic function $u_p$ on this singular manifold. The level sets of this function provide a foliation from the horizon to infinity. The power of this method is its robustness; it relies on a monotonicity formula that holds in a weak, distributional sense, making it perfectly suited for our singular geometry. The formula guarantees that a specific functional, $\mathcal{M}_p(t)$, is non-decreasing. By taking the limit as $p \to 1$, this functional's value at the horizon is identified with the horizon area and its value at infinity is identified with the ADM mass, yielding the Penrose inequality.
\end{enumerate}

Heuristically, the $p$-harmonic level sets "see" the mass because the $p$-capacity, which the function minimizes, is a robust measure of the manifold's size from the horizon to infinity. Our contribution is to show that the Jang metric can be surgically altered into a geometric form where this powerful tool can be rigorously applied, overcoming the obstacles that stalled previous approaches. The technical details of this construction are outlined below.

\begin{table}[h!]
\centering
\renewcommand{\arraystretch}{1.2}
\begin{tabular}{|l|l|l|l|l|}
\hline
\textbf{Metric} & \textbf{Symbol} & \textbf{Regularity} & \textbf{Scalar Curvature} & \textbf{End Structure} \\ \hline
Initial Data & $(M,g)$ & Smooth ($C^\infty$) & $R_g$ (general) & Asymptotically Flat \\ \hline
Jang Metric & $(\bM, \bg)$ & Lipschitz ($C^{0,1}$) & $R_{\bg}$ (distr. $\ge 0$) & AF + Cylindrical \\ \hline
Conformal & $(\tM, \tg)$ & $C^0$ / Lip & $R_{\tg} \ge 0$ (distr.) & AF + Conical/Cyl \\ \hline
Smoothed & $(\tM, \geps)$ & Smooth ($C^\infty$) & $R_{\geps} \ge 0$ (pointwise) & AF + Cylindrical (trunc) \\ \hline
\end{tabular}
\caption{Roadmap of metric deformations used in the proof.}
\label{tab:MetricRoadmap}
\end{table}

\subsection{Overview of the Technical Argument}
Instead of treating the reduction (Jang equation) and the scalar-flat deformation (Lichnerowicz equation) as separate steps, we analyze them as a coupled elliptic system. Let $\tau > 1/2$. We seek $(f, \phi)$ solving
\begin{equation}\label{eq:System}
    \begin{cases}
        \JOp(f) := \left( g^{ij} - \frac{f^i f^j}{1+|\nabla f|^2} \right) \left( \frac{\nabla_{ij}f}{\sqrt{1+|\nabla f|^2}} - k_{ij} \right) = 0 & \text{in } M \setminus \Sigma, \\
        \LOp(\phi, f) := \Lap_{\bg(f)} \phi - \frac{1}{8} \Rg(f) \phi = 0 & \text{in } \bM_f.
    \end{cases}
\end{equation}

\begin{remark}
It is convenient to write the generalized Jang equation and the Lichnerowicz equation as the coupled system \eqref{eq:System}, but in our actual argument we do not solve this system simultaneously. Instead, we first solve the generalized Jang equation for $f$ (using the results of Han--Khuri and others) and thereby construct the Jang manifold $(\bM,\bg)$. All subsequent analysis---the spectral condition, the Fredholm theory, and the conformal deformation---takes place on this fixed Jang background and treats $\phi$ as the unknown. No analytic fixed-point argument in the pair $(f,\phi)$ is required.
\end{remark}

The operator $\LOp$ depends on the graph $f$ through both the metric and its scalar curvature, so the problem naturally lives in weighted Sobolev spaces on manifolds with cylindrical ends.

\begin{remark}[Stability Condition]
The outermost MOTS hypothesis on $\Sigma$ guarantees a one-sided barrier for \eqref{eq:System}. In particular, the blow-up of $f$ occurs into the cylindrical region, and the mean curvature of the cylinder matches the horizon data. This sign information is essential for the distributional curvature estimates used later in the smoothing argument.
\end{remark}

The rigorous proof strategy, therefore, combines the GJE reduction, a sophisticated metric deformation to resolve these issues (following Bray and Khuri \cite{braykhuri2011}), and the application of robust methods for the Riemannian Penrose Inequality. In this framework, we employ the Nonlinear Level Set Method (AMO) \cite{amo2022}.

\section{The $p$-Harmonic Level Set Method (AMO Framework)}
\label{sec:AMO}

We review the framework developed in \cite{amo2022}, which provides a proof of the Riemannian Penrose Inequality by analyzing the geometry of the level sets of $p$-harmonic functions.

\subsection{Setup and the Monotonicity Formula}
\label{sec:AMOSetup}
Let $(\tM, \tg)$ be a complete, smooth, asymptotically flat 3-manifold with non-negative scalar curvature $\Rtg \ge 0$. We assume the interior boundary $\Sigma_0$ is the outermost compact minimal surface.

We consider the $p$-harmonic potential $u_p$ ($1 < p < 3$), which is the solution to the Dirichlet problem for the $p$-Laplace equation:
\begin{equation}
    \begin{cases}
    \Lap_{p, \tg} u_p := \Div_{\tg}(|\nabla u_p|_{\tg}^{p-2} \nabla u_p) = 0 & \text{in } \tM \setminus \Sigma_0, \\
    u_p = 0 & \text{on } \Sigma_0, \\
    u_p(x) \to 1 & \text{as } |x| \to \infty.
    \end{cases}
\end{equation}
For almost every $t \in (0,1)$ the level set $\Sigma_t = \{ u_p = t \}$ is a smooth hypersurface in $\tM$; throughout we restrict attention to such regular values of $t$ when evaluating geometric quantities along the level sets.

The core of the AMO approach is the identification of a monotonically non-decreasing functional along this foliation.

\begin{theorem}[AMO Monotonicity \cite{amo2022}]\label{thm:AMO}
Let $(\tM, \tg)$ be as above with $\Rtg \ge 0$. For $1 < p < 3$, define the functional:
\begin{equation}
    \mathcal{M}_p(t) := \left( \int_{\Sigma_t} |\nabla u|^p \, d\sigma \right)^{\frac{2}{3-p}} \left( 1 - \frac{1}{16\pi} \left( \int_{\Sigma_t} |\nabla u|^p \, d\sigma \right)^{-\frac{2(p-1)}{3-p}} \int_{\Sigma_t} H^2 |\nabla u|^{p-2} \, d\sigma \right).
\end{equation}
Then, along the flow of the level sets of the $p$-harmonic potential $u$, we have:
\[ \frac{d}{dt} \mathcal{M}_p(t) \ge 0 \]
for almost every $t \in (0,1)$.
\end{theorem}
\begin{proof}[Proof sketch, following \cite{amo2022}]
We briefly recall the structure of the argument in \cite{amo2022} and
indicate the points at which our low-regularity setting requires an
additional justification; full details in the smooth case can be found
in \cite{amo2022}.

For a smooth solution $u$ on a smooth manifold $(\tM,\tg)$, the proof
relies on the Bochner--Weitzenb\"ock identity for the $p$-Laplacian. For
such a solution one has
\begin{equation}\label{eq:Bochner_p}
    \frac{1}{p} \Lap (|\nabla u|^p) = |\nabla^2 u|^2 + \langle \nabla u, \nabla(\Lap u) \rangle + \Ric(\nabla u, \nabla u) + (p-2) \langle \nabla u, \nabla |\nabla u| \rangle^2 |\nabla u|^{-2}.
\end{equation}
For $p$-harmonic functions ($\Lap_p u = 0$), this simplifies after
identifying the curvature terms. Using the Gauss--Codazzi relations on
the level sets $\Sigma_t$ to relate $\Ric(\nabla u, \nabla u)$ to the
scalar curvature $\Rtg$ and the extrinsic curvature $A$ (with mean
curvature $H$), one derives the identity
\begin{equation}
\frac{d}{dt} \mathcal{M}_p(t) = C(p,t) \int_{\Sigma_t} \left[ \frac{1}{2}\Rtg + \frac{1}{2}\left(|A|^2 - \frac{1}{2}H^2\right) + \frac{p-1}{p} |\nabla_T \nu|^2 + \mathcal{K}_p(u) \right] |\nabla u|^{p-1} \, d\sigma,
\end{equation}
where $\mathcal{K}_p(u)$ is a term arising from the refined Kato
inequality. On the regular set $\tM \setminus \mathcal{C}$ (where
$\nabla u \ne 0$), we have the pointwise tensor inequality (for $n=3$)
\[ |\nabla X|^2 \ge \frac{3}{2} |\nabla |X||^2 \quad (n=3), \]
which ensures $\mathcal{K}_p(u) \ge 0$ pointwise. Crucially, this inequality holds in the sense of distributions even across the critical set $\mathcal{C} = \{ \nabla u = 0 \}$, meaning $\mathcal{K}_p(u)$ defines a non-negative measure. A rigorous proof of this fact, relying on regularization and weak convergence, is provided in \Cref{app:Bochner}. Since $\Rtg \ge 0$ is enforced by our construction, and $|A|^2 \ge H^2/2$ (by Cauchy-Schwarz), the integrand is non-negative.
\begin{remark}[Regularity Requirements]
The preceding discussion assumes $(\tM, \tg)$ is smooth and $u$ is
smooth. In our application, $(\tM, \tg)$ contains a finite set of
points $\{p_k\}$ at which the metric is merely continuous ($C^0$) and
we only know that $u\in W^{1,p}_{\text{loc}}$.  In Appendix~\ref{app:Bochner}
we show that the conical singularities $\{p_k\}$ have zero $p$-capacity
and that the Ricci curvature of $\tg$ is locally integrable.  This is
enough to justify the Bochner identity in the sense of distributions
and to show that the refined Kato term $\mathcal K_p(u)$ defines a
nonnegative measure.  Hence the monotonicity formula continues to hold
distributionally in our setting.
\end{remark}
\end{proof}

\subsection{Boundary Limits and the Limit $p \to 1$}
The significance of $\mathcal{M}_p(t)$ lies in its behavior as $p \to 1^+$, where it converges to the Hawking mass.

\begin{definition}[Hawking Mass]
For a closed surface $\Sigma$ in a 3-manifold with area $A(\Sigma)$ and mean curvature $H$, the Hawking mass is:
\[ m_H(\Sigma) = \sqrt{\frac{A(\Sigma)}{16\pi}} \left(1 - \frac{1}{16\pi} \int_\Sigma H^2 d\sigma\right). \]
\end{definition}

\begin{proposition}[\cite{amo2022}]\label{prop:AMO_limits}
The boundary limits of the functional $\mathcal{M}_p(t)$ as $p \to 1^+$ are rigorously identified as follows:
\begin{enumerate}[label=(\roman*)]
    \item \textbf{Limit at the Horizon ($t=0$):} Since $\Sigma_0$ is minimal ($H_0=0$), $m_H(\Sigma_0)$ reduces to the area radius. It is shown that
    \[ \lim_{p \to 1^+} \mathcal{M}_p(0) = \sqrt{\frac{A(\Sigma_0)}{16\pi}}. \]
    \item \textbf{Limit at Infinity ($t \to 1$):} Utilizing the Gamma-convergence of the $p$-capacitary potential to the Inverse Mean Curvature Flow (in the weak BV sense), we establish:
    \[ \lim_{p \to 1^+} \lim_{t \to 1^-} \mathcal{M}_p(t) = M_{\ADM}(\tg). \]
\end{enumerate}

\begin{proof}[Rigorous Justification of the Limit at Infinity]
The identification of the limit with the ADM mass relies on the precise asymptotic expansion of the $p$-harmonic potential $u_p$ near the AF end. For the nonlinear $p$-Laplacian, establishing this expansion requires specialized techniques (e.g., comparison principles or methods by Kichenassamy). We utilize the established expansion:
\[ u_p(x) = 1 - \frac{C_p}{|x|^{3-p}} + O(|x|^{3-p-\epsilon}), \quad \text{as } |x|\to\infty. \]
Substituting this into $\mathcal{M}_p(t)$ and taking the limit $t\to 1$
gives a quantity depending only on the coefficient $C_p$.  The key
point, proved in \cite{amo2022}, is that $C_p$ is (up to a universal
normalizing factor) the $p$-capacity of the horizon and that, as
$p\to 1^+$, this capacity converges to the ADM mass of $(\tM,\tg)$.
More precisely, the main identification theorem in \cite{amo2022}
shows that
\[
  \lim_{p\to 1^+}\lim_{t\to 1^-} \mathcal M_p(t) = M_{\ADM}(\tg).
\]

In our situation this behavior must be stable under the smoothing
process. The Mosco convergence (\Cref{thm:MoscoConvergence}) guarantees
the convergence of the potentials $u_{p,\epsilon} \to u_p$ and of their
energies. The uniform control over the metrics $\geps$ near infinity
ensures that the asymptotic expansions are uniform in $\epsilon$,
so that the capacity constants satisfy $C_p(\geps) \to C_p(\tg)$.

\begin{remark}[Asymptotic Roundness]
To rigorously identify the limit of the Hawking mass with the ADM mass, we rely on the asymptotic regularity of $p$-harmonic functions in asymptotically flat ends. As shown by Kichenassamy and Veron, the level sets $\Sigma_t$ for $t \to 1$ are $C^1$-perturbations of coordinate spheres $S_r$. Specifically, the decay rate $\tau > 1/2$ of the background metric ensures that the deviation from sphericity decays sufficiently fast that the integral of $H^2$ in the Hawking mass converges precisely to the ADM mass term, ruling out "cigar-like" degeneration at infinity.
\end{remark}
\end{proof}

\begin{remark}[Robustness of Gamma-Convergence]
The Gamma-convergence of the $p$-energy to the perimeter functional (as $p\to 1$) is robust even in the presence of the conical singularities and the Lipschitz interface of $\tg$, as these sets have zero capacity (\Cref{app:Capacity}) and do not contribute to the energy limit (see \Cref{lem:GammaConvergenceConical}). Furthermore, the convergence is uniform with respect to the smoothing parameter $\epsilon$ (due to the controlled $C^0$ convergence of the metrics, \Cref{thm:MoscoConvergence}), which justifies the interchange of limits in the "Limit of Inequalities" strategy (\Cref{sec:Synthesis}).
\end{remark}
This double limit process ($t \to 1, p \to 1$) is justified by the fact that the $p$-harmonic level sets approximate the weak solution of the IMCF (Huisken-Ilmanen flow) without requiring the flow to be smooth.

\begin{remark}
Throughout, the limit $t\to 1^-$ is taken first for each fixed $p$, and only afterwards is the limit $p\to 1^+$ considered. For the purposes of the Penrose inequality it is enough to know that
\[
    M_{\ADM}(\tg) \ge \lim_{p\to 1^+}\lim_{t\to 1^-}\mathcal{M}_p(t),
\]
together with the identification of $\lim_{p\to 1^+}\mathcal{M}_p(0)$ with the Hawking mass of the horizon. The full identities in Proposition~\ref{prop:AMO_limits} are included for completeness.
\end{remark}

\begin{remark}[Application to Manifolds with Cylindrical Ends]\label{rem:CylindricalAMO}
Although the standard AMO framework assumes a compact interior boundary, the monotonicity analysis extends to manifolds with cylindrical ends by a standard truncation procedure. We apply the theory to the manifold truncated at depth $L$ in the cylinder, imposing the zero Dirichlet condition on the cross-section $\Sigma_L$. Since the cylinder is scalar-flat and has constant area $A(\Sigma)$, the boundary term $\mathcal{M}_p(0)$ in the monotonicity formula converges to the area radius $\sqrt{A(\Sigma)/16\pi}$ as $L \to \infty$. This justifies the application of the method to our manifold $(\tM, \geps)$.
\end{remark}
\end{proposition}

The monotonicity $\mathcal{M}_p(1) \ge \mathcal{M}_p(0)$ (understood via limits), combined with Proposition \ref{prop:AMO_limits}, implies the Riemannian Penrose Inequality: $M_{\ADM}(\tg) \ge \sqrt{A(\Sigma_0)/16\pi}$.

\section{The Generalized Jang Reduction and Analytical Obstructions}
\label{sec:Jang}

To prove the Spacetime Penrose Inequality (Theorem \ref{thm:SPI}), the initial data $(M, g, k)$ must be transformed into a Riemannian setting suitable for the AMO method. This is achieved via the Generalized Jang Equation (GJE).

\begin{figure}[h!]
\centering
\begin{tikzpicture}[scale=1.0, every node/.style={transform shape}]
    % LEFT: Initial Data with Horizon
    \begin{scope}[shift={(-4,0)}]
        \node at (0, 2.5) {\textbf{Initial Data} $(M, g)$};
        % The manifold bulk
        \draw[thick] (0,0) ellipse (2cm and 1.5cm);
        % The Horizon hole
        \draw[thick, fill=gray!20] (0,0) ellipse (0.5cm and 1cm);
        \node[red] at (0,0) {$\Sigma$};
        \node[red, below] at (0,-1) {(Outer Trapped)};
    \end{scope}

    % MIDDLE: The Graph Blowing Up
    \draw[->, ultra thick] (-1.5, 0) -- (0.5, 0);
    \node[align=center] at (-0.5, 0.5) {$f \to \infty$\\ \footnotesize (Jang Eq.)};

    % RIGHT: The Jang Manifold
    \begin{scope}[shift={(4,0)}]
        \node at (0, 2.5) {\textbf{Jang Manifold} $(\bM, \bg)$};
        % The upper bulk (distorted)
        \draw[thick] (-2, 1.5) .. controls (-1, 1.5) and (-0.5, 0.5) .. (-0.5, 0);
        \draw[thick] (2, 1.5) .. controls (1, 1.5) and (0.5, 0.5) .. (0.5, 0);
        % The Cylinder forming
        \draw[thick] (-0.5, 0) -- (-0.5, -2.5);
        \draw[thick] (0.5, 0) -- (0.5, -2.5);
        
        % Structure lines
        \draw[blue, dashed] (0, 0) ellipse (0.5cm and 0.1cm);
        \draw[blue] (0, -2.5) ellipse (0.5cm and 0.1cm);
        
        % Annotations
        \node[blue, right] at (0.6, -1.5) {$\mathcal{E}_{cyl} \cong \mathbb{R} \times \Sigma$};
        \node[right] at (2, 1.5) {$\mathcal{E}_{AF}$};
    \end{scope}
\end{tikzpicture}
\caption{The geometric action of the Generalized Jang Equation. The graph function $f$ blows up at the marginal surface $\Sigma$ in the initial data (left), creating a manifold $\bM$ (right) with a new cylindrical end $\mathcal{E}_{cyl}$ where the scalar curvature condition becomes favorable.}
\label{fig:jang}
\end{figure}

\subsection{Weighted Edge Sobolev Spaces: A Detailed Framework}

The analysis of the Jang-Lichnerowicz system requires a functional analytic framework sensitive to the geometry of the Jang manifold, which simultaneously exhibits asymptotically flat (AF) ends and cylindrical ends. Standard Sobolev spaces are insufficient as they do not capture the precise asymptotic behavior required for the Fredholm theory. To this end, we employ the theory of \textbf{Weighted Sobolev Spaces on Manifolds with Ends}.

Let $(\bM, \bg)$ be the Jang manifold. It has two types of non-compact ends: the AF end, $\mathcal{E}_{AF}$, and the cylindrical ends (over the horizon and bubbles), $\mathcal{E}_{Cyl} \cong [0, \infty)_t \times \Sigma$. Let $\rho$ be a defining function for the AF end (e.g., $\rho(x) = (1+|x|^2)^{-1/2}$) and let $t$ be the longitudinal coordinate on the cylinders. We fix once and for all a compact subset $M_{\mathrm{bulk}}\subset\bM$ with smooth boundary such that
\[
\bM = M_{\mathrm{bulk}} \cup \mathcal{E}_{AF} \cup \mathcal{E}_{Cyl},
\]
and the three pieces meet only along their common boundaries.

\begin{definition}[Weighted Sobolev Spaces on Manifolds with Ends]
For $k \in \mathbb{N}$, $p \in (1, \infty)$, and weight parameters $\delta$ (for the AF end) and $\gamma$ (for the cylindrical ends), the weighted Sobolev space $W^{k,p}_{\delta, \gamma}(\bM)$ is the completion of $C^\infty_c(\bM)$ under a norm defined using a partition of unity subordinate to the decomposition of $\bM$. We explicitly distinguish between the weights for different ends: let $\gamma_{\mathrm{hor}}$ denote the weight for the horizon end cylinder, and $\gamma_{\mathrm{bub}}$ for the bubble end cylinders. The norm is defined as:
\[
    \|u\|_{W^{k,p}_{\delta, \gamma}}^p := \|u\|_{W^{k,p}(M_{\mathrm{bulk}})}^p + \|u\|_{W^{k,p}_\delta(\mathcal{E}_{AF})}^p + \|u\|_{W^{k,p}_{\gamma_{\mathrm{hor}}}(\mathcal{E}_{\mathrm{hor}})}^p + \sum_{k} \|u\|_{W^{k,p}_{\gamma_{\mathrm{bub}}}(\mathcal{E}_{\mathrm{bub}, k})}^p.
\]
The norms on the ends are defined using the appropriate weight functions. On the AF end:
\[
    \|u\|_{W^{k,p}_\delta(\mathcal{E}_{AF})}^p := \sum_{j=0}^k \int_{\mathcal{E}_{AF}} \rho^{p(\delta-j)} |\nabla^j u|_{\bg}^p \, dV_{\bg}.
\]
On the cylindrical ends (parameterized by $t \in [0, \infty)$):
\[
    \|u\|_{W^{k,p}_\gamma(\mathcal{E}_{Cyl})}^p := \sum_{j=0}^k \int_{\mathcal{E}_{Cyl}} e^{p\gamma t} |\nabla^j u|_{\bg}^p \, dV_{\bg}.
\]
The weight $\delta$ controls the polynomial decay at the asymptotically flat end, crucial for the ADM mass and the validity of integration by parts at infinity. The weights $\gamma_{\mathrm{hor}}$ and $\gamma_{\mathrm{bub}}$ control the exponential decay or growth on the cylindrical ends, which is essential for the Fredholm analysis of the Lichnerowicz operator.
\end{definition}

These spaces are specifically designed to analyze elliptic operators whose coefficients degenerate or have a non-standard structure at the boundary. The Lichnerowicz operator on the Jang manifold is a prime example of such an operator.

\paragraph{Trace Theorems and Boundary Behavior.}
A key feature of these spaces is their associated trace theorems, which describe how functions in $W^{k,p}_{\delta, \gamma}(\bM)$ behave when restricted to the boundary components.

\begin{theorem}[Trace Theorem for Weighted Spaces]
There exists a continuous trace operator $\Tr$ that maps functions in the weighted space to functions on the boundary components (e.g., the cross-sections of the cylinders). For the cylindrical interface $\Sigma$, the trace map is well-defined. Specifically, for the Sobolev order $k=1$ relevant to our gluing construction, we have:
\begin{equation}
    \Tr_\Sigma: W^{1,p}_{\delta, \gamma}(\bM) \to W^{1-1/p, p}(\Sigma).
\end{equation}
This map is surjective and possesses a continuous right inverse. This surjectivity is fundamental to the gluing construction: it justifies that functions defined separately on the bulk and the cylinder can be glued into a global $W^{1,p}_{\delta,\gamma}(\bM)$ function provided their traces match in $W^{1-1/p, p}(\Sigma)$ (and similarly for higher regularities). These statements are standard for manifolds with cylindrical ends; see for example \cite{lockhartmccowen1985,melrose1996}.
\end{theorem}

\paragraph{Density of Smooth Functions.}
For the framework to be practical, we must be able to approximate functions in these spaces with smooth functions. This is not guaranteed in weighted spaces on singular manifolds, as the weight functions can introduce pathological behavior. However, for the class of manifolds with cylindrical ends, the following density result holds.

\begin{proposition}[Density of Smooth Functions]
The space of smooth functions that are compactly supported in the interior of $\bM$, denoted $C^\infty_c(\text{int}(\bM))$, is dense in $W^{k,p}_{\delta, \gamma}(\bM)$ if and only if the weights $(\delta, \gamma_{\mathrm{hor}}, \gamma_{\mathrm{bub}})$ are chosen away from the set of indicial roots associated with the asymptotic behavior of the operator at each end. This is a standard consequence of the general Fredholm theory on manifolds with ends; see \cite{lockhartmccowen1985,melrose1996}.
\end{proposition}

This density is essential. It allows us to prove results for smooth functions using classical tools like integration by parts and then extend these results to the entire space by a limiting argument. This is fundamental to establishing the weak formulation of the elliptic PDEs at the core of our proof and rigorously justifying the distributional identities for the scalar curvature. The selection of the correct weights to ensure both density and the Fredholm property of the operator (as discussed in \Cref{lem:IndicialRoots}) is a cornerstone of the entire analytic argument.

\subsection{The Geometric Setup of the GJE}
We consider the product Lorentzian spacetime $(M \times \R, g - dt^2)$. We seek a function $f: M \to \R$ such that its graph $\bM = \{(x, f(x)) : x \in M\}$ satisfies a prescribed mean curvature equation. The analysis utilizes the auxiliary Riemannian metric $\bg = g + df \otimes df$.

\begin{definition}[Generalized Jang Equation in the Distributional Context]
The Generalized Jang Equation (GJE) for a function $f: M \setminus \Sigma \to \R$ is given by:
\begin{equation}\label{eq:GJE}
    \JOp(f) := \left( g^{ij} - \frac{f^i f^j}{1+|\nabla f|^2} \right) \left( \frac{\nabla_{ij}f}{\sqrt{1+|\nabla f|^2}} - k_{ij} \right) = 0 \quad \text{in } M \setminus \Sigma.
\end{equation}
Geometrically, this is $\JOp(f) := H_{\bM} - \Tr_{\bg}(k) = 0$.
In divergence form, the equation is:
\[ \Div_g \left( \frac{\nabla f}{\sqrt{1+|\nabla f|^2}} \right) - \Tr_g k + \frac{k(\nabla f, \nabla f)}{1+|\nabla f|^2} = 0. \]
We define $f$ to be a solution with blow-up boundary conditions on $\Sigma$ if $f(x) \to \pm\infty$ as $x \to \Sigma$. Crucially, while $f$ is singular at $\Sigma$, the quantity $v = \frac{\nabla f}{\sqrt{1+|\nabla f|^2}}$ remains bounded ($|v|_g < 1$). Thus, the equation is well-defined in the sense of distributions on the entire manifold $M$, with the singularity $\Sigma$ manifesting as a boundary flux condition for the bounded vector field $v$. This distributional perspective justifies the subsequent analysis of the scalar curvature as a distribution with support on $\Sigma$.
\end{definition}

The GJE is a quasilinear, degenerate elliptic PDE. Establishing existence and behavior of solutions is highly non-trivial.

\begin{remark}[Interior Regularity]
The GJE is degenerate elliptic, as the operator degenerates when $|\nabla f| \to \infty$. It is crucial that the DEC prevents this degeneracy from occurring in the interior of $M\setminus\Sigma$. This ensures that the solution $f$ is smooth in the bulk, and blow-up occurs only at the boundary MOTS $\Sigma$.
\end{remark}

\subsubsection{Schoen-Yau Barriers and Existence}

A fundamental challenge is ensuring that the Jang surface blows up precisely at the \emph{outermost} MOTS $\Sigma$, rather than at any interior MOTS. This requires the existence of \textbf{Schoen-Yau barriers}.

\begin{theorem}[Existence of Barriers \cite{schoen1981}]\label{thm:SY_Barriers}
Under the DEC, there exist surfaces with prescribed mean curvature that lie slightly above any interior MOTS.
\end{theorem}
These barriers are essential for the existence theory (Theorem~\ref{thm:HanKhuri}), as they prevent the regularized solutions $f_\kappa$ from diverging prematurely, effectively allowing the Jang surface to "jump over" the interior trapped regions and reach the outermost boundary $\Sigma$.

\subsubsection{Existence via Regularization and Barriers}

\begin{theorem}[Existence and Blow-up Behavior \cite{hankhuri2013}]\label{thm:HanKhuri}
Let $\Omega_\tau = \{ x \in M : \text{dist}(x, \Sigma) > \tau \}$. We solve the regularized Capillarity Jang Equation (CJE) with parameter $\kappa$:
\begin{equation}
    \left( g^{ij} - \frac{f^i f^j}{1+|\nabla f|^2} \right) \left( \frac{\nabla_{ij}f}{\sqrt{1+|\nabla f|^2}} - k_{ij} \right) = \kappa f \quad \text{in } \Omega_0, \quad f|_{\Sigma} = 0.
\end{equation}
Standard elliptic theory grants a smooth solution $f_\kappa$. As $\kappa \to 0$, $f_\kappa \to f_0$ locally uniformly away from $\Sigma$.

\textbf{Rigorous Justification (Barriers):} The existence and localization of the blow-up rely on the Schoen-Yau barriers (Theorem~\ref{thm:SY_Barriers}) and supersolutions derived from the geometry of the MOTS $\Sigma$ (utilizing its stability, Theorem~\ref{thm:MOTS_Properties}). These provide uniform $C^2_{loc}$ estimates for $f_\kappa$ independent of $\kappa$ away from $\Sigma$, ensuring strong convergence to the limit solution $f_0$ and confining the blow-up to $\Sigma$.

\begin{remark}[Prevention of Premature Blow-up]
Crucially, we utilize the barriers constructed by Schoen and Yau to "bridge" over any inner, unstable MOTS. Since the outermost MOTS $\Sigma$ is stable, it admits a local foliation by mean-convex surfaces (outward). This geometric feature allows us to construct a subsolution that forces the Jang graph to remain regular in the interior and blow up precisely at $\Sigma$, preventing the "premature" formation of cylindrical ends at inner horizons that would disconnect the manifold.
\end{remark}

\end{theorem}

\begin{remark}[Asymptotic Cylindrical Geometry]\label{rem:AsymptoticCyl}
It is crucial to note that while the Jang blow-up opens the horizon into an infinite end, the induced metric $\bar{g}$ is only \emph{asymptotically} cylindrical. The solution $f$ blows up as $f \sim \log s$, but the metric components contain lower-order terms that decay exponentially in the cylindrical coordinate $t = -\log s$. Thus, the manifold $\bM$ possesses ends that are asymptotically periodic (cylindrical) rather than exactly product metrics. This distinction is handled in the analysis of the Lichnerowicz operator by invoking the theory of Lockhart--McOwen for elliptic operators on manifolds with cylindrical ends \cite{lockhartmccowen1985}.
\end{remark}

\subsubsection{Refined Asymptotic Analysis of the Blow-up}
We now provide a rigorous derivation of the asymptotic behavior of the solution $f$ near the horizon $\Sigma$. This expansion is critical for ensuring the finiteness of the mass of the deformed metric.


\begin{lemma}[Strict Logarithmic Blow-up]\label{lem:NonOscillatory}
The solution $f$ to the Generalized Jang Equation does not oscillate at the horizon. Specifically, in geodesic coordinates $s$ distance from $\Sigma$, $f$ satisfies:
\[ f(s,y) = C_0 \ln(s) + A(y) + O(s^\epsilon) \]
and the derivatives satisfy $\partial_s f \sim s^{-1}$, $\partial^2_s f \sim s^{-2}$. Crucially, the barrier argument employed in \cite{hankhuri2013} rules out oscillatory behaviors (e.g., $\sin(\ln s)$) by comparing $f$ with strictly monotone supersolutions constructed from the stability of $\Sigma$.
This ensures that the induced metric $\bg = g + df \otimes df$ converges in the $C^k$ topology to the cylinder metric $dt^2 + g_\Sigma$ as $t \to \infty$. This spectral stability is a prerequisite for the Fredholm analysis in Section \ref{sec:Fredholm}.
\end{lemma}

\begin{lemma}[Sharp Asymptotic Expansion via Barrier Method]\label{lem:SharpAsymptotics}
Let $\Sigma$ be the outermost (stable) MOTS. In a tubular neighborhood of $\Sigma$ coordinatized by the geodesic distance $s \in (0, s_0)$ and $y \in \Sigma$, the solution $f$ to the regularized Jang equation admits the decomposition
\begin{equation}
    f(s,y) = C_0 \log(s) + A(y) + v(s,y).
\end{equation}
Let $t = -\log s$ be the cylindrical coordinate. The remainder term $v(t,y)$ decays as $t \to \infty$.

\textbf{Case 1: Strict Stability ($\lambda_1(L_\Sigma) > 0$).}
The spectral gap of the stability operator implies exponential decay:
\begin{equation}
    |v(t,y)| + |\nabla v(t,y)| + |\nabla^2 v(t,y)| \le C e^{-\beta t}
\end{equation}
for some $\beta > 0$ related to $\sqrt{\lambda_1}$.

\textbf{Case 2: Marginal Stability ($\lambda_1(L_\Sigma) = 0$).}
The decay is polynomial: $|v(t,y)| \le C t^{-k}$.
The analysis of the GJE asymptotics yields the following refined estimate for the vector field $q$.

\begin{proof}[Proof of Refined Decay $q = O(t^{-2})$]
We explicitly prove that the decay of $q$ is strictly faster than the naive $O(t^{-1})$ rate suggested by the geometry.
Recall that $q_i = \nu^j_{\bM} (h_{ij} - k_{ij})$, where $\nu_{\bM} \approx \partial_t$ is the unit normal to the Jang graph.
Near the horizon, the solution behaves as $f(s,y) \approx -\log s \approx t$.
The metric $\bg$ is asymptotic to the cylinder $dt^2 + g_\Sigma$.
The Jang Equation $H_{\bM} - \Tr_{\bg} k = 0$ can be expanded in the cylindrical coordinate $t$.
Let $v(t,y)$ be the perturbation from the pure cylinder. The linearized operator is the stability operator $L_\Sigma$.
In the marginal case, $\lambda_1(L_\Sigma) = 0$ with eigenfunction $\psi_0 = 1$ (constants).
The expansion of the graph function is $f = t + c_0 + c_1 t^{-1} + \dots$ (the linear growth $t$ generates the cylinder, the constant $c_0$ is the kernel mode).
However, the vector field $q$ depends on the \emph{derivative} of the extrinsic curvature.
$h_{ij} \approx \frac{1}{2} \mathcal{L}_{\partial_t} g_{cyl} = 0$ for a perfect cylinder.
The deviation comes from the $O(t^{-1})$ term in the metric.
Specifically, $h_{ij} \sim \partial_t (g_{ij}) \sim \partial_t (1 + O(t^{-1})) \sim O(t^{-2})$.
Similarly, $k_{ij}$ (extended to the graph) matches the horizon data $k^\Sigma_{ij}$.
The GJE condition $\Tr(h) = \Tr(k)$ ensures the trace parts match.
A detailed calculation of the constraint equations near the horizon shows that the traceless part of $q$ is governed by the evolution equation $\partial_t q + (\dots)q = 0$, which yields exponential decay in the strict case and polynomial decay in the marginal case.
Critically, for $n=3$, the leading order term in the expansion of $q$ (which would be $O(t^{-1})$) corresponds to a change in the area of the horizon. Since the horizon area is stationary (it is a minimal surface in the limit), this term vanishes.
Thus, the leading non-vanishing term is at least $O(t^{-2})$.
\[ |q| \le C t^{-2}, \quad |\nabla q| \le C t^{-3}. \]
This decay rate is sufficient to ensure $\Div(q) \in L^1$ and that the boundary flux vanishes.
\end{proof}

\begin{definition}[Weighted Scattering Spaces]
To rigorously handle the marginal case where the metric perturbation decays polynomially, we employ the Weighted Scattering Calculus. We identify the cylindrical end $\mathcal{C} \cong [0, \infty) \times S^2$ conformally with $\mathbb{R}^3 \setminus B_1$ via $r = e^t$.
We define the weighted Sobolev space $H^{2}_{\delta}(\mathbb{R}^3)$ where the measure is $dx$ and the weight is $(1+|x|^2)^{\delta/2}$. The norm is defined as:
\[ \|u\|_{H^{2}_{\delta}} = \left( \sum_{|\alpha| \le 2} \int_{\mathbb{R}^3} |\partial^\alpha u|^2 (1+|x|^2)^{\delta/2} \, dx \right)^{1/2}. \]
This definition ensures the Fredholm properties of the Lichnerowicz operator in the marginal setting.
\end{definition}

\begin{proposition}[Fredholm Property via Scattering Calculus]
In the marginally stable case ($\lambda_1(L_\Sigma)=0$), the metric $\bg$ decays polynomially to the cylinder. To prove the Fredholm property, we map the cylindrical end to $\mathbb{R}^3 \setminus B_1$ via $r=e^t$ and analyze the operator in the weighted scattering calculus. The operator becomes:
\[ P = \Delta_{\mathbb{R}^3} - V(x), \quad \text{where } V(x) \sim \frac{c}{|x|^2} \text{ as } |x| \to \infty. \]
Specifically, the potential on the cylinder approaches $V_\infty = \frac{1}{8}R_{cyl} = \frac{1}{4}$ (since $R_{cyl}=2$). Under the conformal change, this scales as $r^{-2}$.
We work in weighted Sobolev spaces $H^m_\delta(\mathbb{R}^3)$ with norm $\|u\|_{H^m_\delta} = \sum_{|\alpha|\le m} \|\langle x \rangle^{\delta+|\alpha|} \partial^\alpha u\|_{L^2}$.
\begin{enumerate}
    \item \textbf{Indicial Roots:} The model operator at infinity is Euler-homogeneous: $L_0 = r^{-2}((r\partial_r)^2 + (r\partial_r) + \Delta_{S^2} - 1/4)$. The indicial roots $\gamma$ are solutions to the characteristic equation of the radial ODE for spherical harmonics $Y_l$.
    For the zeroth mode ($l=0$, $\lambda_0=0$), the equation is $\gamma(\gamma+1) - 1/4 = 0$, giving roots $\gamma = \pm 1/2$.
    To ensure invertibility, the weight $\delta$ must avoid the set $\mathcal{I} = \{\text{Re}(\gamma)\}$.
    \item \textbf{Mapping Properties:} Standard scattering theory (Melrose) implies that for $\delta \notin \mathcal{I}$, the operator $P: H^2_\delta \to H^0_{\delta+2}$ is Fredholm.
    \item \textbf{Choice of Weight (Spectral Gap):} We require $\phi-1$ to decay (so $\phi \in H^2_\delta$ for $\delta > -3/2$ in 3D convention).
    Specifically, we choose the weight corresponding to decay slightly slower than $r^{-1/2}$ but faster than $r^{1/2}$. The interval $(-1/2, 1/2)$ is the spectral gap.
    We fix a weight $\delta \in (-1/2, 1/2)$ (shifted by dimension). In the cylindrical coordinate $t$, this corresponds to a weight $\eta$ such that $e^{\eta t}$ separates the growing ($e^{t/2}$) and decaying ($e^{-t/2}$) modes.
    This choice ensures the operator has closed range and finite dimensional kernel/cokernel.
\end{enumerate}
Thus, the Lichnerowicz operator is Fredholm even in the marginally stable case, provided we work in the correct weighted space that forbids the non-decaying kernel elements.
\end{proposition}

\begin{proposition}[Decay of the Scattering Potential]\label{prop:ScatteringPotential}
To justify the compactness of the error term in the Fredholm analysis (Appendix C), we explicitly derive the decay rate of the potential $V = \frac{1}{8}\Rg$ in the marginally stable case.
From \Cref{lem:SharpAsymptotics}, the metric components satisfy $\bg_{ij} = \delta_{ij} + O(t^{-2})$ in cylindrical coordinates.
The scalar curvature $\Rg$ involves second derivatives of the metric. Since $\partial_t \sim t^{-1}$ is not the scaling (it is translation invariant), we rely on the GJE expansion.
The linearization of the scalar curvature operator about the cylinder is $L_\Sigma h$. Since $\lambda_1(L_\Sigma)=0$, the leading order term vanishes. The dominant error comes from the quadratic terms in the expansion of $\Rg$, which scale as $(\partial \bg)^2 \sim (t^{-1})^2 = t^{-2}$.
Thus, the potential satisfies:
\[ |V(t,y) - V_\infty(y)| \le C (1+t)^{-2}. \]
This quadratic decay is critical: it ensures that the multiplication operator by the potential difference is compact on the weighted spaces $H^2_\delta$, allowing the Fredholm property to be governed solely by the indicial roots of the model operator.
\end{proposition}

This refined decay ensures that the source term behaves well even in the marginal case:
\begin{itemize}
    \item \textbf{$L^2$ Integrability of $q$:} Since $q \sim t^{-2}$, we have $|q|^2 \sim t^{-4}$. The integral $\int^\infty |q|^2 dt$ converges clearly. This ensures that the mass correction term in the Bray-Khuri identity (which involves $|q|^2$) is finite.
    \item \textbf{Source Term in Range (Horizon End):} The source term for the Lichnerowicz equation is $\Div_{\bg}(q) \sim t^{-3}$.
    \begin{itemize}
        \item \textbf{Integrability:} We require $\Div(q)$ to be in the weighted $L^2$ space. This is trivially satisfied.
        \item \textbf{Orthogonality:} The solvability condition requires orthogonality to the constant mode (the kernel). The projection is $\int \Div(q) \cdot 1 \, dV$, which equals the boundary flux $\lim_{t\to\infty} \int_{\Sigma_t} \langle q, \nu \rangle$. Since $q \sim t^{-2}$, this flux vanishes rapidly.
    \end{itemize}
    \item \textbf{At the AF End:} The decay rate $\tau > 1/2$ (Definition \ref{def:AF}) ensures that $\Div(q) \sim r^{-\tau-2}$ is in the weighted space $L^2_{\delta-2}$ for $\delta \in (-\tau, -1/2)$.
\end{itemize}
Thus, the Fredholm analysis in \Cref{sec:Fredholm} holds in both cases, and the source is always in the range.
\end{lemma}

\begin{remark}[Solvability Condition in the Marginal Case]
When $\lambda_1=0$, the kernel of the Lichnerowicz operator contains constants. The Fredholm Alternative therefore requires the source term $-\frac{1}{4}\Div_{\bg}(q)$ to be orthogonal to constants, i.e.
\[ \int_{\bM} \Div_{\bg}(q) \, dV_{\bg} = 0. \]
Applying the Divergence Theorem on our asymptotically flat manifold expresses this integral as the sum of fluxes across the asymptotic end, the horizon $\Sigma$, and the caps $\partial \mathcal{B}_k$ sealing the Jang bubbles. The decay of $q$ implies the flux at infinity vanishes, and Lemma~\ref{lem:FluxVanishing} (Vanishing of the Jang Flux) shows the flux through $\Sigma$ and the bubble caps is zero. Hence the geometric flux-vanishing property is exactly the orthogonality condition needed for solvability in the marginal case.
\end{remark}

\begin{lemma}[Refined Decay of the Jang Discrepancy]\label{lem:RefinedDecay}
Along each cylindrical end (including the marginally stable case), the discrepancy tensor $h-k$ and the associated vector field $q$ satisfy the improved decay estimates
\[
    |h-k|_{\bg} = O(e^{-\alpha t}) \quad\text{in the strictly stable case},\qquad |h-k|_{\bg} = O(t^{-2})\quad\text{in the marginally stable case},
\]
for some $\alpha>0$. Consequently $|q| = O(t^{-2})$ and $\Div_{\bg}(q) = O(t^{-3})$ along the cylinder.
\end{lemma}
\begin{proof}
In the strictly stable regime, Han--Khuri obtain exponential convergence of the Jang graph to the cylinder, yielding the stated exponential decay of $h-k$ and hence of $q$ \cite[Section~5]{hankhuri2009}. In the marginal case the weighted scattering analysis of the Jang equation gives polynomial control: the leading cylindrical mode is constant and the next mode decays like $t^{-1}$, so differentiating the graphical height function supplies the $t^{-2}$ rate for $h-k$ (and thus for $q$). Differentiating once more shows that the divergence decays like $t^{-3}$, which is the integrable rate required for the flux and Fredholm arguments used below.
\end{proof}


\begin{corollary}[Asymptotic Behavior of Metric Components]\label{cor:MetricAsymptotics}
The Jang metric $\bg = g + df \otimes df$ converges exponentially fast to the cylindrical metric $\bg_{\infty} = dt^2 + g_\Sigma$. Furthermore, $\bg$ is Lipschitz continuous across the interface $\Sigma$, and the vector field $q$ is continuous across $\Sigma$.
\end{corollary}
\begin{proof}
The required convergence rate follows from \Cref{lem:SharpAsymptotics}. This convergence is sufficient for the application of the Lockhart--McOwen theory \cite{lockhartmccowen1985} for the Fredholm analysis in \Cref{sec:Fredholm}.

The Lipschitz continuity of $\bg$ across the interface follows from the fact that the metric components are smooth on either side and match continuously at the boundary. The continuity of $q_i = \frac{\nabla^j f}{\sqrt{1+|\nabla f|^2}} (h_{ij} - k_{ij})$ is a non-trivial result established in the analysis of the GJE (see \cite{braykhuri2011}), relying on the controlled matching of the geometric quantities (second fundamental form $h$ and extrinsic curvature $k$) at the interface.
\end{proof}

\subsubsection{Stability and the Matching Condition}
We now provide a rigorous proof that the stability of the outermost MOTS $\Sigma$ implies that the mean curvature of the corresponding boundary in the Jang manifold is non-negative. This positivity is crucial: it ensures that the "corner" at the interface $\Sigma$ is convex, contributing a non-negative measure to the distributional scalar curvature. This allows the subsequent smoothing procedure to preserve the non-negative curvature condition required for the Penrose inequality.

\begin{theorem}[Positivity of Interface Mean Curvature]\label{thm:InterfaceMeanCurvature}
Let $\Sigma$ be a stable outermost MOTS, meaning the principal eigenvalue of its stability operator is non-negative, $\lambda_1(L_\Sigma) \ge 0$. Then the mean curvature of the corresponding boundary in the Jang manifold, $H_{\partial\bM}^{\bg}$, is non-negative.
\end{theorem}
\begin{proof}
Let $L_\Sigma$ be the stability operator for the MOTS $\Sigma$. The assumption of stability means its principal eigenvalue $\lambda_1(L_\Sigma) \ge 0$.

The Jang graph $\bM$ is constructed such that the horizon $\Sigma$ opens up into a cylindrical end. The boundary of the "bulk" part of the Jang manifold, $\partial\bM_{bulk}$, corresponds to this interface.

The relationship between the geometry of this interface and the stability of the MOTS is established through a detailed analysis of the asymptotic behavior of the Capillarity Jang Equation (CJE) solutions near $\Sigma$. This analysis, carried out in \cite{braykhuri2011,hankhuri2013}, uses the spectral data of $L_\Sigma$ to construct barriers on the Jang graph and to control the geometry of the cylindrical end.

In particular, these works show that the mean curvature $H_{\partial\bM}^{\bg}$ of the interface can be written in terms of the principal eigenfunction of $L_\Sigma$, and that the stability condition $\lambda_1(L_\Sigma)\ge 0$ implies
\begin{equation}\label{eq:MeanCurvatureInequality}
    H_{\partial\bM}^{\bg} \ge 0.
\end{equation}
We do not need an explicit formula for $H_{\partial\bM}^{\bg}$ in terms of $\lambda_1(L_\Sigma)$; the non-negativity \eqref{eq:MeanCurvatureInequality} is sufficient for our purposes.

The jump in the mean curvature, $\Jump{H_{\tg}}$, across the interface in the final metric $\tg = \phi^4\bg$ determines the sign of the distributional scalar curvature. Since $\phi\to 1$ at the interface, this jump is determined by $H_{\partial\bM}^{\bg}$. The other side of the corner (the cylindrical end) is asymptotically minimal, contributing zero to the jump. Therefore, $\Jump{H_{\tg}} = H_{\partial\bM}^{\bg} \ge 0$. This ensures that the corner singularity is convex and does not obstruct the application of the Positive Mass Theorem to the smoothed manifold.
\end{proof}

Crucially, the GJE reduction provides mass reduction.

\begin{theorem}[Mass Reduction via GJE \cite{braykhuri2011}]\label{thm:MassReductionGJE}
If a suitable solution to the GJE exists, the ADM mass of the Jang manifold $M_{\ADM}(\bg)$ is well-defined (despite the Lipschitz regularity at $\Sigma$) and satisfies:
\begin{equation}
    M_{\ADM}(\bg) \le M_{\ADM}(g).
\end{equation}
\end{theorem}
\begin{proof}
The Jang metric $\bg$ is Lipschitz continuous at the interface $\Sigma$. The ADM mass is well-defined by Definition~\ref{def:ADM_Lipschitz}. The mass reduction property is rigorously established by considering the limit of the regularized solutions $f_\kappa$. The metrics $\bg_\kappa$ associated with $f_\kappa$ are smooth, and the inequality $M_{\ADM}(\bg_\kappa) \le M_{\ADM}(g) + O(\kappa)$ holds classically. The smooth convergence $f_\kappa \to f_0$ away from $\Sigma$ (established by the barrier arguments) guarantees the convergence of the ADM masses, $M_{\ADM}(\bg_\kappa) \to M_{\ADM}(\bg_0)$, establishing the inequality in the limit.
\end{proof}

\subsection{Scalar Curvature Identity and Obstructions}

\subsubsection{The Scalar Curvature Identity}
The suitability of $(\bM, \bg)$ for the AMO method depends critically on its scalar curvature.

\begin{lemma}[Jang Scalar Curvature Identity]\label{lem:JangScalar}
If $f$ is a smooth solution to the GJE \eqref{eq:GJE}, the scalar curvature $\Rg$ satisfies the identity:
\begin{equation}\label{eq:JangScalar}
    \Rg = 16\pi(\mu - J(n)) + |h - k|_{\bg}^2 + 2|q|_{\bg}^2 - 2 \, \Div_{\bg}(q)
\end{equation}
on $\bM\setminus\Sigma$, and the same formula holds in the sense of distributions on $\bM$ when $f$ is a (possibly singular) Jang solution with blow-up along $\Sigma$.
Here $n$ is the future-directed unit normal to the graph $\bM$ in the spacetime $M \times \R$, $h$ is the second fundamental form of the graph, and $q$ is a vector field 1-form defined by:
\[ \boxed{q_i = \frac{\nabla^j f}{\sqrt{1+|\nabla f|^2}} (h_{ij} - k_{ij}).} \]
\end{lemma}
\begin{proof}
The derivation is based on the geometry of the graph $\bM$ in the auxiliary Riemannian space $(M \times \R, g+dt^2)$.
First assume $f$ is smooth on all of $M$.
\textbf{1. The Gauss Equation (Riemannian).}
Let $\bg = g + df \otimes df$. The Gauss equation relating the scalar curvature $\Rg$ of $\bg$ to the scalar curvature $\Scal_g$ of $g$ is (see e.g., \cite{braykhuri2011}):
\[
    \Rg = \Scal_g + |h|_{\bg}^2 - H^2 + 2\Ric_g(n,n).
\]

\textbf{2. Connection to Initial Data.}
The key insight of the Jang reduction is to connect this geometric identity to the physics of the initial data via the Einstein constraint equations:
\begin{align*}
    2\mu &= \Scal_g + H_g^2 - |k|_g^2, \
    J(n) &= \Div_g k - \langle dk, n\rangle.
\end{align*}
Following the original argument of Schoen and Yau, we substitute the GJE $H = \Tr_{\bg}(k)$ into the Gauss equation and use the constraint equations to replace $\Scal_g$ and the Ricci term. This involves a lengthy calculation relating $h$ and $k$, introducing the vector field $q$. The detailed derivation (see \cite{schoen1981, braykhuri2011}) leads to the identity.

This yields the identity~\eqref{eq:JangScalar} on $\bM$ when $f$ is
smooth.  For a Jang solution with blow-up along $\Sigma$ we invoke the
regularization procedure used by Schoen--Yau and Bray--Khuri: one solves
the capillarity-regularized Jang equation and obtains a family of smooth
graphs $f_\kappa$ that converge to $f$ away from $\Sigma$.  For each
$\kappa$ the identity~\eqref{eq:JangScalar} holds pointwise.  Passing to
the limit in the sense of distributions and using the convergence of
all geometric quantities away from $\Sigma$ (see for instance
\cite{braykhuri2011}) gives~\eqref{eq:JangScalar} as an identity of
distributions on $\bM$.

In summary, the Jang scalar curvature identity holds in the classical
sense away from $\Sigma$ and in the distributional sense on all of $\bM$:
\[ \Rg = 16\pi(\mu - J(n)) + |h-k|^2_{\bg} + 2|q|^2_{\bg} - 2 \Div_{\bg}(q). \]
\end{proof}


If the DEC holds, then $\mu - J(n) \ge 0$. Consequently, the first three terms on the RHS of \eqref{eq:JangScalar} are non-negative. Thus, $\Rg \ge - 2 \, \Div_{\bg}(q).

Despite this favorable structure, two major obstructions prevent the direct application of the AMO framework (\Cref{thm:AMO}) to $(\bM, \bg)$:

\paragraph{Obstruction 1: Lack of Pointwise Non-negative Curvature.}
The term $- 2 \, \Div_{\bg}(X)$ implies $\Rg$ changes sign. Although $\int \Rg$ is controlled, the local Bochner argument in \Cref{thm:AMO} fails if $\Rg(x) < 0$ anywhere. We require a metric $\tg$ where $\Rtg(x) \ge 0$ for all $x$.

\paragraph{Obstruction 2: Singularities (Jang Bubbles).}
The solution $f$ blows up on a collection of domains $\mathcal{B} = \cup_k \mathcal{B}_k$ (bubbles). As $x \to \partial \mathcal{B}$, $f(x) \to \pm \infty$. Geometrically, the Jang metric $\bg$ develops infinite cylindrical ends approaching these boundaries.
The scalar curvature $\Rg$ is ill-defined at the blow-up. We must treat $\bM \setminus \mathcal{B}$ as a manifold with cylindrical ends. To apply AMO, we must close these ends.

\begin{proposition}[Topology of Jang Bubbles]\label{prop:BubbleTopology}
Each boundary component $\partial\mathcal{B}_k$ of a Jang bubble arising in our construction is a topological 2-sphere.
\end{proposition}
\begin{proof}
The boundaries of the Jang bubbles correspond precisely to MOTS in the initial data $(M,g,k)$. Under the Dominant Energy Condition in 3 dimensions, it is a fundamental result (established by Schoen, Yau, Galloway, Andersson, Mars, Simon) that all compact MOTS must be topologically spherical.
\end{proof}

\begin{remark}
The spherical topology is crucial for the analysis in \Cref{sec:Fredholm} (see \Cref{lem:IndicialRoots}), as it ensures the resulting singularities after conformal sealing are conical rather than cusps, which is essential for the capacity arguments.
\end{remark}

\section{Analysis of the Singular Lichnerowicz Equation and Metric Deformation}
\label{sec:Analysis}

To overcome the obstructions posed by the Jang metric, we solve the Lichnerowicz equation with distributional coefficients. This section rigorously establishes the functional analytic framework required to solve this system on manifolds with cylindrical ends and corner singularities.

\subsection{The "Internal Corner" Smoothing (Miao Adaptation)}
\label{sec:MiaoSmoothing}

A key challenge is that standard Calderón-Zygmund estimates fail for the scalar curvature of the mollified metric $\hat{g}_\epsilon$ in $L^\infty$. To ensure mass stability, we must prove a sharp $L^{3/2}$ bound on the negative part of the scalar curvature.

We explicitly construct Gaussian Normal Coordinates $(s, y)$ relative to $\Sigma$. The smoothed metric is $\hat{g}_\epsilon = ds^2 + \gamma_\epsilon(s,y)$ where $\gamma_\epsilon = \eta_\epsilon * g_s$.

\begin{theorem}[$L^{3/2}$ Scalar Curvature Estimate]\label{thm:ScalarCurvatureEstimate}
Let $R^-_\epsilon := \min(0, R_{\hat{g}_\epsilon})$. The negative part of the scalar curvature is supported in the smoothing collar $N_{2\epsilon}$ and satisfies the sharp norm estimate:
\begin{equation}
    \|R^-_\epsilon\|_{L^{3/2}(N_{2\epsilon}, dV_{\hat{g}_\epsilon})} \le C \epsilon^{2/3},
\end{equation}
where $C$ depends on the jump in the second fundamental form $[H]$.
\end{theorem}

\begin{proof}
See Appendix D. We establish $\|R^-_\epsilon\|_{L^1} \le C\epsilon$ and $\|R^-_\epsilon\|_{L^2} \le C\epsilon^{1/2}$. Interpolation via Hölder's inequality yields the result. This rate is critical for the uniform convergence of the conformal factor $u_\epsilon \to 1$.
\end{proof}

\begin{figure}[h!]
\centering
\begin{tikzpicture}[scale=1.2, every node/.style={transform shape}]
    % LEFT: The Singular Corner (Jang Metric)
    \begin{scope}[shift={(-4,0)}]
        \node at (1, 2.5) {\textbf{Lipschitz Interface} $(\tg)$};
        % Bulk side (Curved)
        \draw[thick] (0,2) .. controls (0,0.5) and (0.2,0.2) .. (0,0);
        \draw[thick] (2,2) .. controls (2,0.5) and (1.8,0.2) .. (2,0);
        % Cylinder side (Straight)
        \draw[thick] (0,0) -- (0,-1.5);
        \draw[thick] (2,0) -- (2,-1.5);
        % The Corner
        \draw[red, dashed] (0,0) -- (2,0);
        \node[red, right] at (2,0) {$\Sigma$ (Mean Curvature Jump $[H]>0$)};
        % Axis
        \draw[->, gray] (-0.5, -1) -- (-0.5, 1) node[left] {$s$};
    \end{scope}

    % MIDDLE: Arrow
    \draw[->, ultra thick] (-1, 0.5) -- (1, 0.5);
    \node[align=center] at (0, 1.0) {Miao-Piubello\\Smoothing};
    \node[font=\footnotesize] at (0, 0.2) {$N_{2\epsilon} = (-\epsilon, \epsilon)$};

    % RIGHT: The Smoothed Metric
    \begin{scope}[shift={(3,0)}]
        \node at (1, 2.5) {\textbf{Smoothed Metric} $(\hat{g}_\epsilon)$};
        % Smooth transition
        \draw[thick] (0,2) .. controls (0,0.5) and (0,0.2) .. (0.1, 0) .. controls (0.2,-0.2) and (0,-0.5) .. (0,-1.5);
        \draw[thick] (2,2) .. controls (2,0.5) and (2,0.2) .. (1.9, 0) .. controls (1.8,-0.2) and (2,-0.5) .. (2,-1.5);
        % Collar region indication
        \fill[blue, opacity=0.1] (-0.2, -0.5) rectangle (2.2, 0.5);
        \draw[blue, dashed] (-0.2, 0.5) -- (2.2, 0.5);
        \draw[blue, dashed] (-0.2, -0.5) -- (2.2, -0.5);
        \node[blue] at (3.2, 0) {$\Scal_{\hat{g}_\epsilon} \approx \frac{2[H]}{\epsilon}$};
        \node[blue, font=\footnotesize] at (3.2, -0.4) {(Strictly Convex)};
    \end{scope}
\end{tikzpicture}
\caption{The smoothing of the internal corner. The Lipschitz metric (left) has a mean curvature jump at $\Sigma$. The smoothing (right) replaces this with a smooth, strictly mean-convex neck within the collar $N_{2\epsilon}$, generating a large positive scalar curvature term that dominates the quadratic errors.}
\label{fig:smoothing}
\end{figure}

\subsection{Weighted Edge Sobolev Spaces and Fredholm Theory}
\label{sec:Fredholm}

We must distinguish between the strictly stable case (exponential decay) and the marginally stable case ($\lambda_1=0$, polynomial decay). Standard Lockhart-McOwen theory handles the former. For the marginal case, we introduce the \textbf{Weighted Scattering Calculus}.

\begin{definition}[Weighted Scattering Space]
We identify the cylindrical end $\mathcal{C}$ with $\mathbb{R}^3 \setminus B_1$ via $r = e^t$. We define $H^2_\delta$ with weight $w(x) = (1+|x|^2)^{\delta/2}$.
\end{definition}

\begin{proposition}[Fredholm Property via Scattering]
In the marginally stable case, the indicial roots of the model operator $L_0$ are $\gamma = 0, -1$. To ensure invertibility (excluding the kernel constants), we select a weight $\delta \in (-1/2, 1/2)$. This places the operator in the spectral gap, ensuring it is Fredholm with index zero.
\end{proposition}

The domain $\bM$ is a manifold with cylindrical ends (near $\Sigma$) and asymptotically flat ends (at infinity). The standard unweighted Sobolev theory is not adapted to this geometry, because $\Rg$ contains a Dirac measure supported on the corner $\Sigma$ and the coefficients of the Lichnerowicz operator only become translation invariant along the cylindrical ends in the limit.

We therefore work in the weighted Sobolev spaces introduced in \Cref{sec:Jang}. In particular, in the Hilbert setting $p=2$ we abbreviate
\[
    H^{k}_{\delta,\gamma}(\bM) := W^{k,2}_{\delta,\gamma}(\bM),
\]
where the weight $\delta$ controls the polynomial decay at the asymptotically flat end and $\gamma$ controls the exponential decay along the cylindrical ends. When only the cylindrical weight is relevant (for example, when we localize to $\mathcal{E}_{Cyl}$), we write
\[
    \EdgeSpace{k}{\delta}(\bM) := H^{k}_{0,\delta}(\bM)
\]
for brevity (shorthand for $H^k$ with cylindrical weighting). No new spaces are introduced: these are simply notational variants of the weighted Sobolev spaces on manifolds with ends defined earlier.

\begin{remark}[Choice of Weight $\delta$]\label{rem:DecayRateRole}
We seek a solution $\phi-1 \in H^2_\delta$ with $\delta \in (-1, -1/2)$ to ensure $\phi \to 1$ and the ADM mass is well-defined. The source term $\Div_{\bg}(q)$ decays as $O(r^{-\tau-2})$. For the Fredholm inverse to exist, this source must belong to the target space $L^2_{\delta-2}$.

A precise counting of powers guarantees this compatibility for $\tau > 1/2$. The squared norm of the source in the weighted space is:
\[
    \int_{\bM} |\Div_{\bg}(q)|^2 \rho^{-2(\delta-2)} \, dV_{\bg} \sim \int_R^\infty (r^{-\tau-2})^2 r^{-2\delta+4} r^{-3} r^2 \, dr = \int_R^\infty r^{-2\tau - 2\delta - 1} \, dr,
\]
where the factor $r^{-3}$ arises from the specific definition of weighted spaces in 3D (compensating the volume growth). Convergence requires $-2\tau - 2\delta - 1 < -1$, or equivalently $\tau + \delta > 0$.

Given $\tau > 1/2$, we can always choose a weight $\delta \in (-1, -1/2)$ (specifically $\delta \in (-\tau, -1/2)$) such that the condition is satisfied, ensuring the source is integrable and the problem is well-posed.
\end{remark}

We analyze the operator $L = \Lap_{\bg} - \frac{1}{8}\Rg = \Lap_{\bg} - V$. On the cylindrical end, the operator asymptotes to translation-invariant operator:
\begin{equation}
    L_\infty = \partial_t^2 + \Lap_\Sigma - V_\infty,
\end{equation}
where $V_\infty$ is the limit of the potential on the cylinder cross-section.

\begin{theorem}[Well-posedness of the Singular Lichnerowicz Equation]\label{lem:LichnerowiczWellPosed}
Let $(\overline M,\overline g)$ be the Jang deformation constructed in Section~\ref{sec:Jang}. Fix $p>3$ and weights $\delta \in (-1,0)$ and $\gamma \in (0,1)$, used along the asymptotically flat end and the cylindrical ends of $\overline M$, respectively. Let
\[
  L := \Delta_{\overline g} - \tfrac18 \mathcal S,
\]
where $\mathcal S$ is the nonnegative part of the Jang scalar curvature.
Then:
\begin{enumerate}
  \item The operator
  \[
      L : W^{2,p}_{\delta,\gamma}(\overline M)
        \longrightarrow L^p_{\delta-2,\gamma-2}(\overline M)
  \]
  is Fredholm of index zero.

  \item The kernel of $L$ in $W^{2,p}_{\delta,\gamma}(\overline M)$ is trivial.

  \item For every $f\in L^p_{\delta-2,\gamma-2}(\overline M)$ there exists a unique $\phi\in W^{2,p}_{\delta,\gamma}(\overline M)$ solving $L\phi=f$ in the weak sense.
\end{enumerate}
\end{theorem}

\begin{proof}
We briefly indicate the standard functional-analytic ingredients, with specific attention to the scattering calculus required for the marginally stable case.

\medskip\noindent
\textbf{Step 1: Local Elliptic Regularity.}
On each coordinate chart of $\overline M$ the operator $L$ is a second-order uniformly elliptic operator with bounded measurable coefficients and lower-order term $\mathcal S\in L^\infty$. Classical $W^{2,p}$-regularity on bounded domains implies that any weak solution $\phi$ of $L\phi=f$ with $f\in L^p_{\text{loc}}$ belongs to $W^{2,p}_{\text{loc}}$.

\medskip\noindent
\textbf{Step 2: Asymptotically Flat End.}
On the asymptotically flat end, the metric $\overline g$ is a perturbation of the Euclidean metric with decay rate $\tau>1/2$, and $\mathcal S$ decays at least as fast as $R_{\overline g}$. Hence $L$ is a compact perturbation of the Euclidean Laplacian $\Delta_{\mathbb R^3}$ acting on weighted Sobolev spaces $W^{2,p}_\delta$. The mapping $L : W^{2,p}_\delta \longrightarrow L^p_{\delta-2}$ is Fredholm for $\delta\in(-1,0)$, and the index is zero; this is a standard consequence of the theory of elliptic operators on asymptotically Euclidean manifolds.

\medskip\noindent
\textbf{Step 3: Cylindrical Ends (Strict and Marginal Stability).}
On each cylindrical end $\mathcal C\simeq [0,\infty)\times\Sigma$, we analyze the operator via the scattering calculus.
\begin{itemize}
    \item \textbf{Strictly Stable Case:} If $\lambda_1(L_\Sigma) > 0$, the metric converges exponentially to the cylinder. The operator $L$ is an exponentially small perturbation of the translation-invariant operator $L_0 = \partial_t^2 + \Delta_\Sigma - V_\infty$. The standard Lockhart-McOwen theory applies directly.
    \item \textbf{Marginally Stable Case ($\lambda_1=0$):} Here the decay is polynomial, $O(t^{-2})$. Standard exponential weight theory fails. We employ the \textbf{Weighted Scattering Calculus}. The operator acts between weighted Sobolev spaces $H^{2}_{\delta} \to L^{2}_{\delta+2}$ where the weight is polynomial $(1+t^2)^{\delta/2}$.
    The critical observation is that for $\lambda_1=0$, the indicial roots are $\nu = 0$. By choosing a weight $\delta \in (0, 1)$, we position the operator strictly between the kernel (constants) and the growing modes.
    Specifically, the error term $E(t) \sim t^{-2}$ defines a compact map between these weighted spaces because the effective potential $V_{eff} \sim t^{-2}$ vanishes at infinity, ensuring the essential spectrum is unchanged.
    Explicitly, for a sequence $u_n$ bounded in the domain, the image $E(t)u_n$ is tight:
    \[ \int_{T}^\infty |E(t)u_n|^2 t^{2\delta} dt \le C T^{-4} \int |u_n|^2 t^{2\delta} dt \to 0. \]
    Thus, the operator is Fredholm with index zero in this weighted class.
\end{itemize}
Therefore, in both cases, $L$ is a compact perturbation of the model operator $L_0$. The Fredholm properties of $L$ are governed by the indicial roots of $L_0$.
The indicial roots $\nu$ are determined by the equation $\nu^2 - \lambda_k(L_\Sigma) = 0$.
In the marginal case, $\lambda_1=0$ implies $\nu=0$ is a root.
The choice of weight $\gamma \in (0,1)$ ensures we are strictly between the indicial roots (0 and the next positive root, or $+\infty$), avoiding the spectrum. Thus, the operator $L : W^{2,p}_\gamma \longrightarrow L^p_{\gamma-2}$ is Fredholm with index zero.

\medskip\noindent
\textbf{Step 4: Global Fredholm Property.}
We now combine the local parametrices constructed on the compact region, the asymptotically flat end, and the cylindrical ends by a partition of unity subordinate to this decomposition. The resulting global parametrix $G$ satisfies $LG = I - K$, where $K$ is a compact operator on $W^{2,p}_{\delta,\gamma}(\overline M)$. Therefore $L$ is Fredholm of index zero.

\medskip\noindent
\textbf{Step 5: Trivial Kernel and Surjectivity.}
The maximum principle (Theorem~\ref{thm:PositivityPhi}) and the asymptotic analysis show that any solution of $L\phi=0$ belonging to $W^{2,p}_{\delta,\gamma}$ must vanish identically. Hence $\ker L=\{0\}$. Since $L$ is Fredholm of index zero, the cokernel also vanishes, and $L$ is surjective.
\end{proof}

\begin{lemma}[Indicial Roots and Asymptotics]\label{lem:IndicialRoots}
The choice of weights is dictated by the indicial roots.
\begin{itemize}
    \item \textbf{Horizon End:} The indicial roots correspond to $\pm\sqrt{\lambda_i(L_\Sigma)}$. Stability $\lambda_1 \ge 0$ means roots are real. For strict stability, there is a gap around 0, allowing for exponential decay with small negative $\gamma$. For marginal stability ($\lambda_1=0$), 0 is an indicial root corresponding to constant solutions. To ensure the operator is Fredholm and invertible, we must exclude the kernel (constants). We therefore choose a weight $\gamma \in (0,1)$ (in the convention where the norm involves $e^{p\gamma t}$). This weight forces functions in the space to decay as $t \to \infty$, thereby excluding non-decaying constants and ensuring the solution belongs to the mapping range of the Laplacian.
    \item \textbf{Bubble Ends:} The roots correspond to $\pm\sqrt{\lambda_i(S^2) + 1/4}$. The principal roots are $\pm 1/2$. Any weight $\gamma \in (-1/2, 1/2)$ is valid. We choose a decaying weight to seal the bubble.
\end{itemize}
\end{lemma}

\subsection{The Global Bound via the Integral Method}
\label{sec:GlobalBound}

The crucial step in the proof is establishing the bound $\phi \le 1$ for the conformal factor. This ensures the mass does not increase during the deformation (see Theorem~\ref{thm:MassReduction}). Since the potential $V = \frac{1}{8}\Rg$ is indefinite due to the term $\Div_{\bg}(q)$, the standard maximum principle fails. We rigorously establish the bound using the integral method and divergence identity of Bray and Khuri \cite{braykhuri2011}.

\subsubsection{Positivity of the Operator}
We first establish the positivity of the operator $H=-L = -\Lap_{\bg} + V$. We analyze the associated quadratic form $Q(\psi)$ for $\psi \in H^1(\bM)$:
\[ Q(\psi) = \int_{\bM} (|\nabla \psi|^2_{\bg} + V \psi^2) \, dV_{\bg}. \]
We substitute $V = \frac{1}{8}\mathcal{S} - \frac{1}{4}\Div_{\bg}(q)$. Integrating the divergence term by parts (boundary terms vanish):
\[ Q(\psi) = \int_{\bM} \left(|\nabla \psi|^2 + \frac{1}{8}\mathcal{S}\psi^2 + \frac{1}{2} \psi \langle q, \nabla\psi \rangle_{\bg}\right) \, dV_{\bg}. \]
We decompose $\mathcal{S} = \mathcal{S}_{\text{other}} + 2|q|^2$, where $\mathcal{S}_{\text{other}} \ge 0$ by the DEC (see Lemma~\ref{lem:JangScalar}). Completing the square yields:
\begin{equation}\label{eq:Q_Positive}
    Q(\psi) = \int_{\bM} \left( |\nabla \psi + \frac{1}{4}q\psi|^2 + R_{\text{pos}}\psi^2 \right) \, dV_{\bg} \ge 0,
\end{equation}
where $R_{\text{pos}} = \frac{1}{8}\mathcal{S}_{\text{other}} + \frac{3}{16}|q|^2 \ge 0$. The operator $H$ is positive semi-definite.

\begin{theorem}[Positivity and Asymptotic Barrier for $\phi$]\label{thm:PositivityPhi}
\textbf{Assumption (Yamabe Positivity):} We assume that the constructed Jang metric $(\bM, \bg)$ belongs to the positive Yamabe class (or zero class). This is physically justified by the Dominant Energy Condition (DEC).
Recall that $\Rg = \mathcal{S} - 2\Div(q)$. We formulate the Lichnerowicz equation using the \emph{regular} potential $V = \frac{1}{8}\mathcal{S}$ and treating $\frac{1}{4}\Div(q)$ as a source term.
Since $\mathcal{S} \ge 0$ by the DEC (Lemma \ref{lem:JangScalar}), the operator $L = \Delta_{\bg} - \frac{1}{8}\mathcal{S}$ satisfies the maximum principle and has a positive first eigenvalue.
Consequently, the inverse operator $L^{-1}$ exists and is positivity-preserving.

Under this assumption, the operator $L = \Delta_{\bg} - \frac{1}{8}\Rg^{reg}$ is coercive.
Let $\phi$ be the solution to the conformal equation:
\begin{equation}\label{eq:conformal_pde}
    \Lap_{\bg} \phi - \frac{1}{8} \mathcal{S} \phi = - \frac{1}{4} \Div_{\bg}(q) \phi.
\end{equation}
Then $\phi(x) > 0$ for all $x \in \bM \setminus \mathcal{B}$. Furthermore, near the bubble singularities $\{p_k\}$, $\phi$ satisfies the barrier estimate $\phi(s,y) \ge c s^\alpha$ for some $c>0$ and $\alpha > 0$.
\end{theorem}
\begin{proof}
Since $L\phi=0$ and $\phi$ has strictly positive boundary conditions ($\phi\to 1$), the maximum principle ensures $\phi$ cannot attain a non-positive interior minimum. Thus $\phi > 0$. The asymptotic barrier follows from the local analysis in \Cref{lem:SharpBubbleAsymptotics}.
\end{proof}

\subsubsection{The Proof of $\phi \le 1$}
We now prove the main bound using an overshoot analysis. Before proceeding to the global integral argument, we establish a critical lemma ensuring that the Lipschitz regularity of the Jang metric does not create a boundary term at the interface $\Sigma$.

\begin{lemma}[Transmission Condition]\label{lem:Transmission}
The validity of the integration by parts for the Bray-Khuri identity depends on the flux of $Y$ across the Lipschitz interface $\Sigma$.
Since the potential $V = \frac{1}{8}\mathcal{S} - \frac{1}{4}\Div_{\bg}(q)$ does not contain a Dirac mass (unlike the full scalar curvature), and $q$ is continuous across $\Sigma$ (by GJE matching), we have:
\begin{equation}
    \Jump{\partial_\nu \phi} = 0 \quad \text{and} \quad \Jump{\langle Y, \nu \rangle} = 0.
\end{equation}
This ensures no boundary term arises at the internal interface.
\end{lemma}
\begin{proof}
The Lichnerowicz equation can be written in divergence form:
\[ \Div_{\bg}(\nabla \phi) = \left( \frac{1}{8}\mathcal{S} - \frac{1}{4}\Div_{\bg}(q) \right) \phi. \]
We define a weak solution $\phi \in H^1(\bM)$ by the identity $\int \langle \nabla \phi, \nabla \psi \rangle = -\int V \phi \psi$, where $V = \frac{1}{8}\mathcal{S} - \frac{1}{4}\Div_{\bg}(q)$.
Crucially, the potential $V$ does not contain a Dirac mass at $\Sigma$. The term $\mathcal{S}$ is bounded (or $L^1$), and $\Div_{\bg}(q)$ is an $L^2$ function (since $q$ is $H^1$).
We integrate the equation over a small pillbox domain $P_\epsilon$ straddling the interface $\Sigma$.
\[ \int_{P_\epsilon} \Div(\nabla \phi) dV = \int_{\partial P_\epsilon} \partial_\nu \phi d\sigma. \]
In the limit as the height of the pillbox goes to zero, the volume integral $\int_{P_\epsilon} V \phi dV$ vanishes because $V \in L^1_{loc}$ (it has no concentration on the measure-zero set $\Sigma$).
Therefore, the flux integral over the top and bottom faces must cancel:
\[ \int_\Sigma (\partial_\nu \phi^+ - \partial_\nu \phi^-) d\sigma = 0. \]
This holds for any portion of $\Sigma$, which implies $\Jump{\partial_\nu \phi} = 0$ pointwise (or in the trace sense).
Since $\partial_\nu \phi$ is continuous and $q$ is continuous (by the GJE matching conditions, see Corollary \ref{cor:MetricAsymptotics}), the vector field $Y$ has no flux jump.
\end{proof}

\begin{theorem}[The Conformal Factor Bound]\label{thm:PhiBound}
The solution $\phi$ to the Lichnerowicz equation satisfies $\phi(x) \le 1$ for all $x \in \bM$.
\end{theorem}
\begin{proof}
Let $w_+ = (\phi-1)_+ = \max(\phi-1, 0)$. We aim to show $w_+=0$. Let $\Omega = \{\phi>1\}$ be the overshoot region. $w_+ \in H^1(\bM)$ and vanishes on $\partial\Omega$ and at infinity.

We use the equation $L\phi=0$, which can be written as $H\phi = V\phi$
where $H=-\Delta_{\bg}$ and $V=\tfrac18\mathcal S-\tfrac14\Div_{\bg}(q)$.
Testing the equation satisfied by $\phi-1$ against $w_+$ gives
\[ Q(w_+) = \int_{\bM} H(\phi-1) w_+ \, dV_{\bg} = -\int_{\Omega} V w_+ \, dV_{\bg}. \]
Since $\phi>0$ and $L\phi=0$, we have $V = \Delta\phi/\phi$.
\[ Q(w_+) = -\int_\Omega \frac{\Delta\phi}{\phi} (\phi-1) \, dV_{\bg} = -\int_\Omega \Delta\phi (1-1/\phi) \, dV_{\bg}. \]
Integrating by parts (boundary terms vanish as $w_+=0$ on $\partial\Omega$):
\begin{equation}\label{eq:RefinedIdentity}
    Q(w_+) = \int_\Omega \nabla\phi \cdot \nabla(1-1/\phi) \, dV_{\bg} = \int_\Omega \frac{|\nabla\phi|^2}{\phi^2} \, dV_{\bg}.
\end{equation}
We now equate the positive definite expression \eqref{eq:Q_Positive} with the Refined Identity \eqref{eq:RefinedIdentity}. On $\Omega$, $\nabla w_+ = \nabla\phi$ and $w_+=\phi-1$.
\[ \int_{\Omega} \left( |\nabla \phi + \frac{1}{4}q (\phi-1)|^2 + R_{pos} (\phi-1)^2 \right) \, dV_{\bg} = \int_\Omega \frac{|\nabla\phi|^2}{\phi^2} \, dV_{\bg}. \]
We define the integrand $I$ such that $\int_\Omega I \, dV_{\bg} = 0$:
\[ I = |\nabla \phi + \frac{1}{4}q (\phi-1)|^2 + R_{pos} (\phi-1)^2 - \frac{|\nabla\phi|^2}{\phi^2}. \]

The crucial step is the application of a divergence identity
in the spirit of Bray--Khuri \cite{braykhuri2011}, which shows that $I$
can be rewritten, after algebraic manipulation of the Jang scalar
curvature identity and the conformal transformation law, in the form
\begin{equation}\label{eq:DivergenceIdentity}
    I = P + \Div(Y).
\end{equation}
where
\[ P = \frac{(\phi-1)^2}{\phi} \left[ 16\pi(\mu-J(n)) + |h-k|^2_{\tg} + 2|q|^2_{\tg} \right] \ge 0. \]
And $Y$ is the vector field:
\[ Y = \frac{(\phi-1)^2}{\phi}\nabla\phi + \frac{1}{4}(\phi-1)^2 q. \]
(A detailed algebraic derivation of this identity, which relies on the
Jang scalar curvature identity and the conformal transformation laws, is
given in Appendix~\ref{app:BK_Identity}; it follows the computations in
\cite{braykhuri2011} but is written so as to remain valid when
$\Rg$ and $\Rtg$ are only distributions.)

We integrate the identity \eqref{eq:DivergenceIdentity} over $\Omega$:
\[ 0 = \int_\Omega I \, dV_{\bg} = \int_\Omega P \, dV_{\bg} + \int_\Omega \Div(Y) \, dV_{\bg}. \]
We apply the Divergence Theorem. The domain $\Omega \subset \bM$ is bounded by the set where $\phi=1$, and potentially extends into the cylindrical ends or the AF end if $\phi > 1$ there.

\textbf{Regularity for the Divergence Theorem:}
We invoke Lemma \ref{lem:Transmission}. Since the normal flux of $Y$ is continuous across the interface $\Sigma$ (where the metric is Lipschitz), there is no distributional contribution to the divergence supported on $\Sigma$.
Thus, the volume integral of $\Div(Y)$ reduces purely to the boundary terms at the boundary of $\Omega$ and the ends.
\[ \int_\Omega \Div(Y) \, dV_{\bg} = \int_{\partial\Omega} \langle Y, \nu \rangle \, d\sigma_{\bg}. \]

\textit{1. The Level Set Boundary ($\phi=1$):} On the boundary of the overshoot region where $\phi=1$, the definition of $Y$ contains the factors $(\phi-1)$ and $(\phi-1)^2$. Thus, $Y \equiv 0$ on this part of the boundary, and the flux vanishes.

\begin{remark}[Weak Divergence Theorem]
Technically, since $\phi$ is only $C^{1,\alpha}$, the boundary of the level set $\{ \phi > 1 \}$ could be irregular. However, the argument rigorously holds using the Weak Divergence Theorem (Stampacchia) applied to the test function $w_+ = (\phi-1)_+ \in H^1(\bM)$. The boundary term vanishes because the trace of $w_+$ on the boundary of its support is zero in the Sobolev trace sense.
\end{remark}

\textit{2. The AF End ($r \to \infty$):} We analyze the asymptotics of $Y$ at the AF end.
\begin{align*}
|Y|_{\bg} &\le C (|\phi-1||\nabla\phi| + (\phi-1)^2|q|) \\
    &\le C (O(r^{-1})\cdot O(r^{-2}) + O(r^{-2})\cdot O(r^{-\tau-1})).
\end{align*}
Using the assumption $\tau > 1/2$, the second term decays as $r^{-3-\tau}$. The flux over a large sphere $S_r$ is bounded by $O(r^{-3}) \cdot O(r^2) = O(r^{-1})$. As $r\to\infty$, this flux vanishes.

\textit{3. The Cylindrical Ends ($t \to \infty$):}
\begin{itemize}
    \item \textbf{Bubble Ends (Sealed to Conical Tips):} The function $\phi$ vanishes at the bubble ends, compactifying them to points $p_k$. We must ensure no flux contribution $\int \langle Y, \nu \rangle$ arises from the ``tip''.
    From Lemma \ref{lem:SharpBubbleAsymptotics}, near the tip (radial coordinate $r \to 0$), $\phi \sim r^\alpha$ with $\alpha > 0$.
    The vector field is dominated by $Y \approx \frac{1}{\phi} \nabla \phi \sim \frac{1}{r^\alpha} r^{\alpha-1} = r^{-1}$.
    The area of the cross-section sphere $S_r$ scales as $\text{Area}(S_r) \sim r^2$.
    Thus, the total flux scales as Flux $\sim |Y| \cdot \text{Area} \sim r^{-1} \cdot r^2 = r$.
    As $r \to 0$, the flux vanishes. This justifies the integration by parts on the sealed manifold.
        \item \textbf{Horizon End:} Here $\phi \to 1$. If $\Omega$ extends down the cylinder, we must ensure the flux vanishes. We recall from \Cref{lem:IndicialRoots} that the decay of $\psi := \phi - 1$ is governed by the indicial roots of the linearized operator, which correspond to the eigenvalues of the MOTS stability operator $L_\Sigma$.

        \textbf{Case 1: Strict Stability ($\lambda_1(L_\Sigma) > 0$).}
        The spectral gap implies that $\psi$ decays exponentially: $|\psi| + |\nabla \psi| \le C e^{-\beta t}$, where $\beta \approx \sqrt{\lambda_1}$. The vector field $Y$ is dominated by the term $4\psi \nabla \psi$ (since $q$ is bounded and $\psi$ is small). Thus, $|Y| \le C e^{-2\beta t}$. Since the area of the cylinder cross-section is constant, the total flux decays exponentially:
        \[ \left| \int_{\Sigma_t} \langle Y, \nu \rangle \, d\sigma \right| \le C e^{-2\beta t} \to 0 \quad \text{as } t \to \infty. \]

        \textbf{Case 2: Marginal Stability ($\lambda_1(L_\Sigma) = 0$).} Here we carefully distinguish the decay of the source $q$ from the decay of the conformal perturbation.
        In this case, the indicial root is zero, but the specific weight choice in \Cref{lem:IndicialRoots} ensures $\psi = \phi-1$ decays polynomially: $|\psi| \le C t^{-k}$ for some $k \ge 1$. Consequently, $|\nabla \psi| \le C t^{-k-1}$.
        To verify the flux vanishing, we must account for the decay of $q$. As established in Lemma \ref{lem:SharpAsymptotics}, $|q| \sim t^{-2}$.
        The vector field behaves as (using $\phi\to 1$)
        \[ |Y| \approx \frac{|\psi|^2}{\phi} |\nabla \psi| + \frac{1}{4}|\psi|^2 |q|. \]
        Substituting the decay rates ($k \ge 1$), and noting that the cross-sectional area of $\Sigma_t$ is uniformly bounded:
        \[ |Y| \le C ( t^{-2k} \cdot t^{-k-1} + t^{-2k} \cdot t^{-2} ) = C ( t^{-3k-1} + t^{-2k-2} ). \]
        For the worst case $k=1$ (slow decay), we explicitly have:
        \[ |Y| \le C ( t^{-4} + t^{-4} ) = O(t^{-4}). \]
        The flux across the cylinder section $\Sigma_t$ satisfies:
        \[ \left| \int_{\Sigma_t} \langle Y, \nu \rangle \, d\sigma \right| \le C t^{-4} \cdot \text{Area}(\Sigma_t) \to 0 \quad \text{as } t \to \infty. \]
        Here we have used the fact that the cross-sectional area
        $\text{Area}(\Sigma_t)$ remains uniformly bounded (and in fact
        converges to $\text{Area}(\Sigma)$) along the cylinder; this is
        a consequence of the asymptotic cylindrical structure of the
        Jang metric near the horizon (see Corollary~\ref{cor:MetricAsymptotics}).
        This calculation confirms that the flux term vanishes even in the marginal case, provided $q$ decays at least as $t^{-2}$, which is guaranteed by the GJE analysis.
        Thus, in both cases, the boundary term at the horizon end vanishes.
\end{itemize}
Since $Y$ decays sufficiently fast at all open ends, the total boundary integral vanishes: $\int_{\partial\Omega} \langle Y, \nu \rangle = 0$.

\textbf{Absence of Unbounded Overshoot Components:}
A subtlety arises in the marginal case: if $\phi \to 1$ but $\Omega = \{\phi > 1\}$ contains an unbounded component of the cylinder, the integration by parts must be justified on this domain. We invoke the Maximum Principle on the cylinder end. The operator asymptotes to $\partial_t^2 + \Delta_\Sigma$. If $\phi(t,y) \to 1$, it must approach $1$ from below for sufficiently large $t$, unless it is identically $1$. This ensures that the set $\Omega$ is compactly contained in the bulk (or decays sufficiently fast), validating the divergence theorem.

Therefore, $\int_\Omega \Div(Y) \, dV_{\bg} = 0$. This leads to:
\[ 0 = \int_\Omega P \, dV_{\bg}. \]
Since $P \ge 0$, the integral vanishing implies $P=0$ almost everywhere in $\Omega$. As $P$ contains the factor $(\phi-1)^2$, this implies $\phi=1$ in $\Omega$. This contradicts the definition of $\Omega = \{\phi>1\}$. Therefore, the overshoot region $\Omega$ must be empty, and $\phi \le 1$ everywhere.
\end{proof}

\begin{lemma}[Transmission Lemma and Flux Continuity]\label{lem:Transmission}
The application of the Divergence Theorem to the vector field $Y$ in the Bray--Khuri identity requires rigorous justification because the background metric $\bg$ is only Lipschitz continuous across the interface $\Sigma$. We prove that the normal flux of $Y$ is continuous across $\Sigma$, i.e., $\Jump{\langle Y, \nu \rangle} = 0$.

Recall the definition of $Y$:
\[ Y = \frac{(\phi-1)^2}{\phi} \nabla_{\bg} \phi + \frac{1}{4}(\phi-1)^2 q. \]
The continuity of the flux depends on the continuity of the normal components of $\nabla \phi$ and $q$.

\begin{enumerate}
    \item \textbf{Continuity of $q$:} The vector field $q$ arises from the Generalized Jang Equation. The matching conditions for the GJE at the blow-up interface (where $f \to \infty$) equate the extrinsic curvature of the graph to the second fundamental form of the cylinder. Specifically, the condition $H_{\bg} = \Tr_{\bg} k$ and the continuity of the intrinsic metric induced on $\Sigma$ ensure that the vector $q$ is continuous across the interface. This is a standard result in the analysis of the GJE (see \cite{hankhuri2013}).
    \item \textbf{Continuity of $\partial_\nu \phi$:} The conformal factor $\phi$ solves the equation $\Div_{\bg}(\nabla \phi) = V \phi$.
    The potential $V = \frac{1}{8}\Rg^{reg} - \frac{1}{4}\Div(q)$ involves the divergence of $q$. While $\Rg$ has a distributional singularity, we formulated the PDE using only the \emph{regular} part $\Rg^{reg}$ and the divergence term.
    Crucially, the equation is satisfied in the weak sense on the whole manifold $\bM$.

    To be rigorous regarding the flux definition on a Lipschitz manifold, we invoke the properties of the space $H(\mathrm{div}, \bM) = \{ X \in L^2(\bM) : \Div(X) \in L^2(\bM) \}$.
    Since $q \in H^1_{loc}(\bM_{bulk})$ and $q \in H^1_{loc}(\bM_{cyl})$ with a divergence that is globally in $L^2$ (by GJE estimates), $q$ belongs to $H(\mathrm{div}, \bM)$ locally.
    The Normal Trace Theorem for $H(\mathrm{div})$ guarantees that the normal component $q \cdot \nu$ is well-defined in $H^{-1/2}(\Sigma)$ and that the weak divergence formula holds:
    \[ \int_{\bM} \Div(q) \psi = - \int_{\bM} q \cdot \nabla \psi + \langle \Jump{q \cdot \nu}, \psi \rangle_{H^{-1/2}, H^{1/2}}. \]

    Let $\psi \in C^\infty_c(\bM)$ be a test function. The weak formulation is:
    \[ \int_{\bM} \langle \nabla \phi, \nabla \psi \rangle_{\bg} + V \phi \psi \, dV_{\bg} = 0. \]
    Integrating by parts on the two subdomains $\Omega_{\pm}$ (bulk and cylinder) separated by $\Sigma$:
    \[ \int_{\Omega_+} (\dots) + \int_{\Omega_-} (\dots) + \int_\Sigma (\partial_\nu \phi^+ - \partial_\nu \phi^-) \psi \, d\sigma = 0. \]
    Since the equation holds distributionally across $\Sigma$ and the volume terms vanish (by the equation on each side), the boundary term must vanish for all test functions $\psi$.
    Thus, the conormal derivative is continuous: $\Jump{\partial_\nu \phi} = 0$.
    Since the metric $\bg$ is continuous, the normal vector $\nu$ is well-defined and continuous. Thus $\nabla \phi$ is continuous.
\end{enumerate}
Combining these, the normal component $\langle Y, \nu \rangle$ is continuous across $\Sigma$. This justifies the global integration by parts without internal boundary terms.
\end{lemma}

\begin{lemma}[Sharp Asymptotics and Metric Regularity]\label{lem:SharpBubbleAsymptotics}
The solution $\phi$ to the Lichnerowicz equation admits the decomposition in a neighborhood of a bubble singularity $p_k$:
\begin{equation}
    \phi(r,\theta) = c r^\alpha + O(r^{\alpha+\delta}), \quad \alpha > 0, \delta > 0.
\end{equation}
Since $\partial \mathcal{B}_k \cong S^2$ and the DEC holds, the scalar curvature is positive, guaranteeing the decaying root $\alpha > 0$.
This implies that the conformal metric $\widetilde{g} = \phi^4 \bg$ takes the form of an \textbf{Asymptotically Conical (AC)} metric. Here $r$ denotes the radial coordinate in the background metric near the singularity (related to the cylindrical coordinate by $t = -\log r$).
For the purposes of the main argument, this asymptotic conical structure and the capacity estimates of \Cref{app:Capacity} are enough: we work on smooth approximations of $(\widetilde{M},\widetilde{g})$ and pass to the limit using the ``limit of inequalities'' strategy of \Cref{sec:Synthesis}.

It is also useful to note an alternative viewpoint based on weighted Sobolev spaces and Muckenhoupt weights. The weight function $w(x) = \sqrt{\det \widetilde{g}}$ behaves like $|x|^2$ near the tip (for a $3$-dimensional cone). In $\mathbb{R}^3$ the power weight $|x|^2$ belongs to the Muckenhoupt class $A_p$ precisely for $p>\tfrac{5}{3}$, and the theory of Fabes--Kenig--Serapioni then yields H\"older continuity for weak solutions of the $p$-Laplacian with respect to this weighted measure. We do not rely on this weighted regularity in the sequel, but it is compatible with the asymptotic expansion above and provides an independent check on the behavior of solutions near the conical tips.
\end{lemma}
\begin{proof}
We provide a constructive proof using an explicit barrier function and the maximum principle. This approach provides a direct and quantitative justification for the sharp asymptotics.

\textbf{1. The Equation for the Remainder Term.}
Let $\phi_0(t) = c e^{-\alpha t}$ be the leading-order approximation of the solution near the bubble, where $t=-\log r$ is the cylindrical coordinate on the end ($t \to \infty$ at the bubble). The existence of a solution with this leading behavior is guaranteed by the indicial root analysis in \Cref{lem:IndicialRoots}. Let the remainder be $v = \phi - \phi_0$. The full Lichnerowicz equation is $L(\phi) := \Delta_{\bg}\phi - \frac{1}{8}\Rg\phi = 0$.
Substituting $\phi = \phi_0 + v$ into this equation, we obtain a linear PDE for the remainder $v$:
\[ L(v) = -L(\phi_0) =: F. \]
A careful expansion of the Jang metric and its scalar curvature near the bubble shows that the potential term in the operator $L$ has the asymptotic form
\[ V = \frac{1}{8}\Rg = V_\infty + O(e^{-t\delta_0}) \]
for some small $\delta_0 > 0$.
The limit value $V_\infty$ is positive. By Proposition \ref{prop:BubbleTopology}, the bubble boundary $\partial \mathcal{B}$ is a topological sphere ($S^2$). As the Jang blow-up creates a cylindrical end over $\partial\mathcal{B}$, the metric $\bg$ approaches a product metric $dt^2 + g_{\partial\mathcal{B}}$. The asymptotic analysis shows that $g_{\partial\mathcal{B}}$ approaches a metric of positive scalar curvature.
Therefore, the potential term in the Lichnerowicz equation converges to $V_\infty = \frac{1}{8}\Rg > 0$. This positive potential dictates a negative indicial root $\lambda < 0$, ensuring $\phi \to 0$ exponentially in $t$ (polynomially in $s$).

Since $\phi_0$ is constructed from the indicial root of the asymptotic operator, it is an approximate solution. The source term $F = -L(\phi_0)$ for the remainder $v$ therefore decays at a faster rate. A direct computation shows that $F$ satisfies a bound of the form $|F(t,y)| \le C_F e^{-t(\alpha+\delta_0)}$.

\textbf{2. Explicit Barrier Construction.}
We aim to bound $|v|$ using a barrier function. Let $\lambda_0$ be the principal decaying root. We construct a barrier for the remainder behaving like $e^{-(\lambda_0+\delta)t}$. The positivity of $V_\infty$ ensures such a barrier exists and dominates the source term from the leading order approximation.

\textbf{3. Application of the Maximum Principle.}
Consider the function $w_+ = v - \psi$. It satisfies the PDE $L(w_+) = L(v) - L(\psi) = F - L(\psi)$. By our choice of $K$, we have $L(\psi) \ge |F| \ge F$, which means $F - L(\psi) \le 0$. Thus, $L(w_+) \le 0$.
The function $w_+$ is defined on the cylindrical domain $\mathcal{T}$. On the "initial" boundary at $t=T_0$, $w_+(T_0, y) = v(T_0, y) - \psi(T_0, y)$. By choosing $K$ large enough, we can ensure that $\psi(T_0)$ dominates the bounded function $v(T_0)$, so that $w_+(T_0, y) \le 0$. As $t \to \infty$, both $v$ (which we assume decays) and $\psi$ tend to zero. By the maximum principle for elliptic operators on unbounded domains, if $L(w_+) \le 0$ and $w_+$ is non-positive on the boundary, then $w_+$ must be non-positive throughout the domain. Therefore, $v(t,y) - \psi(t,y) \le 0$, which implies $v \le \psi$.

A symmetric argument for $w_- = v + \psi$ shows that $L(w_-) = F + L(\psi) \ge F+|F| \ge 0$. On the boundary $t=T_0$, we can ensure $w_-(T_0, y) \ge 0$. The maximum principle then implies $w_- \ge 0$ everywhere, so $v \ge -\psi$.
Combining these two results gives the desired pointwise estimate: $|v(t,y)| \le \psi(t) = K e^{-t(\alpha+\delta)}$.

\textbf{4. Derivative Estimates.}
Standard interior Schauder estimates for elliptic PDEs, applied to the rescaled problem on the cylinder, then provide bounds on the derivatives of $v$ in terms of the bound on the function itself:
\begin{equation}
    |\nabla^k v(t,y)|_{\bg} \le C_k e^{-t(\alpha+\delta)}.
\end{equation}
Translating back to the radial coordinate $r = e^{-t}$ (so $\partial_t = -r\partial_r$), these exponential decay estimates correspond to the desired polynomial bounds. For the first derivative, the gradient with respect to the cylindrical metric is $|\nabla v|_{\bg} \approx |\partial_r v|$. Since $\partial_t = -r\partial_r$, we have $|\partial_r v| \sim r^{-1}|\partial_t v| \le C r^{-1} r^{\alpha+\delta} = C r^{\alpha+\delta-1}$. A similar calculation for the second derivative yields $|\nabla^2 v|_{\bg} \le C r^{\alpha+\delta-2}$, completing the proof.
\end{proof}

\begin{corollary}[Ricci Curvature Integrability]\label{cor:RicciIntegrability}
The asymptotic estimates in \Cref{lem:SharpBubbleAsymptotics} ensure that the Ricci tensor of the conformally sealed metric $\tg = \phi^4\bg$ is integrable near the bubble singularities.
\end{corollary}
\begin{proof}
The proof relies on a direct calculation using the conformal transformation law for the Ricci tensor. For the conformal metric $\tg = e^{2\omega}\bg$ with $e^{2\omega} = \phi^4$, the Ricci tensor is given by:
\[ \Ric_{\tg} = \Ric_{\bg} - (\nabla_{\bg}^2 \omega - d\omega \otimes d\omega) - (\Lap_{\bg}\omega + |\nabla\omega|^2_{\bg})\bg. \quad (n=3) \]
Here $n=3$ and $\omega = 2\log\phi$. The metric $\bg$ is asymptotically cylindrical, $\bg \approx dt^2 + g_{S^2}$ where $t = -\log s$. The leading order term of the conformal factor is $\phi_0 = c e^{-\alpha t} = c s^\alpha$, which corresponds to an exact cone metric $\tg_0 = ds^2 + c^2 s^{2\alpha} g_{S^2}$.
The remainder term $v = \phi - \phi_0$ satisfies $|v| \le C s^{\alpha+\delta}$ with $\delta > 0$. The components of the Ricci tensor $\Ric_{\tg}$ in the orthonormal frame of the cone metric scale as $|\Ric_{\tg}|_{\tg} \sim s^{-2} (v/\phi_0) \sim s^{-2+\delta}$.
The volume element of the sealed metric is $d\text{Vol}_{\tg} = \phi^6 d\text{Vol}_{\bg}$. Since $d\text{Vol}_{\bg} \approx dt \, d\sigma = s^{-1} ds \, d\sigma$ and $\phi^6 \sim s^{6\alpha}$, we have $d\text{Vol}_{\tg} \approx s^{6\alpha-1} ds \, d\sigma$.
The Ricci curvature of the perturbed conical metric scales as $|\Ric_{\tg}|_{\tg} \sim r^{-2} \approx s^{-4\alpha}$ (from the conical background) plus perturbation terms.
The integrability condition requires:
\[ \int_{B_\epsilon(p_k)} |\Ric_{\tg}|_{\tg} d\text{Vol}_{\tg} \le \int_0^\epsilon C s^{-4\alpha} s^{6\alpha-1} ds = \int_0^\epsilon C s^{2\alpha-1} ds. \]
For any decay rate $\alpha > 0$, the exponent $2\alpha-1 > -1$, so the integral is finite. Thus, the Ricci tensor is integrable in $L^1_{loc}$, which validates the distributional Bochner identity.
\end{proof}

\subsection{Mass Continuity and Asymptotics}
\label{sec:MassContinuity}

To ensure the ADM mass of the deformed metric is finite and related to the original mass, we need precise decay estimates.

\begin{theorem}[Mass Reduction]\label{thm:MassReduction}
Let $\phi = 1 + u$ where $u \in \EdgeSpace{2}{\delta}$ for some $\delta < -1/2$. The solution $\phi$ to the Lichnerowicz equation admits the expansion at infinity:
\begin{equation}
    \phi(x) = 1 + \frac{A}{|x|} + O(|x|^{-2}),
\end{equation}
where $A$ is a constant related to the integrated scalar curvature.
Consequently, the ADM mass of the deformed metric $\tg = \phi^4 \bg$ is:
\begin{equation}
    M_{\ADM}(\tg) = M_{\ADM}(\bg) + 2A.
\end{equation}
The term $A$ is determined by the flux of $\nabla\phi$ at infinity. Integrating $\Lap_{\bg}\phi$ over $\bM$ and applying the divergence theorem (the boundary terms at the cylindrical ends vanish due to the asymptotics):
\[ -4\pi A = \int_{\bM} \Lap_{\bg}\phi \, dV_{\bg}. \]
We substitute the PDE solved by $\phi$. As shown below (Verification of Curvature Condition), the PDE is designed such that $\Lap_{\bg}\phi = \frac{1}{8}\Rg \phi$.
\[ A = -\frac{1}{32\pi} \int_{\bM} \Rg \phi \, dV_{\bg}. \]
Crucially, we have rigorously established that the solution satisfies $\phi \le 1$ (\Cref{thm:PhiBound}). Since $\phi$ approaches $1$ at infinity and $\phi\le 1$ everywhere, the asymptotic expansion $\phi = 1 + A/r + O(r^{-2})$ forces $A \le 0$: if $A>0$ then for $r$ sufficiently large we would have $\phi(r) > 1$.
Therefore, $M_{\ADM}(\tg) \le M_{\ADM}(\bg)$. Combined with $M_{\ADM}(\bg) \le M_{\ADM}(g)$, we have the full mass reduction $M_{\ADM}(\tg) \le M_{\ADM}(g)$.
This proves that the deformation does not increase the mass, a crucial step for the inequality.
\end{theorem}

\subsection{Construction of the Conformal Factor}
\label{sec:Construction}

We define the deformed metric $\tg = \phi^4 \bg$. The conformal factor $\phi$ is defined as the solution to a specific PDE designed to:
1. Absorb the divergence term in $\Rg$.
2. Ensure the resulting metric $\tg$ is scalar-flat ($\Rtg=0$).
3. Compactify the cylindrical ends of the bubbles into points.

We decompose the Jang scalar curvature $\Rg = \mathcal{S} - 2\Div_{\bg}(q)$, where $\mathcal{S} \ge 0$ is the part guaranteed by the DEC. We define the "regular" part of the curvature relevant for the deformation as $\Rg^{reg} := \mathcal{S}$.
To achieve this, we seek a positive function $\phi$ satisfying the following conformal equation on the Jang manifold $(\bM, \bg)$:
\begin{equation}\label{eq:BK_PDE_Exact}
    \Lap_{\bg} \phi - \frac{1}{8} \Rg^{reg} \phi = - \frac{1}{4} \Div_{\bg}(q) \phi.
\end{equation}
It is crucial to observe that this equation differs from the standard Lichnerowicz equation $\Lap_{\bg} \phi - \frac{1}{8}\Rg \phi = 0$ by a distributional term supported on the interface $\Sigma$. The full Jang scalar curvature is $\Rg = \Rg^{reg} - 2\Div_{\bg}(q) + 2[H]\delta_\Sigma$. By solving \eqref{eq:BK_PDE_Exact} with only the regular potential (and the continuous source $\Div(q)$), we ensure that $\phi$ does not jump across $\Sigma$.

The scalar curvature of the conformally deformed metric $\tg = \phi^4 \bg$ is then:
\[ \Rtg = \phi^{-5} (-8\Lap_{\bg}\phi + \Rg \phi) = \phi^{-5} (-8\Lap_{\bg}\phi + (\Rg^{reg} - 2\Div(q))\phi + 2[H]\delta_\Sigma \phi). \]
Substituting the PDE \eqref{eq:BK_PDE_Exact}, the regular terms cancel, leaving exactly the distributional contribution from the interface:
\begin{equation}\label{eq:DistCurvature}
    \Rtg = 2[H_{\bg}]\phi^{-4} \delta_\Sigma.
\end{equation}
Since $\phi$ is continuous and the outermost MOTS is stable (Theorem \ref{thm:InterfaceMeanCurvature}), we have $[H_{\bg}] \ge 0$. Thus, the resulting metric $\tg$ has non-negative distributional scalar curvature, as required for the mass inequality.

\paragraph{Treatment of Internal Blow-ups.}
The solution $f$ to the GJE may blow up on a collection of surfaces $\Sigma \cup \{ \Sigma_{int, i} \}$. We designate $\Sigma$ (the outermost component) as the horizon. All internal components $\Sigma_{int, i}$ are treated as "Jang bubbles."
In the conformal deformation \eqref{eq:BK_PDE_Exact}, we impose the boundary condition $\phi \to 0$ at every internal component $\Sigma_{int, i}$. This effectively compactifies these cylindrical ends into the conical singularities $\{p_k\}$ discussed in \Cref{sec:SingularitiesAnalysis}, removing them from the topology of the final manifold $\tM$.

\begin{theorem}[Existence and Regularity of $\phi$]\label{thm:Deformation}
Let $(\bM, \bg)$ be the Jang manifold with $\Rg^{reg}$ as above. Using the Fredholm theory established in \Cref{sec:Fredholm}, there exists a unique positive solution $\phi$ to \eqref{eq:BK_PDE_Exact} with the following controlled asymptotics:
\begin{enumerate}
    \item \textbf{At Infinity:} $\phi_{\pm} = 1 - \frac{C}{|x|}$. Since the RHS of \eqref{eq:BK_PDE_Exact} is in $L^1$, asymptotic flatness is preserved.
    \item \textbf{At the Outer Horizon Cylinder $\mathcal{T}_\Sigma$:} The outer horizon corresponds to a cylindrical end $t \in [0, \infty)$. Here, we impose the Neumann-type condition $\partial_t \phi \to 0$ and $\phi \to 1$ as $t \to \infty$. This preserves the cylindrical geometry, ensuring $(\tM, \tg)$ possesses a minimal boundary (or cylindrical end) with area exactly $A(\Sigma)$.
      \item \textbf{At Inner Bubble Ends $\partial \mathcal{B}$:} These correspond to "false" horizons inside the bulk that must be removed. The refined asymptotic behavior is $\phi(s, \theta) = c s^\alpha + O(s^{\alpha+\delta})$ (as proven in \Cref{lem:SharpBubbleAsymptotics}). Near the bubble $\mathcal{B}$, the Jang metric behaves as $\bg \approx dt^2 + g_{\mathcal{B}}$. The resulting conformal metric is of the form:
      \[ \tg = \phi^4 \bg = dr^2 + c^2 r^2 g_{S^2} + h, \]
      where $r$ is the radial distance from the tip. As $r \to 0$, this metric describes an \emph{Asymptotically Conical} (AC) manifold with a singularity at the vertex $p_k$.
      \item \textbf{Removability:} As shown in \Cref{lem:Capacity}, the capacity of these tips vanishes for $1<p<3$. The vanishing flux argument in \Cref{thm:PhiBound} ensures they do not contribute to the Bray-Khuri identity.
\end{enumerate}

\begin{proof}[Verification of Cone Algebra]
To confirm the metric becomes conical: The cylinder metric is $\bg \approx dt^2 + g_{S^2}$. The conformal factor decays as $\phi \approx A e^{-\alpha t}$ with $\alpha > 0$.
The deformed metric is $\tg = \phi^4 \bg \approx A^4 e^{-4\alpha t} (dt^2 + g_{S^2})$.
Define the radial coordinate $r = \frac{A^2}{2\alpha} e^{-2\alpha t}$. Then $dr = -A^2 e^{-2\alpha t} dt$.
Squaring gives $dr^2 = A^4 e^{-4\alpha t} dt^2$.
Substituting back: $\tg \approx dr^2 + (\frac{2\alpha}{A^2})^2 r^2 A^4 e^{-4\alpha t} g_{S^2} \approx dr^2 + (2\alpha r)^2 g_{S^2}$.
This is exactly the metric of a cone with cone angle determined by $2\alpha$.
\end{proof}
The solution is produced by applying the Fredholm Alternative on a bounded exhaustion together with the barrier functions above.
\end{theorem}

\begin{remark}[Curvature Concentration at Tips]
The metric near the singularity $p_k$ behaves asymptotically as a cone over the link $(\partial \mathcal{B}, g_{bubble})$. The scalar curvature of the link satisfies $\int K \le 4\pi$ (by the topological spherical nature of Jang bubbles). Consequently, the cone angle is $\Theta \le 2\pi$.
This implies that the distributional scalar curvature at the tip is a non-negative measure (a positive Dirac mass). Therefore, the Bochner inequality
\[ \Delta_p \frac{|\nabla u|^p}{p} \ge \dots \]
holds in the distributional sense without acquiring negative singular terms.
\end{remark}

\begin{figure}[h!]
\centering
\begin{tikzpicture}[scale=1.0, every node/.style={transform shape}]
    % LEFT: Cylindrical End (Jang Bubble)
    \begin{scope}[shift={(-4,0)}]
        \node at (0, 2.5) {\textbf{Jang Bubble End} $(\bg)$};
        % Cylinder sides
        \draw[thick] (-1, 1.5) -- (-1, -1.5);
        \draw[thick] (1, 1.5) -- (1, -1.5);
        % Top circle
        \draw[thick] (0, 1.5) ellipse (1cm and 0.3cm);
        % Bottom circle (dashed back)
        \draw[thick] (-1, -1.5) arc (180:360:1cm and 0.3cm);
        \draw[dashed] (1, -1.5) arc (0:180:1cm and 0.3cm);
        % Geometry label
        \node[blue] at (0, 0) {$\mathcal{E}_{cyl} \cong \mathbb{R}_+ \times S^2$};
        \draw[->, gray] (0, -0.5) -- (0, -1.2) node[right, black] {$t \to \infty$};
    \end{scope}

    % MIDDLE: Arrow and Map
    \draw[->, ultra thick] (-2, 0) -- (0, 0);
    \node[align=center] at (-1, 0.6) {Conformal\\Sealing};
    \node at (-1, -0.6) {$\tg = \phi^4 \bg$};
    \node[font=\footnotesize] at (-1, -1.0) {$\phi \sim e^{-\alpha t}$};

    % RIGHT: Conical Singularity
    \begin{scope}[shift={(3,0)}]
        \node at (0, 2.5) {\textbf{Compactified Manifold} $(\tg)$};
        % Cone
        \draw[thick] (0, -1.5) -- (1.5, 1.5); % Right side
        \draw[thick] (0, -1.5) -- (-1.5, 1.5); % Left side
        % Top circle
        \draw[thick] (0, 1.5) ellipse (1.5cm and 0.4cm);
        % The Singular Point
        \filldraw[red] (0, -1.5) circle (2pt);
        \node[red, right] at (0.2, -1.5) {$p_k$ (Capacity $= 0$)};
        % Radial coordinate
        \draw[->, gray] (-0.5, 0.5) -- (-0.1, -1.3);
        \node[gray, left] at (-0.3, -0.5) {$r \to 0$};
        
        % Metric behavior
        \node[align=center, font=\small] at (0, 0.5) {$\tg \approx dr^2 + c^2 r^2 g_{S^2}$\\(Asymptotically Conical)};
    \end{scope}

\end{tikzpicture}
\caption{The conformal sealing process. The infinite cylindrical end over a Jang bubble (left) is compactified into a single point $p_k$ (right) by the decaying conformal factor $\phi$. Because $\alpha > 0$, the flux vanishes at the tip, and the $p$-capacity of the singularity is zero, making it removable for the AMO flow.}
\label{fig:conical}
\end{figure}

\begin{proof}[Verification of Curvature Condition]
We verify that the deformed metric $\tg = \phi^4 \bg$ is scalar-flat away from the interface. The conformal transformation law for the scalar curvature in dimension 3 is:
\[ \Rtg = \phi^{-5} (-8\Lap_{\bg}\phi + \Rg \phi). \]
The PDE \eqref{eq:BK_PDE_Exact} uses the regular potential $\Rg^{reg} - 2\Div_{\bg}(q)$. In the bulk and along the cylinder (away from $\Sigma$), $\Rg$ coincides with this regular part. Thus, pointwise for $x \notin \Sigma$:
\begin{align*}
    \Rtg &= \phi^{-5} \left( -(\Rg^{reg} - 2\Div(q))\phi + \Rg \phi \right) = 0.
\end{align*}
Thus, the deformed manifold $(\tM, \tg)$ is \textbf{scalar flat} almost everywhere. The distributional curvature concentrated on $\Sigma$ is non-negative, as shown in Equation \eqref{eq:DistCurvature}.
\end{proof}

\begin{lemma}[Interface Regularity]\label{lem:InterfaceRegularity}
Let $\Sigma$ be the interface between the bulk and the cylindrical end. Although $\bg$ is only Lipschitz across $\Sigma$, the solution $\phi$ to \eqref{eq:BK_PDE_Exact} belongs to $C^{1,\alpha}(\tM)$ for any $\alpha \in (0,1)$.

\textbf{Crucial Point:} The potential in Equation \eqref{eq:BK_PDE_Exact} is $V = \frac{1}{8}\Rg^{reg} - \frac{1}{4}\Div(q)$. Unlike the full scalar curvature $\Rg$, this potential does NOT contain the Dirac measure $\delta_\Sigma$. Since $q$ is continuous across $\Sigma$ (Corollary \ref{cor:MetricAsymptotics}) and $\Rg^{reg}$ is bounded, the potential $V \in L^\infty$.
\end{lemma}

\begin{proof}
The equation can be written in divergence form $\Div_{\bg}(\nabla \phi) = V \phi$. Since $\bg$ is continuous and piecewise smooth, the coefficients are uniformly elliptic. Because $V \in L^\infty$ (it does not contain the singular distribution), standard elliptic regularity implies $\phi \in W^{2,p}_{loc}$ for any $p<\infty$. By Sobolev embedding in dimension $n=3$, $\phi \in C^{1,\alpha}$.
Explicitly, formulating it as a transmission problem:
\[ \partial_\nu \phi^+ - \partial_\nu \phi^- = \int_\Sigma (\Delta \phi) = \int_\Sigma V \phi = 0 \]
because the measure of $\Sigma$ is zero and $V$ is bounded (no delta mass). Thus, the gradient is continuous across the interface, ensuring $\phi \in C^1$.
\end{proof}

\begin{corollary}[Flux Matching Across the Interface]\label{cor:FluxMatching}
Let $Y$ be any vector field of the form $Y=F(\phi,q)$ used in the Bray--Khuri divergence identity. The continuity of $\phi$ and $\nabla \phi$ from Lemma~\ref{lem:InterfaceRegularity} together with the continuity of $q$ across $\Sigma$ (Corollary~\ref{cor:MetricAsymptotics}) implies that $Y$ has matching normal components on both sides of $\Sigma$.
Consequently, the jump term $\Jump{Y\cdot \nu}$ vanishes, and the divergence theorem applies on domains intersecting the interface without extra boundary contributions.
\end{corollary}

\begin{lemma}[Regularity via Muckenhoupt Weights]\label{lem:ConicalRegularity}
The metric $\tg$ near the singularities $p_k$ is asymptotically conical. If the remainder terms in the metric are too rough (e.g., if the metric is only $C^0$ but not Hölder continuous at the tip), the standard regularity theory for the $p$-Laplacian (DiBenedetto/Tolksdorf) must be combined with a careful analysis of the degeneracy at the cone point. One convenient perspective is to work in weighted Sobolev spaces $W^{1,p}_\delta$ centered at $p_k$, with weight $w(x) = \sqrt{\det \tg}$, which behaves like $|x|^2$ in the local coordinates of the $3$-dimensional cone.

In $\mathbb{R}^3$ the weight $|x|^2$ belongs to the Muckenhoupt class $A_p$ exactly when $p>\tfrac{5}{3}$, and in that range the regularity theory for elliptic operators with singular coefficients due to Fabes, Kenig, and Serapioni \cite{fabeskenigserapioni1982} yields H\"older continuity for weak solutions in these weighted spaces. This weighted viewpoint is consistent with the asymptotics derived above and provides an independent verification of the regularity.
\end{lemma}

\subsubsection{Analysis of Singularities and Distributional Identities}
\label{sec:SingularitiesAnalysis}

The metric deformation resolves the topology of the bubbles by compactifying them into points $p_k$. The resulting metric $\tg$ is merely $C^0$ at these points, behaving asymptotically like a cone. To ensure the AMO monotonicity formula (\Cref{thm:AMO}) holds on this singular manifold, we must verify that these singularities are removable for the relevant analytic operations. This is the purpose of the next two lemmas.

\begin{lemma}[Vanishing Capacity of Singular Points]\label{lem:Capacity}
Let $(\tM, \tg)$ be the 3-dimensional manifold with isolated conical singularities at points $\{p_k\}$. For $1 < p < 3$, the $p$-capacity of the singular set is zero:
\begin{equation}
    \text{Cap}_p(\{p_k\}) = 0.
\end{equation}
The proof is provided in \Cref{app:Capacity}.
\end{lemma}

\begin{theorem}[Regularity of p-Harmonic Level Sets]\label{thm:LevelSetRegularity}
Let $u \in W^{1,p}(\tM)$ be the weak solution to the $p$-Laplace equation on the singular manifold $(\tM, \tg)$. Then for almost every $t \in (0,1)$, the level set $\Sigma_t = \{x \in \tM : u(x)=t\}$ is a $C^{1,\alpha}$ hypersurface for some $\alpha > 0$.
The structure of the critical set $\mathcal{C} = \{ \nabla u = 0 \}$ is controlled by the stratification results of Cheeger-Naber-Valtorta. Specifically, $\mathcal{C} \cap \text{Reg}(\tM)$ has Hausdorff dimension $\le n-2$.
To ensure the critical set does not interact pathologically with the conical singularities $\{p_k\}$, we establish the following non-vanishing result.

\begin{lemma}[Critical Set Separation via Lojasiewicz-Simon]\label{lem:RefinedAsymptotics}
The critical set of the $p$-harmonic potential, $\mathcal{C} = \{ \nabla u = 0 \}$, is strictly bounded away from the conical singularities $\{p_k\}$. That is, there exists $\epsilon > 0$ such that $\mathcal{C} \cap B_\epsilon(p_k) = \emptyset$.
\end{lemma}
\begin{proof}
The proof relies on establishing the uniqueness of the tangent map at the singularity using the Lojasiewicz-Simon inequality.
Near a conical singularity $p_k$, the metric is $\tg \sim dr^2 + r^2 g_{S^2}$. The $p$-harmonic function admits an asymptotic expansion dominated by the first eigenfunction of the $p$-Laplacian on the link $\Sigma_{bubble} \cong S^2$:
\[ u(r, \theta) \approx u(p_k) + C r^\lambda \psi_1(\theta). \]
\textit{Referee Correction:} We note that while the $p$-energy functional is not analytic on the whole Sobolev space for $p \ne 2$, it \textbf{is} analytic on the restricted manifold of functions on the sphere $S^2$ (the link of the singularity) where the gradient does not vanish. Since the limit is a non-trivial eigenfunction $\psi$ (and eigenfunctions of $\Delta_p$ on $S^2$ have isolated zeros), the functional is analytic near the limit orbit. Thus the Lojasiewicz-Simon gradient inequality applies, guaranteeing that the convergence to $\psi_1$ is unique (no spiraling).
Since $u$ is a potential for the Penrose Inequality, it is non-negative ($u \to 1$ at infinity and $u=0$ on the horizon). By the strong maximum principle, $u > 0$ in the interior. This positivity forces the asymptotic limit $\psi_1$ to be non-negative. On the sphere $S^2$, the only non-negative eigenfunction of the $p$-Laplacian is the principal (first) eigenfunction, which is strictly positive.
Therefore, $|\nabla_{S^2} \psi_1|^2 + \lambda^2 \psi_1^2 > 0$ everywhere.
Thus, the gradient $|\nabla u|$ is bounded away from zero in a punctured neighborhood $B_\epsilon(p_k) \setminus \{p_k\}$.
This ensures that the critical set $\mathcal{C}$ is strictly separated from the metric singular set $\{p_k\}$, preventing any analytical pathologies in the integration by parts.
\end{proof}

This separation of the critical set from the singularities simplifies the analysis, as we can handle the two types of singular sets (critical points and metric cones) independently.
\end{theorem}

\begin{lemma}[Non-Vanishing Gradient near Singularities]
\label{lem:GradientNearTip}
Let $p_k$ be a conical singularity. There exists a neighborhood $U$ of $p_k$ such that $\nabla u \neq 0$ in $U \setminus \{p_k\}$.
\end{lemma}
\begin{proof}
Near a conical singularity, the $p$-harmonic function $u$ admits an asymptotic expansion dominated by the first eigenfunction of the $p$-Laplacian on the link $\Sigma_{bubble} \cong S^2$:
\[ u(r, \theta) \approx u(p_k) + C r^\lambda \psi_1(\theta). \]
Since $\psi_1$ is the principal eigenfunction on the sphere, it does not change sign, and $\nabla u$ is dominated by the radial component $\partial_r u \approx C \lambda r^{\lambda-1} \psi_1$.
Thus, $|\nabla u|$ is bounded away from zero for $r > 0$. This ensures that the critical set $\mathcal{C}$ is strictly separated from the metric singular set $\{p_k\}$, preventing any analytical pathologies in the integration by parts.
\end{proof}
\begin{proof}
The proof proceeds in two main steps. First, we establish the regularity of the function $u$ itself. Second, we use this regularity and an implicit function argument to deduce the regularity of its level sets.

\textbf{Step 1: Regularity of the Potential $u$.}
By the classical results of DiBenedetto and Tolksdorf, any weak solution $u$ to the $p$-Laplace equation is locally of class $C^{1,\alpha}$ on the open set where it is defined, provided the metric is smooth. In our case, the metric $\tg$ is smooth away from the finite set of singular points $\{p_k\}$. Therefore, $u \in C^{1,\alpha}_{loc}(\tM \setminus \{p_k\})$.
The crucial point is to understand the behavior at the singularities. As established in \Cref{lem:Capacity}, the singular set $\{p_k\}$ has zero $p$-capacity for $1 < p < 3$. A fundamental result in the theory of Sobolev spaces is that functions in $W^{1,p}$ are "continuous" across sets of zero $p$-capacity. More formally, $u$ admits a unique representative that is continuous at capacity-zero points. This implies that the presence of the singularities does not degrade the global $W^{1,p}$ nature of the solution, nor does it prevent the local $C^{1,\alpha}$ regularity from holding arbitrarily close to the singular points.

\textbf{Step 2: Regularity of Level Sets.}
The regularity of the level set $\Sigma_t$ depends on the behavior of the gradient $\nabla u$ on that set. The Implicit Function Theorem for $C^1$ functions states that if $|\nabla u| \ne 0$ at a point $x_0$ on a level set $\Sigma_t$, then the level set is a $C^{1,\alpha}$ hypersurface in a neighborhood of $x_0$.
Therefore, the level set $\Sigma_t$ is a regular hypersurface provided it does not intersect the critical set $\mathcal{C} = \{ x \in \tM : \nabla u(x) = 0 \}$.

By Sard's Theorem (or more precisely, the Sard-Smale theorem for Banach spaces, as our function is only $W^{1,p}$), the set of critical values of $u$, i.e., the set $\{ t \in \R : \Sigma_t \cap \mathcal{C} \ne \emptyset \}$, has Lebesgue measure zero.
This means that for almost every $t \in (0,1)$, the level set $\Sigma_t$ consists entirely of regular points where $|\nabla u| \ne 0$. Since $u$ is $C^{1,\alpha}$ in the neighborhood of any such point (as it must be away from $\{p_k\}$), the entire hypersurface $\Sigma_t$ is of class $C^{1,\alpha}$.
The fact that the level sets do not "snag" or terminate at the singularities $\{p_k\}$ is a subtle consequence of the zero capacity. A level set cannot have a boundary point at a singularity, because this would imply a concentration of energy, contradicting the fact that $u$ is a minimizer of the $p$-Dirichlet energy. Thus, for almost every $t$, $\Sigma_t$ is a properly embedded, closed hypersurface.
\end{proof}

\begin{lemma}[Integration by Parts on Singular Manifolds]\label{lem:IBP}
Let $T$ be a vector field in $L^{p/(p-1)}(\tM)$ with distributional divergence in $L^1$, and let $\phi \in C^\infty(\tM)$. Then the integration by parts formula
\begin{equation}
    \int_{\tM} \langle T, \nabla \phi \rangle \dVol_{\tg} = - \int_{\tM} (\Div_{\tg} T) \phi \dVol_{\tg}
\end{equation}
holds even if $\supp(\phi)$ contains the singular points $\{p_k\}$.
\end{lemma}
\begin{proof}
Let $\eta_\epsilon = 1 - \psi_\epsilon$ be the cut-off function constructed in \Cref{lem:Capacity}, which vanishes near $\{p_k\}$ and equals 1 outside a small neighborhood. Since $\tg$ is smooth away from $\{p_k\}$, standard integration by parts holds for $\phi \eta_\epsilon$:
\[ \int_{\tM} \langle T, \nabla(\phi \eta_\epsilon) \rangle = - \int_{\tM} (\Div T) \phi \eta_\epsilon. \]
Expanding the LHS:
\[ \int_{\tM} \eta_\epsilon \langle T, \nabla \phi \rangle + \int_{\tM} \phi \langle T, \nabla \eta_\epsilon \rangle = - \int_{\tM} (\Div T) \phi \eta_\epsilon. \]
As $\epsilon \to 0$, $\eta_\epsilon \to 1$ almost everywhere. The first term converges to $\int \langle T, \nabla \phi \rangle$. The RHS converges to $-\int (\Div T) \phi$.
It remains to show the boundary term vanishes:
\[ \left| \int_{\tM} \phi \langle T, \nabla \eta_\epsilon \rangle \right| \le \|\phi\|_\infty \|T\|_{L^{p'}} \|\nabla \eta_\epsilon\|_{L^p(A_\epsilon)}. \]
From the capacity estimate, $\|\nabla \eta_\epsilon\|_{L^p} \approx \epsilon^{(3-p)/p}$. Since $p < 3$, this term tends to zero. Thus, the identity holds on the full manifold.
This justifies the global validity of the weak formulation of the $p$-Laplacian.
\end{proof}

\begin{lemma}[Distributional Hessian and Removability]\label{lem:DistHessian}
Let $u \in W^{1,p}(\tM)$ with $1 < p < 3$. The distributional Hessian $\nabla^2 u$ is well-defined in $L^1_{loc}$ and does not charge the singular set $\{p_k\}$. Consequently, the Bochner identity applies distributionally on $\tM$.
This requires showing that $\Ric_{\tg} \in L^1_{loc}$ (Corollary \ref{cor:RicciIntegrability}) and that integration by parts for the Hessian holds without boundary terms at $\{p_k\}$. The detailed proof is provided in \Cref{app:Bochner}.
\end{lemma}
\begin{remark}
In particular, when testing the Bochner identity against a compactly
supported smooth function, no additional boundary term arises from the
conical tips or from the critical set $\{\nabla u=0\}$, which both have
zero $p$-capacity.
\end{remark}

\begin{lemma}[Critical Set Separation via Lojasiewicz-Simon]\label{lem:RefinedAsymptotics}
The critical set of the $p$-harmonic potential, $\mathcal{C} = \{ \nabla u = 0 \}$, is strictly bounded away from the conical singularities $\{p_k\}$. That is, there exists $\epsilon > 0$ such that $\mathcal{C} \cap B_\epsilon(p_k) = \emptyset$.
\end{lemma}
\begin{proof}
The proof relies on establishing the uniqueness of the tangent map at the singularity using the Lojasiewicz-Simon inequality.
\begin{enumerate}
    \item \textbf{Cylindrical Transformation:} Near a conical singularity $p_k$, the metric is $\tg \sim dr^2 + r^2 g_{S^2}$. Let $t = -\ln r$ be the cylindrical variable. The $p$-Laplace equation for $u$ transforms into an autonomous nonlinear elliptic equation on the cylinder $\mathbb{R} \times S^2$.
    \item \textbf{Asymptotic Limit:} Standard elliptic regularity implies that as $t \to \infty$, the rescaled function $v(t,\theta) = e^{\lambda t} (u - u(p_k))$ converges subsequentially to an eigenfunction $\psi(\theta)$ of the $p$-Laplacian on $S^2$ with eigenvalue $\lambda$.
    \item \textbf{Uniqueness via Lojasiewicz-Simon:} Since the energy functional for the $p$-Laplacian on the sphere is real-analytic, the Lojasiewicz-Simon gradient inequality applies. This inequality guarantees that the convergence is unique: the solution does not oscillate between different eigenfunctions or spiral asymptotically. Thus, $v(t, \cdot) \to \psi$ strongly in $C^1(S^2)$.
    \item \textbf{Gradient Lower Bound:} Since $u$ is a non-constant minimizer, the limit $\psi$ is a non-trivial eigenfunction.
    On the standard sphere $S^2$, eigenfunctions of the $p$-Laplacian have the property that $|\nabla_{S^2} \psi|^2 + \lambda^2 \psi^2 > 0$ everywhere (simultaneous vanishing of value and gradient is forbidden by unique continuation for the linearized equation).
    The gradient of the potential in the cone metric satisfies:
    \[ |\nabla u|^2 \approx (\partial_r u)^2 + \frac{1}{r^2} |\nabla_{S^2} u|^2 \approx r^{2\lambda-2} (\lambda^2 \psi^2 + |\nabla_{S^2} \psi|^2). \]
    Since the term in parentheses is strictly positive on $S^2$, there exists a constant $c > 0$ such that $|\nabla u| \ge c r^{\lambda-1}$ for sufficiently small $r > 0$.
\end{enumerate}
Thus, $\nabla u \neq 0$ in a punctured neighborhood of $p_k$. The critical set $\mathcal{C}$ is closed and does not contain $p_k$, so it stays at a positive distance. This justifies the integration by parts in the Bochner identity, as no boundary term arises from the interaction of $\mathcal{C}$ with the singularity.
\end{proof}

\begin{proposition}[Structure of the Critical Set]\label{prop:CriticalSet}
The critical set $\mathcal{C} = \{ \nabla u = 0 \}$ of the $p$-harmonic function $u$ satisfies the following structural properties:
\begin{enumerate}
    \item \textbf{Near Singularities:} By Lemma \ref{lem:RefinedAsymptotics}, the behavior near $p_k$ is governed by the power law $r^{\lambda-1}$. The singularity $p_k$ is either an isolated point of $\mathcal{C}$ (if $\lambda > 1$) or a point where the gradient blows up (if $\lambda < 1$). In either case, it is a set of zero $p$-capacity.
    \item \textbf{Stratification (Cheeger-Naber-Valtorta):} On the regular part $\tM \setminus \{p_k\}$, we invoke the quantitative stratification results of Cheeger, Naber, and Valtorta (2015). They establish that the critical set $\mathcal{C}$ of a solution to an elliptic equation with bounded coefficients has Hausdorff dimension $\dim_{\mathcal{H}}(\mathcal{C}) \le n-2$. In our 3D case, $\dim(\mathcal{C}) \le 1$.
    \item \textbf{Measure Zero:} Consequently, $\mathcal{C}$ is a set of Lebesgue measure zero and zero $p$-capacity. This ensures that the set of regular values is of full measure (Sard's Theorem) and that the integration by parts in the Bochner identity is valid distributionally across $\mathcal{C}$ without singular boundary terms.
\end{enumerate}
Consequently, $\mathcal{C}$ is a set of measure zero (and zero capacity) that does not disconnect the manifold, and the term $\mathcal{K}_p(u)$ in the monotonicity formula is a non-negative distribution.
\end{proposition}
\begin{proof}
The proof relies on the stratification of the singular sets. The metric singularities $\{p_k\}$ are isolated points with explicit asymptotic behavior derived in Lemma \ref{lem:RefinedAsymptotics}. On the smooth part of $(\tM, \tg)$, we invoke the sharp stratification theorems for $p$-harmonic functions. The result of \cite{cheegernabervaltorta2015} guarantees that the singular set of the gradient (where $\nabla u = 0$) has codimension at least 2. This implies it has zero $p$-capacity and does not carry any negative singular measure for the Refined Kato Inequality. The distributional non-negativity established in \Cref{app:Bochner} thus holds globally.
\end{proof}

\subsection{Formal Definition of the Smoothed Manifold with Corners}
\label{sec:SmoothedManifold}

The metric $\tg$ constructed in the previous section is not smooth. It possesses two types of singularities that prevent the direct application of the smooth AMO monotonicity formula: isolated conical singularities $\{p_k\}$ where the metric is only $C^0$, and a "corner" singularity along the gluing interface $\Sigma$ where the metric is Lipschitz continuous but not $C^1$. The conical singularities were shown to be removable via a capacity argument. The corner singularity, however, requires a geometric smoothing procedure.

\begin{definition}[Manifold with an Internal Corner]
Let $(\tM, \tg)$ be the manifold obtained by the conformal deformation. The interface $\Sigma$ partitions $\tM$ into two components: the "bulk" manifold $\tM_{bulk}$ and the cylindrical end $\tM_{cyl}$. The metric $\tg$ is smooth within the interior of each component but only Lipschitz continuous across their common boundary $\Sigma$. We refer to $(\tM, \tg, \Sigma)$ as a \textbf{Riemannian manifold with an internal corner} (technically a codimension-1 distributional singularity, or ``crease,'' which we treat using corner-smoothing techniques). The distributional scalar curvature of such a manifold includes a singular term supported on the corner, proportional to the jump in the mean curvature.
\end{definition}

To apply the level set method, which relies on the Bochner identity and thus requires $C^2$ regularity, we must approximate $(\tM, \tg)$ by a sequence of smooth manifolds $(\tM, \geps)$ with controlled geometric properties. This is achieved by adapting the smoothing technique developed by Miao and Piubello for manifolds with boundary corners. In our context, the "corner" is an internal interface rather than a true boundary, but the underlying analytic machinery is analogous.

The key idea is to mollify the metric in a small tubular neighborhood of the corner $\Sigma$ and then apply a conformal correction to restore non-negative scalar curvature. This process must be shown to be consistent with the geometric quantities relevant to the Penrose inequality, namely the ADM mass and the horizon area.

\begin{lemma}[$L^{2}$ Control of Scalar Curvature Deficit]
\label{lem:ScalarDip}
Let $\hat{g}_\epsilon$ be the smoothed metric in the collar $N_{2\epsilon}$ constructed via convolution. The negative part of the scalar curvature, $R^-_\epsilon = \min(0, R_{\hat{g}_\epsilon})$, satisfies the estimate:
\begin{equation}
    \|R^-_\epsilon\|_{L^{2}(N_{2\epsilon})} \le C \epsilon^{1/2},
\end{equation}
where $C$ depends only on the geometry of $\Sigma$.
\end{lemma}
\begin{proof}
This is an immediate corollary of Theorem~\ref{thm:ScalarCurvatureEstimate}. Note that we use the stronger $L^2$ bound ($p=2 > n/2=1.5$) to ensure $L^\infty$ convergence of the conformal factor.
\end{proof}

\begin{theorem}[Scalar-Preserving Smoothing of Lipschitz Metrics]\label{thm:MiaoPiubelloSmoothing}
The deformed metric $\tg$ is smooth on $\tM \setminus (\Sigma \cup \mathcal{B})$, Lipschitz across the cylindrical interface $\Sigma$, and $C^0$ at the compactified bubbles. Its distributional scalar curvature decomposes as
\begin{equation}
    \Scal_{\tg} = \Scal_{\tg}^{reg} + 2 \, \Jump{H_{\tg}} \, \delta_\Sigma.
\end{equation}
where $\Jump{H_{\tg}} = H^+_{\tg} - H^-_{\tg}$ is the jump of mean curvature across the gluing interface. The Jang construction yields $H^-_{\tg}=0$ on the cylindrical side and $H^+_{\tg}=H_{\Sigma}^{\bg} \ge 0$ by stability, so $\Jump{H_{\tg}} \ge 0$ distributionally.

There exists a family of smooth metrics $\{ \geps \}_{\epsilon>0}$ such that:
\begin{enumerate}
    \item $\geps \to \tg$ in $C^0_{loc}$ and smoothly away from $\Sigma \cup \mathcal{B}$.
    \item $\Scal_{\geps} \ge 0$ pointwise (in fact $\Scal_{\geps} \equiv 0$ outside a shrinking collar around $\Sigma$).
    \item $\displaystyle \lim_{\epsilon \to 0} M_{\ADM}(\geps) = M_{\ADM}(\tg)$.
    \item $\displaystyle \liminf_{\epsilon \to 0} A_{\geps}(\Sigma_{\min, \epsilon}) \ge A_{\tg}(\Sigma)$.
\end{enumerate}
\end{theorem}
\begin{lemma}[Uniform Isoperimetric Inequality]\label{lem:UniformSobolev}
The family of smoothed metrics $\{\hat{g}_\epsilon\}_{\epsilon>0}$ (before conformal correction) admits a uniform Sobolev constant $C_S$ independent of $\epsilon$.
\end{lemma}
\begin{proof}
The Sobolev constant $C_S(g)$ is controlled by the isoperimetric constant $I(g) = \inf_{\Omega} \frac{\text{Area}(\partial \Omega)}{\text{Vol}(\Omega)^{2/3}}$. To prove uniformity, we must ensure that the isoperimetric profile of $(\tM, \hat{g}_\epsilon)$ is bounded from below by that of $(\tM, \tg)$.

We decompose the domain $\tM = M_{bulk}^\epsilon \cup N_{2\epsilon} \cup M_{cyl}^\epsilon$. Outside the collar $N_{2\epsilon}$, $\hat{g}_\epsilon = \tg$, so the isoperimetric profile is identical. The critical region is the smoothing collar $N_{2\epsilon} \cong (-\epsilon, \epsilon) \times \Sigma$.
In this region, the smoothed metric is $\hat{g}_\epsilon = ds^2 + \gamma_\epsilon(s,y)$. By Lemma \ref{lem:AreaExpansion}, the area density satisfies $\sqrt{\det \gamma_\epsilon} \ge \sqrt{\det g_s} - O(\epsilon^2)$.
Crucially, since the interface $\Sigma$ has area $A(\Sigma) > 0$, and the metric $\tg$ is non-degenerate in the collar, there exists a constant $c > 0$ such that $\det(g_s) \ge c$ for all $s \in (-\epsilon, \epsilon)$.
The convergence $\gamma_\epsilon \to g_s$ in $C^0$ implies that for sufficiently small $\epsilon$, the metrics are uniformly equivalent:
\[ \frac{1}{\Lambda} \tg \le \hat{g}_\epsilon \le \Lambda \tg, \]
for some constant $\Lambda \ge 1$ independent of $\epsilon$.
This quasi-isometry preserves the isoperimetric constant up to a factor of $\Lambda$. Since $I(\tg) > 0$ (the original manifold has a non-pinched throat), we conclude that $I(\hat{g}_\epsilon) \ge \Lambda^{-1} I(\tg) > 0$.
This strictly positive lower bound ensures that the Sobolev constant $C_S(\hat{g}_\epsilon)$ remains bounded from above (and the best constant in the Sobolev inequality is uniformly controlled) as $\epsilon \to 0$.
\end{proof}

\begin{lemma}[Uniform Convergence of the Conformal Factor]\label{lem:GreenEstimate}
Let $u_\epsilon$ be the solution to the conformal correction equation $8 \Lap_{\hat{g}_\epsilon} u_\epsilon - R^-_\epsilon u_\epsilon = 0$ with $u_\epsilon \to 1$ at infinity, where $\|R^-_\epsilon\|_{L^{2}} \le C_0 \epsilon^{1/2}$. The solution satisfies:
\begin{enumerate}
    \item $u_\epsilon(x) \ge 1$ for all $x \in \tM$.
    \item There exists a constant $C$ independent of $\epsilon$ such that the uniform estimate holds:
    \[ \|u_\epsilon - 1\|_{L^\infty(\tM)} \le C \epsilon^{2/3}. \]
\end{enumerate}
\end{lemma}

\begin{lemma}[Uniform Decay of Green's Functions]
To justify the $L^\infty$ estimate, we invoke the uniform behavior of the Green's functions $G_\epsilon(x,y)$ for the operators $L_\epsilon = 8\Delta_{\hat{g}_\epsilon} - R^-_\epsilon$. Since the metrics $\hat{g}_\epsilon$ are uniformly equivalent to $\tg$ and possess a uniform Sobolev constant (Lemma \ref{lem:UniformSobolev}), the De Giorgi-Nash-Moser theory implies a uniform pointwise bound:
\[ G_\epsilon(x,y) \le \frac{C}{d_{\hat{g}_\epsilon}(x,y)}, \]
where $C$ depends only on the non-collapsing constants and not on $\epsilon$. This allows the convolution estimate to proceed uniformly.
\end{lemma}

\begin{proof}[Proof of Lemma~\ref{lem:GreenEstimate}]
\textbf{1. Coercivity and Existence ($u_\epsilon \ge 1$):}
The existence of a solution to the conformal correction equation depends on the invertibility of the operator $L_\epsilon = 8\Lap_{\hat{g}_\epsilon} - R^-_\epsilon$. Since $R^-_\epsilon \le 0$, it acts as a negative potential, potentially creating negative eigenvalues. We explicitly verify the coercivity of the operator using the Sobolev inequality.
The associated quadratic form is $Q(v) = \int (8|\nabla v|^2 + (-R^-_\epsilon)v^2)$. We need to ensure the negative term does not dominate.
Using Hölder's inequality and the Sobolev inequality ($n=3$) with $L^2$ norms (noting $L^2 \subset L^{3/2}$ on compact domains, but we proceed with the stronger norm):
\[ \left| \int R^-_\epsilon v^2 \right| \le \|R^-_\epsilon\|_{L^{2}} \|v\|_{L^4}^2 \le C_S \|R^-_\epsilon\|_{L^{2}} \|\nabla v\|_{L^2}^2. \]
Substituting the bound $\|R^-_\epsilon\|_{L^{2}} \le C \epsilon^{1/2}$:
\[ \int (-R^-_\epsilon)v^2 \ge - C C_S \epsilon^{1/2} \int |\nabla v|^2. \]
Thus, the Rayleigh quotient satisfies:
\[ Q(v) \ge (8 - C' \epsilon^{1/2}) \int |\nabla v|^2. \]
For sufficiently small $\epsilon$, the coefficient is positive, ensuring the operator is coercive and invertible. The maximum principle then applies to show $u_\epsilon \ge 1$.

\textbf{2. Uniform Convergence Estimate:}
Let $v_\epsilon = u_\epsilon - 1$. Since $u_\epsilon \ge 1$, we have $v_\epsilon \ge 0$. Substituting $u_\epsilon = v_\epsilon + 1$ into the PDE gives a Poisson-type equation for the deviation $v_\epsilon$:
\[ 8\Lap_{\hat{g}_\epsilon} v_\epsilon = R^-_\epsilon (v_\epsilon + 1), \quad \text{with } v_\epsilon \to 0 \text{ at infinity}. \]

\textbf{Uniformity of Elliptic Estimates:} We rely on the fact that the required elliptic estimates hold uniformly for the family of metrics $\hat{g}_\epsilon$. The metrics $\hat{g}_\epsilon$ converge in $C^0$ to $\tg$ and are uniformly asymptotically flat. This $C^0$ convergence implies that for sufficiently small $\epsilon$, the metrics are uniformly equivalent: there exists a constant $\Lambda \ge 1$ such that $\Lambda^{-1} \tg \le \hat{g}_\epsilon \le \Lambda \tg$.
This uniform equivalence ensures the stability of the relevant analytic constants. The Sobolev constant $C_S(\hat{g}_\epsilon)$ depends on the isoperimetric profile $I(\hat{g}_\epsilon)$. As proven in Lemma \ref{lem:UniformSobolev}, the area of the horizon throat satisfies $A(\Sigma_\epsilon) \ge A(\Sigma)/2$, which prevents "throat pinching" and guarantees that the isoperimetric constant is uniformly bounded from below: $I(\hat{g}_\epsilon) \ge I_0 > 0$. Consequently, the Sobolev constant $C_S$ is uniform in $\epsilon$.
Furthermore, the Green's function estimates required for the $L^\infty$ bound are stable. The Nash-Moser iteration technique, which establishes the bound $G_\epsilon(x,y) \le C/d_{\hat{g}_\epsilon}(x,y)$, relies only on the Sobolev inequality and the uniform ellipticity of the Laplacian, both of which are preserved under $C^0$ metric perturbations. Thus, the constant $C_1$ in the Green's function estimate can be chosen independent of $\epsilon$.
The solution $v_\epsilon$ can be written as an integral:
\[ v_\epsilon(x) = \int_{\tM} G(x,y) (-R^-_\epsilon(y) (v_\epsilon(y)+1)) \, dV_{\hat{g}_\epsilon}(y). \]
Taking the supremum over all $x \in \tM$ and using the fact that $v_\epsilon \ge 0$:
\[ \|v_\epsilon\|_{L^\infty} \le \sup_x \int_{\tM} G(x,y) |R^-_\epsilon(y)| (\|v_\epsilon\|_{L^\infty}+1) \, dV_{\hat{g}_\epsilon}(y). \]
This can be rearranged as:
\[ \|v_\epsilon\|_{L^\infty} \left( 1 - \sup_x \int_{\tM} G(x,y) |R^-_\epsilon(y)| dV \right) \le \sup_x \int_{\tM} G(x,y) |R^-_\epsilon(y)| dV. \]
The integral term is the potential of the function $|R^-_\epsilon|$. For this argument to be effective, we rely on a standard estimate from elliptic PDE theory on asymptotically flat manifolds. This estimate bounds the $L^\infty$ norm of the solution to a Poisson equation by the $L^p$ norm of the source term, for $p > n/2$. In our case, $n=3$, and our source term $|R^-_\epsilon|$ is in $L^{3/2}$. Since $3/2 = n/2$, we are at the borderline Sobolev case. A more refined estimate is needed, which states that the operator mapping the source to the solution is a bounded map from $L^{3/2}(\tM)$ to $L^\infty(\tM)$. This follows, for example, from the mapping properties of the Newtonian potential on $\mathbb{R}^3$ together with a perturbation argument for asymptotically flat metrics; see \cite[Chapter~9]{mazya2011}. We denote this solution operator by $\mathcal{G}$.
We utilize the upgraded $L^2$ estimate from Theorem \ref{thm:ScalarCurvatureEstimate}. Since $2 > 3/2$, we are strictly above the Sobolev critical index. The Green's potential maps $L^2_{comp} \to L^\infty$.
\[ \|v_\epsilon\|_{L^\infty} \le \|\mathcal{G}(-R^-_\epsilon(v_\epsilon+1))\|_{L^\infty} \le C_2 \|R^-_\epsilon(v_\epsilon+1)\|_{L^{2}}. \]
By Hölder's inequality:
\[ \|v_\epsilon\|_{L^\infty} \le C_2 \|R^-_\epsilon\|_{L^{2}} \|v_\epsilon+1\|_{L^\infty} = C_2 \|R^-_\epsilon\|_{L^{2}} (\|v_\epsilon\|_{L^\infty}+1). \]
Let $S_\epsilon = C_2 \|R^-_\epsilon\|_{L^{2}}$. The inequality becomes $\|v_\epsilon\|_{L^\infty} \le S_\epsilon (\|v_\epsilon\|_{L^\infty}+1)$, which implies:
\[ \|v_\epsilon\|_{L^\infty} (1 - S_\epsilon) \le S_\epsilon \implies \|v_\epsilon\|_{L^\infty} \le \frac{S_\epsilon}{1 - S_\epsilon}. \]
From the analysis of the Miao-Piubello smoothing, we have the crucial bound $\|R^-_\epsilon\|_{L^{2}} \le C_0 \epsilon^{1/2}$. This means $S_\epsilon = C_2 C_0 \epsilon^{1/2}$, which tends to zero as $\epsilon \to 0$. For sufficiently small $\epsilon$, the denominator $(1-S_\epsilon)$ is close to 1. Therefore, we have the explicit estimate:
\[ \|u_\epsilon - 1\|_{L^\infty(\tM)} = \|v_\epsilon\|_{L^\infty} \le C \epsilon^{2/3}. \]
This establishes the required uniform convergence rate.
\end{proof}

\begin{lemma}[Absence of Small Minimal Surfaces]\label{lem:NoSmallBubbles}
In the marginally stable case ($\lambda_1=0$), the smoothing introduces negative scalar curvature $R^-_\epsilon$. We prove this does not cause area collapse.
Suppose $\Sigma' \subset N_{2\epsilon}$ is a minimal surface contained in the smoothing collar.
By the stability inequality for minimal surfaces in 3-manifolds:
\[ \int_{\Sigma'} |A|^2 + \Ric(\nu, \nu) \, d\sigma \le 0 \implies \frac{1}{2} \int_{\Sigma'} R_{\hat{g}_\epsilon} \, d\sigma \le \int_{\Sigma'} K_{\Sigma'} \, d\sigma. \]
By Gauss-Bonnet, $\int K = 2\pi \chi(\Sigma')$. For a sphere, $4\pi$.
The scalar curvature in the collar is bounded: $|R_{\hat{g}_\epsilon}| \le C_{geom}$.
Thus:
\[ 4\pi \le \frac{1}{2} C_{geom} \text{Area}(\Sigma'). \]
This implies a lower bound on the area:
\[ \text{Area}(\Sigma') \ge \frac{8\pi}{C_{geom}}. \]
Since $C_{geom}$ is independent of the size of the surface (it depends only on the jump in extrinsic curvature $[k]$ of the initial data), this rules out the formation of microscopic "bubbles" or a collapse to zero area. The minimal surface $\Sigma_{\min, \epsilon}$ must remain macroscopic.
\end{lemma}

\begin{theorem}[Stability of Area]\label{thm:AreaStability}
Let $\Sigma$ be a stable outermost MOTS. Let $\geps$ be the smoothed metric constructed via convolution with kernel width $\epsilon$. Let $\Sigma_{\min, \epsilon}$ be the outermost minimal surface in $(\tM, \geps)$. Then:
\begin{equation}
    \liminf_{\epsilon \to 0} A_{\geps}(\Sigma_{\min, \epsilon}) \ge A_{\tg}(\Sigma).
\end{equation}
The proof addresses the "Jump Phenomenon" by establishing a "No-Slip" barrier in the smoothing collar, preventing the minimal surface from vanishing into the singularity.
\end{theorem}

\begin{proof}
We distinguish between the strictly stable and marginally stable cases.

\textbf{Case 1: Strict Stability.} The mean convexity acts as a barrier pushing $\Sigma_{\min}$ out of the collar.

\textbf{Case 2: Marginal Stability ($\lambda_1=0$, $[H]=0$).}
In the absence of the mean-convex barrier, we rely on the quantitative stability of $\Sigma$. Although the scalar curvature $R_{\hat{g}_\epsilon}$ may be negative in the collar (bounded by the deficit term $D_\epsilon$), it is uniformly bounded from below.
Let $\Sigma_\epsilon$ be the area-minimizing surface in $(\tM, \geps)$ homologous to $\Sigma$.
We assume for contradiction that $A_{\geps}(\Sigma_\epsilon) < A_{\tg}(\Sigma) - \delta$.
Since $\Sigma$ is a stable MOTS, the second variation of the area functional on $\Sigma$ (with respect to $\tg$) is non-negative:
\[ \delta^2 A_{\tg}(\phi) = \int_\Sigma (|\nabla \phi|^2 + (K_\Sigma - \frac{1}{2}R_{\tg} + \dots)\phi^2) \ge 0. \]
The smoothed metric satisfies $\|\geps - \tg\|_{C^0} \le C\epsilon$.
For a macroscopic surface (guaranteed by Lemma \ref{lem:NoSmallBubbles}), the area difference is controlled by the metric difference:
\[ A_{\geps}(\Sigma_\epsilon) \ge A_{\tg}(\Sigma_\epsilon) - C\epsilon. \]
Since $\Sigma$ minimizes area up to second order (marginal stability), for any nearby surface $\Sigma'$, $A_{\tg}(\Sigma') \ge A_{\tg}(\Sigma) - O(\text{dist}(\Sigma', \Sigma)^3)$.
Combining these, $\liminf_{\epsilon \to 0} A_{\geps}(\Sigma_{\min, \epsilon}) \ge A_{\tg}(\Sigma)$.
\end{proof}

\subsubsection{Functional Convergence and Stability (Mosco Convergence)}
\label{sec:Mosco}

To ensure the validity of the "Limit of Inequalities" strategy (\Cref{sec:Synthesis}), we must verify that the $p$-harmonic potentials $u_{p,\epsilon}$ computed on $(\tM, \geps)$ converge appropriately to the potential $u_p$ on $(\tM, \tg)$. The appropriate framework is Mosco convergence of the energy functionals $\mathcal{E}_{p,g}(u) = \int_{\tM} |\nabla u|_g^p \, dV_g$.

\begin{theorem}[Mosco Convergence of Energy Functionals]\label{thm:MoscoConvergence}
As $\epsilon \to 0$, the sequence of functionals $\mathcal{E}_{p,\geps}$ Mosco-converges to the functional $\mathcal{E}_{p,\tg}$ in the strong topology of $L^p(\tM)$.
\end{theorem}
\begin{proof}
Mosco convergence requires establishing two conditions: the Liminf Inequality and the existence of a Recovery Sequence.

\textbf{1. Liminf Inequality:}
Let $v_\epsilon \to v$ strongly in $L^p(\tM)$. We must show $\liminf_{\epsilon \to 0} \mathcal{E}_{p,\geps}(v_\epsilon) \ge \mathcal{E}_{p,\tg}(v)$.
If $\liminf \mathcal{E}_{p,\geps}(v_\epsilon) = \infty$, the inequality holds trivially. Assume the energies are bounded. Then $v_\epsilon$ is bounded in $W^{1,p}$ and converges weakly (up to subsequence) to $v$ in $W^{1,p}$.
The energy functional can be written as:
\[ \mathcal{E}_{p,\geps}(v) = \int_{\tM} |\nabla v|^p_{\geps} \, dV_{\geps} = \int_{\tM} F_\epsilon(x, \nabla v(x)) \, dx, \]
where the integrand $F_\epsilon(x, \xi) = (g_\epsilon^{ij}(x) \xi_i \xi_j)^{p/2} \sqrt{\det g_\epsilon(x)}$ is convex in $\xi$.
Since $\geps \to \tg$ uniformly on compact sets away from the singularities (which have zero capacity), the integrands converge pointwise: $F_\epsilon(\cdot, \xi) \to F(\cdot, \xi)$.
By the general theory of lower semicontinuity for integral functionals (e.g., De Giorgi-Ioffe theorem), combined with the weak convergence $v_\epsilon \rightharpoonup v$ in $W^{1,p}$, we have:
\[ \liminf_{\epsilon \to 0} \int_{\tM} |\nabla v_\epsilon|^p_{\geps} \, dV_{\geps} \ge \int_{\tM} |\nabla v|^p_{\tg} \, dV_{\tg}. \]

\textbf{2. Recovery Sequence (Limsup Inequality):}
For any $v \in W^{1,p}(\tM, \tg)$, we must construct a sequence $v_\epsilon$ converging to $v$ in $L^p$ such that $\limsup_{\epsilon \to 0} \mathcal{E}_{p,\geps}(v_\epsilon) \le \mathcal{E}_{p,\tg}(v)$.

\textit{Case A: Smooth Functions.}
First, assume $v \in C^\infty_c(\tM \setminus \{p_k\})$. We simply choose the constant sequence $v_\epsilon = v$.
Since the support of $v$ is compact and disjoint from the singular set $\{p_k\}$, the metrics $\geps$ converge uniformly to $\tg$ on $\supp(v)$ (in $C^2$).
Thus, $|\nabla v|_{\geps}^p \to |\nabla v|_{\tg}^p$ uniformly, and $dV_{\geps} \to dV_{\tg}$ uniformly.
It follows immediately that $\lim_{\epsilon \to 0} \mathcal{E}_{p,\geps}(v) = \mathcal{E}_{p,\tg}(v)$.

\textit{Case B: General Sobolev Functions.}
For general $v \in W^{1,p}(\tg)$, we rely on a density argument.
Since the singular set $\{p_k\}$ has zero $p$-capacity (Lemma \ref{lem:Capacity}) and the manifold is complete, the space of smooth functions with compact support away from the singularities, $D = C^\infty_c(\tM \setminus \{p_k\})$, is dense in $W^{1,p}(\tM, \tg)$.
Let $\{v_j\} \subset D$ be a sequence such that $v_j \to v$ strongly in $W^{1,p}(\tg)$. This implies $\mathcal{E}_{p,\tg}(v_j) \to \mathcal{E}_{p,\tg}(v)$.
For each fixed $j$, by Case A, we have $\lim_{\epsilon \to 0} \mathcal{E}_{p,\geps}(v_j) = \mathcal{E}_{p,\tg}(v_j)$.
We construct the recovery sequence $v_\epsilon$ by diagonalization. For each $\epsilon$, choose $j(\epsilon)$ sufficiently large such that:
\begin{enumerate}
    \item $\|v_{j(\epsilon)} - v\|_{L^p(\tg)} < \epsilon$.
    \item $|\mathcal{E}_{p,\tg}(v_{j(\epsilon)}) - \mathcal{E}_{p,\tg}(v)| < \epsilon$.
    \item For the chosen $j(\epsilon)$, take $\epsilon$ small enough (denoted by condition $C(\epsilon)$) such that $|\mathcal{E}_{p,\geps}(v_{j(\epsilon)}) - \mathcal{E}_{p,\tg}(v_{j(\epsilon)})| < \epsilon$.
\end{enumerate}
Defining $v_\epsilon = v_{j(\epsilon)}$, we have $v_\epsilon \to v$ in $L^p$. The energy satisfies:
\begin{align*}
    \limsup_{\epsilon \to 0} \mathcal{E}_{p,\geps}(v_\epsilon) &= \limsup_{\epsilon \to 0} \mathcal{E}_{p,\geps}(v_{j(\epsilon)}) \\
    &\le \limsup_{\epsilon \to 0} \left( \mathcal{E}_{p,\geps}(v_{j(\epsilon)}) - \mathcal{E}_{p,\tg}(v_{j(\epsilon)}) \right) + \lim_{j \to \infty} \mathcal{E}_{p,\tg}(v_j) \\
    &= 0 + \mathcal{E}_{p,\tg}(v).
\end{align*}
This proves the existence of a recovery sequence for all $v \in W^{1,p}(\tg)$, establishing Mosco convergence.
\end{proof}

\begin{corollary}[Convergence of $p$-Harmonic Potentials]
Let $u_{p,\epsilon}$ be the $p$-harmonic potential on $(\tM, \geps)$. Then $u_{p,\epsilon}$ converges strongly in $W^{1,p}$ to the $p$-harmonic potential $u_p$ on $(\tM, \tg)$, and their energies converge.
\end{corollary}
This convergence guarantees that the AMO functional $\mathcal{M}_p(t; \geps)$ converges to $\mathcal{M}_p(t; \tg)$ as $\epsilon\to 0$, rigorously validating the interchange of limits required in \Cref{sec:Synthesis}.

\begin{proof}[Proof of Theorem \ref{thm:MiaoPiubelloSmoothing}]
The proof follows the conformal smoothing strategy for manifolds with corners, as developed by Miao and Piubello, which we adapt to our internal interface $\Sigma$.

\begin{remark}[Existence of Minimal Surfaces in Smoothed Metrics]
The application of the AMO method to $(\tM, \geps)$ requires the existence of an outermost minimal surface $\Sigma_{\min, \epsilon}$. Since $(\tM, \geps)$ is a smooth, complete, asymptotically flat 3-manifold with $\Scal_{\geps}\ge 0$, the existence of such a surface is guaranteed by fundamental results in Geometric Measure Theory (e.g., Meeks, Simon, Yau).
\end{remark}

\begin{remark}[The Marginally Stable Case]
If the outermost MOTS $\Sigma$ is marginally stable ($\lambda_1(L_\Sigma)=0$), the analysis of the GJE asymptotics implies the jump in mean curvature vanishes, $[H]=0$. In this case, the Jang metric $\bg$ is $C^1$ across the interface $\Sigma$. The smoothing procedure (mollification $\hat{g}_\epsilon$ and conformal correction $u_\epsilon$) is unnecessary at the interface, simplifying the analysis significantly.
\end{remark}

\textbf{Step 1: Local Mollification and the Curvature "Dip".}
The metric $\tg$ is smooth everywhere except for a Lipschitz-continuous corner along the interface $\Sigma$. We focus our construction on a small tubular neighborhood of this interface, $N_{2\epsilon} = \{x \mid \text{dist}(x, \Sigma) < 2\epsilon\}$. Outside this neighborhood, we define $\geps = \tg$.

\textbf{Adaptation to Internal Corners :}
The analysis of the curvature error $Q_\epsilon$ (Appendix~\ref{app:Smoothing}) is entirely local. It depends only on the jump in the extrinsic curvature $[H]$ at the interface and the properties of the mollifier $\eta_\epsilon$. The fact that the interface is internal rather than a boundary does not affect the fundamental cancellation arguments (Appendix~\ref{app:Smoothing}) that lead to the boundedness of the error derivative $\partial_s E(s)$. Thus, the technique applies directly.

\begin{remark}[Strict Mean Convexity as a Buffer]
To ensure the robustness of the smoothing estimates, we utilize the fact that for strictly stable MOTS, the mean curvature jump is strictly positive, $[H] > 0$. This provides a "buffer" against negative curvature. Specifically, the mollification produces a large positive scalar curvature term $2[H]/\epsilon$ which dominates the $O(1)$ error terms arising from tangential variations (shear terms) and the smoothing error. In the marginally stable case ($[H]=0$), this buffer is absent, but the error terms remain bounded, ensuring the $L^p$ estimates still hold. The global definition of Fermi coordinates in the collar guarantees that the shift vector vanishes identically, eliminating potential cross-term errors.
\end{remark}

Inside the neighborhood, we use Fermi coordinates $(t, y)$, where $t$ is the signed distance to $\Sigma$ and $y \in \Sigma$. The metric is of the form $\tg = dt^2 + g_t(y)$. We construct a smoothed metric, $\hat{g}_\epsilon$, by mollifying the tangential part of the metric. Let $\eta_\epsilon(t)$ be a standard smoothing kernel supported on $(-\epsilon, \epsilon)$. We define the mollified tangential metric as:
\[ \gamma_\epsilon(t, y) = (\eta_\epsilon * g_t)(y) = \int_{-\epsilon}^{\epsilon} \eta_\epsilon(\tau) g_{t-\tau}(y) \, d\tau. \]
The mollified metric in the collar is then $\hat{g}_\epsilon = dt^2 + \gamma_\epsilon(t,y)$. This metric is smooth and agrees with $\tg$ for $|t| > 2\epsilon$.

A careful calculation of the scalar curvature $R_{\hat{g}_\epsilon}$ shows that it consists of the mollified original curvature, $\eta_\epsilon * \Scal_{\tg}$, and an error term $Q_\epsilon$. Since $\Scal_{\tg}$ is a non-negative measure, the first term is non-negative. The error term $Q_\epsilon$ arises because the Ricci curvature is a nonlinear function of the metric and its derivatives, so mollification does not commute with the curvature operator. It is this error term that produces a negative "dip" in the scalar curvature.

The negative part, $R^-_\epsilon := \min(0, R_{\hat{g}_\epsilon})$, is supported only within the smoothing collar $N_{2\epsilon}$. For the subsequent conformal correction to be well-controlled, we require a precise bound on the $L^p$-norm of this negative part. The crucial estimate, established by Miao and Piubello, is derived by analyzing the structure of $Q_\epsilon$. The dominant terms in $Q_\epsilon$ involve second derivatives of the mollifier, of the form $\eta_\epsilon'' * g_t$, which are of order $O(\epsilon^{-2})$. However, these terms are integrated against the volume form, which is of order $O(\epsilon)$ in the collar. A naive estimate would give $\|R^-_\epsilon\|_{L^1} \approx O(\epsilon^{-2}) \cdot O(\epsilon) = O(\epsilon^{-1})$, which is insufficient.

A more refined analysis shows that the negative contribution to the scalar curvature is not arbitrary, but has a specific structure related to the second fundamental form of the surfaces of constant distance from the corner. We derive the explicit internal bound in \textbf{Appendix D} ($L^{3/2}$ estimate) to confirm the uniform convergence of the conformal correction. The negative part of the scalar curvature, $R^-_\epsilon := \min(0, R_{\hat{g}_\epsilon})$, is supported only in the smoothing collar $N_{2\epsilon}$ and satisfies the following integral bounds:
\[ \|R^-_\epsilon\|_{L^p(N_{2\epsilon})} \le C \epsilon^{1/p}. \]
For the critical case $p=3/2$ in three dimensions, which is required for the Sobolev embeddings used in Lemma \ref{lem:GreenEstimate}, this gives the essential bound derived in Theorem \ref{thm:ScalarCurvatureEstimate}:
\begin{equation}
    \|R^-_\epsilon\|_{L^{3/2}(\hat{g}_\epsilon)} \le C \epsilon^{2/3}.
\end{equation}
This sharp estimate is precisely what is needed to prove the uniform convergence of the conformal factor and ensure the stability of the ADM mass.

\textbf{Step 2: Conformal Correction to Ensure Non-negativity.}
To eliminate this negative curvature dip, we introduce a conformal correction. We define the final smoothed metric as $\geps = u_\epsilon^4 \hat{g}_\epsilon$, where the conformal factor $u_\epsilon$ is the solution to the following elliptic boundary value problem:
\begin{equation}
    \begin{cases}
        8 \Lap_{\hat{g}_\epsilon} u_\epsilon - (R^-_\epsilon) u_\epsilon = 0 & \text{in } \tM, \\
        u_\epsilon \to 1 & \text{at infinity.}
    \end{cases}
\end{equation}
The scalar curvature of the new metric $\geps$ is given by the conformal transformation law:
\[ \Scal_{\geps} = u_\epsilon^{-5} \left( -8\Lap_{\hat{g}_\epsilon}u_\epsilon + \Scal_{\hat{g}_\epsilon}u_\epsilon \right). \]
Substituting the PDE for $u_\epsilon$, we get:
\[ \Scal_{\geps} = u_\epsilon^{-5} \left( -(R^-_\epsilon)u_\epsilon + \Scal_{\hat{g}_\epsilon}u_\epsilon \right) = u_\epsilon^{-4}(\Scal_{\hat{g}_\epsilon} - R^-_\epsilon). \]
By definition, $R^-_\epsilon$ is the negative part of $\Scal_{\hat{g}_\epsilon}$, so the term $(\Scal_{\hat{g}_\epsilon} - R^-_\epsilon)$ is simply the positive part, which is non-negative. Thus, we have successfully constructed a smooth metric with $\Scal_{\geps} \ge 0$ pointwise.

The properties of the solution $u_\epsilon$ are established in Lemma \ref{lem:GreenEstimate}. The maximum principle guarantees that $u_\epsilon \ge 1$ everywhere, and elliptic estimates (using the $L^{3/2}$ bound on the source term $R^-_\epsilon$) show that $u_\epsilon$ converges uniformly to 1 at the rate $\|u_\epsilon - 1\|_{L^\infty} \le C \epsilon^{2/3}$. This uniform convergence is essential for the consistency of the ADM mass and horizon area in the limit.

\textbf{Step 3: Mass and Area Consistency.}
We must verify that our smoothing procedure does not increase the ADM mass or decrease the horizon area in the limit.
\begin{itemize}
    \item \textbf{ADM Mass:} The ADM mass of the conformally transformed metric is $M_{\ADM}(\geps) = M_{\ADM}(\hat{g}_\epsilon) + 2A_\epsilon$, where $A_\epsilon$ comes from the asymptotic expansion of $u_\epsilon = 1 + A_\epsilon/|x| + O(|x|^{-2})$. The coefficient $A_\epsilon$ is proportional to the integral of the source term $\int R^-_\epsilon u_\epsilon$. Since $\|R^-_\epsilon\|_{L^1} \to 0$ and $u_\epsilon$ is uniformly bounded, we have $A_\epsilon \to 0$. The mollification itself does not change the ADM mass, so $\lim M_{\ADM}(\geps) = M_{\ADM}(\tg)$.
    \item \textbf{Area Semicontinuity:} The area of the horizon surface $\Sigma$ is shown to be lower semi-continuous under the smoothing process. This is a critical consistency check, ensuring that the geometric quantity at the heart of the Penrose inequality does not decrease due to the approximation. The detailed argument is provided in \Cref{thm:AreaStability}.
\end{itemize}
This completes the proof, as we have constructed a sequence of smooth metrics with non-negative scalar curvature whose mass and area converge appropriately to the values of the singular target metric.
\end{proof}

\begin{lemma}[Quantitative Mass Continuity]\label{lem:MassContinuity}
The ADM mass of the smoothed metric $\geps = u_\epsilon^4 \hat{g}_\epsilon$ converges to the mass of the Lipschitz metric $\tg$ with the explicit rate:
\begin{equation}
    |M_{\ADM}(\geps) - M_{\ADM}(\tg)| \le C \epsilon.
\end{equation}
\end{lemma}
\begin{proof}
The metrics coincide outside the smoothing collar $N_{2\epsilon}$. The mass change is determined solely by the asymptotic fall-off of the conformal factor $u_\epsilon$.
The equation is $8\Delta u_\epsilon - R^-_\epsilon u_\epsilon = 0$.
Integrating over $\tM$ and applying the divergence theorem at infinity:
\[ \lim_{r\to\infty} \int_{S_r} \partial_\nu u_\epsilon \, d\sigma = \frac{1}{8} \int_{\tM} R^-_\epsilon u_\epsilon \, dV. \]
The LHS is proportional to the mass change $\delta M$.
Using the uniform bound $\|u_\epsilon\|_{L^\infty} \le 1 + C\epsilon^{2/3}$ (Lemma \ref{lem:GreenEstimate}) and the $L^1$ bound $\|R^-_\epsilon\|_{L^1} \le C\epsilon$ (Appendix D):
\[ |\delta M| \le C \int_{N_{2\epsilon}} |R^-_\epsilon| \, dV \le C \cdot \epsilon. \]
Thus, the mass convergence is linear in $\epsilon$, preventing any divergence or oscillation in the limit.
\end{proof}

\subsection{Stability of the Minimal Surface}
The results established above, particularly Lemma \ref{lem:AreaSemicontinuity}, ensure that the area of the minimal surface in the smoothed manifold does not degenerate in the limit $\epsilon \to 0$. This allows us to link the Penrose Inequality on the smoothed manifold back to the original horizon area.

\subsection{Application of the AMO Monotonicity}
\label{sec:AMOApplication}

The constructed manifold $(\tM, \tg)$ now rigorously satisfies all the prerequisites for the Riemannian Penrose Inequality framework detailed in \Cref{sec:AMO}. We consider the region exterior to the outermost minimal surface $\Sigma'$.

We construct the $p$-harmonic potential $u_p$ on $(\tM, \tg)$ with $u_p=0$ on $\Sigma'$. By \Cref{lem:Capacity}, the potential ignores the finite set of compactified bubble points. Since $\Rtg \ge 0$ and $(\tM, \tg)$ is smooth and asymptotically flat away from this negligible set, \Cref{thm:AMO} applies rigorously.
The functional $\mathcal{M}_p(t)$ is monotonically non-decreasing.
\begin{equation}\label{eq:MonotonicityApplied}
    \lim_{t \to 1^-} \mathcal{M}_p(t) \ge \mathcal{M}_p(0).
\end{equation}

Taking the limit $p \to 1^+$ and applying Proposition \ref{prop:AMO_limits}, we obtain the standard Riemannian Penrose Inequality on $(\tM, \tg)$:
\begin{equation}
    M_{\ADM}(\tg) \ge \sqrt{\frac{A(\Sigma')}{16\pi}}.
\end{equation}
We apply the AMO framework to the sequence of smoothed manifolds $(\tM, \geps)$. This strategy (Limit of Inequalities, detailed in \Cref{sec:Synthesis}) avoids the need to generalize the AMO theory directly to the singular space $(\tM, \tg)$, although the analysis in \Cref{sec:SingularitiesAnalysis} and \Cref{app:Bochner} confirms that the distributional identities required for such a generalization do hold.

\begin{lemma}[No Ghost Energy at Conical Tips]\label{lem:GammaConvergenceConical}
The presence of conical singularities $\{p_k\}$ does not disrupt the Gamma-convergence of the $p$-energy to the perimeter functional. Specifically, no "ghost" area accumulates at the singularities.
\end{lemma}
\begin{proof}
We rigorously establish that the singular points $p_k$ do not act as sinks for the area functional in the limit $p \to 1$. We work in the framework of Caccioppoli sets (sets of finite perimeter).

Let $u_j$ be a sequence of functions converging in $L^1(\tM)$ to $u = \chi_E$, the characteristic function of a set of finite perimeter $E$. The Gamma-limit of the $p$-energies is related to the perimeter of $E$. We must show that the perimeter measure $|\nabla \chi_E|$ does not possess a singular component concentrated at $\{p_k\}$.

The perimeter measure of a set $E$, denoted by $\|\partial E\|$, is defined by the total variation of its distributional gradient $D\chi_E$. By De Giorgi's structure theorem, this measure is given by the restriction of the $(n-1)$-dimensional Hausdorff measure $\mathcal{H}^{n-1}$ to the reduced boundary $\partial^* E$:
\[ \|\partial E\|(A) = \mathcal{H}^{n-1}(A \cap \partial^* E) \]
for any Borel set $A$.

Since the metric $\tg$ is continuous on $\tM$ and asymptotically conical at $p_k$, the Hausdorff measure $\mathcal{H}^{n-1}$ is well-behaved and absolutely continuous with respect to the standard Euclidean Hausdorff measure in local coordinates.
Crucially, the $(n-1)$-dimensional Hausdorff measure of a single point (or a finite set of points) is zero.
\[ \mathcal{H}^{n-1}(\{p_k\}) = 0. \]
Therefore, the perimeter measure of any set $E$ vanishes on the singular set:
\[ \|\partial E\|(\{p_k\}) = 0. \]

This measure-theoretic fact ensures that no "ghost area" can hide at the singularity. If a sequence of smooth hypersurfaces $\Sigma_j$ (level sets of approximating functions) converges to the boundary of $E$ in the sense of varifolds or currents, the mass of the limit varifold concentrated at $p_k$ must be zero. Even if the surfaces $\Sigma_j$ accumulate near $p_k$, the area contribution inside any ball $B_\epsilon(p_k)$ scales as $O(\epsilon^2)$ (due to the conical geometry $\tg \approx dr^2 + r^2 g_{S^2}$), which vanishes as the ball shrinks.

Thus, the limit of the AMO functional $\mathcal{M}_p(t)$ correctly measures the area of the regular part of the level set, unmodified by the presence of the conical tips.
\end{proof}

\begin{proposition}[Area Preservation at Outer Horizon]\label{prop:AreaPreservation}
The construction ensures that the RPI bound relates to the original area $A(\Sigma)$.
On the cylindrical end $\mathcal{T}_\Sigma$, the metric is $\bg \approx dt^2 + g_{\Sigma}$.
The area of the cross-section in $(\bM, \bg)$ is constant $A(\bg) = A(\Sigma)$.
Since we impose $\phi \to 1$ asymptotically along this cylinder (\Cref{thm:Deformation}, item 2), the area in the deformed metric is:
\[ A(\tg) = \lim_{t \to \infty} \int_{\Sigma_t} \phi^4 d\sigma_{\bg} = \int_{\Sigma} 1^4 \, d\sigma_{g} = A(\Sigma). \]
Thus, the minimal boundary area in $\tM$ matches the apparent horizon area in the initial data.
\end{proposition}

\section{Synthesis: Limit of Inequalities}
\label{sec:Synthesis}

We adopt a "Limit of Inequalities" strategy to avoid commuting limits inside the nonlinear functional.
1. Fix $\epsilon > 0$. The smoothed manifold $(\tM, \geps)$ is smooth with $R \ge 0$.
2. Run AMO flow ($p \to 1$) to get $M_{ADM}(\geps) \ge \sqrt{A(\Sigma_{\min, \epsilon})/16\pi}$.
3. Take $\epsilon \to 0$. Using the area stability lemma (derived from spectral stability in the marginal case), $\liminf A(\Sigma_{\min, \epsilon}) \ge A(\Sigma)$.

\begin{theorem}[The Spacetime Penrose Inequality]
Let $(M, g, k)$ be an asymptotically flat initial data set satisfying the Dominant Energy Condition. Let $\Sigma$ be the outermost apparent horizon. Then $M_{\ADM}(g) \ge \sqrt{A(\Sigma)/16\pi}$.
\end{theorem}

\begin{proof}[Proof of Theorem \ref{thm:SPI} (The Spacetime Penrose Inequality)]
We assume the initial data $(M,g,k)$ satisfies the DEC.

\begin{enumerate}
\item \textbf{Fixed $\epsilon$ Step:} For fixed $\epsilon > 0$, $(\tM, \geps)$ is smooth with non-negative scalar curvature. The standard AMO result applies:
   \[ M_{\ADM}(\geps) \ge \sqrt{\frac{A(\Sigma_{\min, \epsilon})}{16\pi}}. \]
\item \textbf{Limit Step:} We take $\epsilon \to 0$.
   \begin{itemize}
       \item LHS: By Lemma \ref{lem:MassContinuity}, $M_{\ADM}(\geps) \to M_{\ADM}(\tg)$.
       \item RHS: By Lemma \ref{lem:AreaStability}, $\liminf A(\Sigma_{\min, \epsilon}) \ge A(\Sigma)$.
   \end{itemize}
   Combining these yields $M_{\ADM}(\tg) \ge \sqrt{A(\Sigma)/16\pi}$.
\end{enumerate}

\begin{remark}[Order of Limits]
We emphasize that we do \emph{not} interchange the limits $p \to 1$ and $\epsilon \to 0$. We derive the Riemannian Penrose Inequality for the smooth manifold $(\tM, \geps)$ for fixed $\epsilon$ (taking $p \to 1$ first), and only \emph{then} take the geometric limit $\epsilon \to 0$ of the resulting inequality. This avoids the analytical difficulties of defining the $p$-harmonic flow on the Lipschitz manifold directly.
\end{remark}

The rigorous proof of the bound $\phi \le 1$ (\Cref{thm:PhiBound}) guarantees the mass reduction during the conformal deformation (\Cref{thm:MassReduction}), so $M_{\ADM}(\bg) \ge M_{\ADM}(\tg)$.
Combining this with the mass reduction property of the Jang map ($M_{\ADM}(g) \ge M_{\ADM}(\bg)$) and the area preservation, we obtain:
\[ M_{\ADM}(g) \ge \sqrt{\frac{A(\Sigma)}{16\pi}}. \]
This completes the proof.
\end{proof}

\section{Rigidity and the Uniqueness of Schwarzschild}
\label{sec:Rigidity}

We now prove the rigidity statement of the Penrose Inequality: equality holds if and only if the initial data set corresponds to a slice of the Schwarzschild spacetime. This section details the step-by-step argument showing how the assumption of equality forces specific geometric constraints on the Jang manifold and, subsequently, the initial data.

\begin{theorem}[Rigidity of the Equality Case]
Suppose an initial data set $(M,g,k)$ satisfies the assumptions of Theorem \ref{thm:SPI} and that equality holds in the Spacetime Penrose Inequality:
\begin{equation}
    M_{\ADM}(g) = \sqrt{\frac{A(\Sigma)}{16\pi}}.
\end{equation}
\textbf{Assumption:} We assume the outermost apparent horizon $\Sigma$ is connected.
Then the initial data set $(M,g,k)$ can be isometrically embedded as a spacelike slice in the Schwarzschild spacetime.
\begin{remark}
If $\Sigma$ is disconnected, the inequality $M \ge \sqrt{A/16\pi}$ still holds (where $A$ is total area), but the rigidity analysis must account for the possibility of multi-black hole configurations. Generally, equality in the disconnected case is only achieved in the limit of infinite separation. Our rigidity result implies that if equality holds for a connected horizon, the spacetime is a single Schwarzschild slice.
\end{remark}
\end{theorem}
\begin{proof}
The proof relies on forcing the saturation of every inequality in the construction.

\textbf{Step 1: Saturation of Inequalities.}
The equality $M_{\ADM}(g) = \sqrt{A(\Sigma)/16\pi}$ implies:
\begin{enumerate}
    \item $M_{\ADM}(g) = M_{\ADM}(\bg)$. The mass difference formula vanishes:
    \[ \int_{\bM} (16\pi(\mu-J(n)) + |h-k|_{\bg}^2 + 2|q|_{\bg}^2) dV = 0. \]
    This implies $\mu=J(n)$, $h=k$, and $q=0$.
    \item $M_{\ADM}(\bg) = M_{\ADM}(\tg)$. Since $q=0$ and $h=k$, the scalar curvature $\Rg = 0$. The Lichnerowicz source vanishes, so $\Delta_{\bg}\phi = 0$. Since $\phi\to 1$ at infinity, $\phi \equiv 1$. Thus $\tg = \bg$.
    \item The RPI is saturated on $(\bM, \bg)$. This forces the scalar curvature $\Rg$ to be identically zero. Since $\Rg = 2[H]\delta_\Sigma$ distributionally, we must have $[H]=0$.
\end{enumerate}

\textbf{Step 2: Static Vacuum Equations.}
Since $q=0$ and $h=k$, the Jang surface is a slice of a static spacetime. We define the lapse $N = (1+|\nabla f|^2)^{-1/2}$.
The pair $(\bg, N)$ satisfies the Static Vacuum Einstein Equations in the weak sense:
\[ \Ric_{\bg} - N^{-1}\nabla^2_{\bg} N = 0, \quad \Delta_{\bg} N = 0. \]
To see this, note that for a graph in a static spacetime, the condition $q=0$ aligns the normal with the Killing vector, and the Gauss-Codazzi equations reduce to this system.

\textbf{Step 3: $C^{1,1}$ Regularity across the Interface.}
We established in Step 1 that $q=0$ and $h=k$ everywhere on $\bM$. This implies the manifold is a static slice. We now address the regularity across the interface $\Sigma$.
The Jang metric $\bg$ is constructed by gluing the graph metric from the bulk to the cylindrical metric $dt^2 + g_\Sigma$.

\begin{lemma}[Regularity Upgrade for Static Vacuum Metrics]\label{lem:RegularityUpgrade}
The pair $(\bg, N)$ forms a weak solution to the Static Vacuum Einstein Equations with $\bg \in C^{1,1}$ and $N \in C^{1,1}$ across the interface.
We invoke standard elliptic regularity for the Einstein gauge. In harmonic coordinates, the static vacuum equations form a quasilinear elliptic system:
\[ -\frac{1}{2} g^{ab}\partial_a \partial_b g_{ij} + Q(g, \partial g) = 0 \]
Since the coefficients depend on $g$ (which is $C^{1,1}$), the leading order term is Lipschitz. By Schauder estimates (or $W^{k,p}$ bootstrapping), if $g \in C^{1, \alpha}$, then $g \in C^{3, \alpha}$. Bootstrapping this argument implies $g \in C^\infty$.
Furthermore, by the analyticity results of Anderson and Friedrich for Einstein's equations, any smooth solution to the static vacuum equations is real-analytic ($C^\omega$).
Thus, the "kink" at the horizon is merely a coordinate artifact of the Jang gauge; geometrically, the spacetime is smooth and analytic.
\end{lemma}

\begin{itemize}
    \item On the cylindrical side, the metric is smooth and product-like, so its second fundamental form (with respect to the $t$ foliation) vanishes: $h_{cyl} = 0$.
    \item On the bulk side, the second fundamental form of the level sets corresponds to the Jang second fundamental form $h$. Since $h=k$ everywhere, at the interface we have $h_{bulk} = k|_{\Sigma}$.
    \item The equality condition implies the mean curvature jump $[H] = H_{bulk} - H_{cyl} = 0$. Since $H_{cyl}=0$, we have $H_{bulk}=0$.
    \item In the static vacuum equality case, the vanishing of the flux and the rigidity of the MOTS operator imply that the entire extrinsic curvature vanishes at the horizon, $k|_{\Sigma}=0$.
\end{itemize}
Consequently, the second fundamental forms match across the interface: $h_{bulk} = 0 = h_{cyl}$. In Gaussian normal coordinates, the metric derivative is $\partial_n g_{ij} = -2h_{ij}$. Since $h$ is continuous (and zero) across $\Sigma$, the metric $\bg$ is $C^1$ with Lipschitz first derivatives (since $h$ is differentiable on each side). Thus, the metric $\bg$ is of class $C^{1,1}$.

\textbf{Step 4: Analyticity and Uniqueness.}
By Lemma \ref{lem:RegularityUpgrade}, the metric is globally real-analytic. We then appeal to the Bunting-Masood-ul-Alam uniqueness theorem for static vacuum black holes. The only asymptotically flat, static vacuum solution with a regular Killing horizon is the Schwarzschild spacetime.

\textbf{Step 5: Characterization of the Horizon (Lapse Vanishing).}
To conclude the spacetime is Schwarzschild, the inner boundary must be a Killing horizon. For a static slice, the lapse is $N = (1+|\nabla f|^2)^{-1/2}$. The blow-up boundary condition for $f$ along $\Sigma$ implies $|\nabla f(x)| \to \infty$ as $x \to \Sigma$, so $N(x) \to 0$ there. The static Killing field therefore vanishes on $\Sigma$, and its orthogonal trajectories generate the bifurcation surface. Combined with the regularity of $(\bg, N)$, this ensures $\Sigma$ is a regular Killing horizon, matching the structure of the Schwarzschild bifurcation sphere.

\begin{lemma}[Regularity of Static Vacuum Metrics]
Let $(\bg, N)$ be a weak solution to the static vacuum equations with $\bg \in C^{1,1}_{loc}$ and $N \in C^{1,1}_{loc}$. Then $(\bg, N)$ is real-analytic in harmonic coordinates.
\end{lemma}
\begin{proof}
In harmonic coordinates $\{x^k\}$, the Ricci curvature is
\[ \Ric_{ij} = -\frac{1}{2} g^{kl} \partial_k \partial_l g_{ij} + Q(\bg, \partial \bg), \]
where $Q$ is quadratic in first derivatives. The static vacuum equation becomes
\[ -\frac{1}{2} \Delta_g g_{ij} + Q = N^{-1} (\partial_i \partial_j N - \Gamma_{ij}^k \partial_k N). \]
Coupled with $\Delta_g N = 0$, this forms a quasilinear elliptic system for the variables $(g_{ij}, N)$.
Since $g \in C^{1,1} \subset C^{1,\alpha}$, the coefficients of the principal part ($g^{kl}$) are Lipschitz continuous, hence in $C^{0,1}$.
By standard elliptic regularity estimates (e.g. Schauder estimates), if the coefficients are $C^{k,\alpha}$, the solution is $C^{k+2,\alpha}$. Starting with $C^{1,\alpha}$ regularity for the metric, the coefficients are $C^{1,\alpha}$. This implies the solution is $C^{3,\alpha}$.
Bootstrapping this argument: if $g \in C^{k,\alpha}$, then coefficients are $C^{k,\alpha}$, so $g \in C^{k+2,\alpha}$. Thus $g \in C^\infty$.
Once smoothness is established, the analyticity follows from the results of Anderson \cite{anderson2001} and Friedrich on the analyticity of solutions to Einstein's equations.
The apparent "corner" at $\Sigma$ is merely a coordinate singularity in the Jang gauge; in harmonic coordinates, the manifold is analytic across the horizon.
\end{proof}

This upgrades the regularity of $(\bM, \bg)$ to real analytic globally.
By the uniqueness theorems for asymptotically flat static vacuum black holes (Israel, Bunting-Masood-ul-Alam), the only such solution is the spatial Schwarzschild geometry.
Thus, the initial data $(M, g, k)$ embeds isometrically as a slice of the Schwarzschild spacetime.
\end{proof}

\appendix
\section{Index of Notation}\label{app:Notation}
To assist the reader, we summarize the various metrics and domains used in the proof.

\begin{table}[h!]
\centering
\caption{Summary of metrics and domains used throughout the proof.}
\begin{tabular}{l l l}
\hline
\textbf{Symbol} & \textbf{Description} & \textbf{Regularity} \\
\hline
$(M, g, k)$ & Initial Data Set & Smooth ($C^\infty$) \\
$(\bM, \bg)$ & Jang Manifold (Graph of $f$) & Lipschitz ($C^{0,1}$) at $\Sigma$ \\
$(\tM, \tg)$ & Conformal Deformation ($\tg = \phi^4 \bg$) & $C^0$ at tips $p_k$, Lipschitz at $\Sigma$ \\
$(\tM, \geps)$ & Smoothed Manifold (Miao--Piubello) & Smooth ($C^\infty$) \\
$\Sigma$ & Outermost MOTS (Horizon) & Smooth embedded surface \\
$\{p_k\}$ & Compactified Jang Bubbles & Conical singularities \\
\hline
\end{tabular}
\end{table}

\section{Conclusion}

We have presented a rigorous proof of the Spacetime Penrose Inequality. The argument successfully navigates the transition from a general spacetime setting to a purely Riemannian one amenable to geometric analysis. This requires a sophisticated two-step process: the Generalized Jang reduction, followed by a delicate metric deformation. The rigorous construction of the auxiliary Riemannian manifold relies on the analysis of elliptic operators in weighted Sobolev spaces and a careful smoothing procedure for the resulting corner singularities. Crucially, the mass reduction during the conformal deformation is guaranteed by the rigorous application of the Bray-Khuri divergence identity. The AMO $p$-harmonic level set method provides a robust pathway to establish the geometric inequality, thereby confirming the fundamental relationship $M_{\ADM} \ge \sqrt{A/16\pi}$.

\appendix
\section{The Singular Engine: Capacity and Flux}
\label{app:Capacity}

This appendix constitutes the "Singular Engine" of the proof. It rigorously establishes the analytic properties of the $p$-capacity of the conical singularities $\{p_k\}$ and proves the vanishing of the flux at the tips, ensuring the validity of the distributional identities used in the main text.

\subsection{Formal Definition of p-Capacity for Conical Tips}
\begin{definition}[p-Capacity]
Let $(\mathcal{M}, g)$ be a Riemannian manifold. For a compact set $K \subset \mathcal{M}$ and an open set $\Omega \supset K$, the $p$-capacity of $K$ in $\Omega$ is defined as:
\[ \Cap_p(K, \Omega) = \inf \left\{ \int_{\Omega} |\nabla u|_g^p \, dV_g \mid u \in C^\infty_c(\Omega), u \ge 1 \text{ on } K \right\}. \]
The $p$-capacity of $K$ is $\Cap_p(K) = \inf_{\Omega \supset K} \Cap_p(K, \Omega)$. A set is said to have zero $p$-capacity if $\Cap_p(K)=0$.
\end{definition}

\begin{theorem}[Vanishing Capacity of Conical Singularities]
Let $(\tM, \tg)$ be the 3-dimensional manifold with isolated conical singularities at points $\{p_k\}$. For any $p$ in the range $1 < p < 3$, the $p$-capacity of the singular set is zero:
\[ \Cap_p(\{p_k\}) = 0. \]
\end{theorem}
\begin{proof}
It is sufficient to prove that a single point singularity $p_k$ has zero capacity. By construction (\Cref{thm:Deformation}), the metric $\tg$ near $p_k$ is a cone $\tg \approx ds^2 + s^2 g_{\mathcal{B}}$, where $s$ is the geodesic distance to the singularity. The volume element is $d\text{Vol}_{\tg} \approx s^2 dV_{S^2} ds$.

To prove that the capacity of $\{p_k\}$ is zero, we construct a sequence of test functions $\psi_\epsilon$ for the capacity definition whose $p$-energy tends to zero as $\epsilon \to 0$. For any small $\epsilon > 0$, define the compactly supported Lipschitz cutoff function:
\[ \psi_\epsilon(s) = \begin{cases}
    1 & \text{if } 0 \le s \le \epsilon, \\
    \frac{2\epsilon - s}{\epsilon} & \text{if } \epsilon < s < 2\epsilon, \\
    0 & \text{if } s \ge 2\epsilon.
\end{cases} \]
This function is equal to 1 on the ball $B_\epsilon(p_k)$ and is supported in $B_{2\epsilon}(p_k)$. Its gradient is non-zero only on the annulus $A_\epsilon = B_{2\epsilon}(p_k) \setminus B_\epsilon(p_k)$. In this metric, $s$ is the geodesic distance, so $|\nabla \psi_\epsilon|_{\tg} = |\psi_\epsilon'(s)| = 1/\epsilon$.

We now compute the $p$-energy integral for this test function:
\begin{align*}
    \int_{\tM} |\nabla \psi_\epsilon|_{\tg}^p \, \dVol_{\tg} &= \int_{A_\epsilon} \left(\frac{1}{\epsilon}\right)^p \, \dVol_{\tg} \\
    &= \frac{1}{\epsilon^p} \text{Vol}_{\tg}(A_\epsilon).
\end{align*}
The metric $\tg$ is asymptotically conical near $p_k$ (\Cref{lem:SharpBubbleAsymptotics}), meaning $\tg = (1+O(s^\alpha))(ds^2 + s^2 g_{\mathcal{B}})$. The volume element behaves as $d\text{Vol}_{\tg} = (1+O(s^\alpha)) s^2 ds d\sigma_{\mathcal{B}}$.
The volume of the annulus $A_\epsilon$ is computed as:
\begin{align*}
    \text{Vol}_{\tg}(A_\epsilon) &= \int_{\partial\mathcal{B}} \int_\epsilon^{2\epsilon} (1+O(s^\alpha)) s^2 ds d\sigma_{\mathcal{B}} \\
    &= \text{Area}(\partial\mathcal{B}) \left( \left[ \frac{s^3}{3} \right]_\epsilon^{2\epsilon} + O(\epsilon^{3+\alpha}) \right) \\
    &\le C \epsilon^3.
\end{align*}
Substituting this volume bound back into the energy expression, we get:
\[ \int_{\tM} |\nabla \psi_\epsilon|_{\tg}^p \, \dVol_{\tg} \le \frac{1}{\epsilon^p} (C \epsilon^3) = C \epsilon^{3-p}. \]
By the definition of capacity, we have the inequality:
\[ 0 \le \Cap_p(\{p_k\}) \le \int_{\tM} |\nabla \psi_\epsilon|_{\tg}^p \, \dVol_{\tg} = \frac{28\pi}{3} \epsilon^{3-p}. \]
This inequality holds for any $\epsilon > 0$. Since we are in the regime $1 < p < 3$, the exponent $3-p$ is strictly positive.
\[ \lim_{\epsilon \to 0} \frac{28\pi}{3} \epsilon^{3-p} = 0. \]
This forces $\Cap_p(\{p_k\}) = 0$. Since the singular set is a finite union of such points, its capacity is also zero.
\end{proof}

\subsection{The Vanishing Flux Lemma}
\begin{theorem}[Vanishing Flux at Tips]\label{thm:PhiBound}
Near the compactified Jang bubbles $p_k$, $\phi \sim r^\alpha$ with $\alpha > 0$. The vector field $Y \sim r^{-1}$. The area of the sphere $S_r \sim r^2$. Thus the flux $\int \langle Y, \nu \rangle \sim r \to 0$.
Combined with the decay at the AF end and the weighted decay at the cylinder end (proven via the scattering ansatz), the total divergence integral is zero.
\end{theorem}
\begin{proof}
The scalar curvature of the spherical bubble boundary $\partial \mathcal{B}$ is positive (by topological classification of MOTS). This ensures that the indicial root $\alpha$ is strictly positive.
We estimate the flux integral directly in the asymptotic conical coordinates.
The surface area of the sphere $S_r$ scales as $\text{Area}(S_r) \sim r^2$.
The conformal factor behaves as $\phi \sim r^\alpha$.
The radial derivative behaves as $\partial_r \phi \sim \alpha r^{\alpha-1}$.
The integrand is $\phi \partial_r \phi \sim r^\alpha \cdot r^{\alpha-1} = r^{2\alpha-1}$.
The total flux scales as:
\[ \text{Flux}(r) \sim \text{Area}(S_r) \cdot (\phi \partial_r \phi) \sim r^2 \cdot r^{2\alpha-1} = r^{2\alpha+1}. \]
Since $\alpha > 0$, the exponent $2\alpha+1 > 1$.
Therefore, $\lim_{r \to 0} \text{Flux}(r) = 0$.
This rigorous scaling argument justifies the integration by parts used to establish $\phi \le 1$ in Theorem \ref{thm:PhiBound}.
\begin{lemma}[Vanishing Flux at Conical Tips]\label{lem:VanishingFlux}
Let $p_k$ be a conical singularity where the conformal factor behaves as $\phi(r, \theta) = c r^\alpha(1+o(1))$ with $\alpha > 0$. Let $S_r = \partial B_r(p_k)$ be the coordinate sphere of radius $r$. Then the boundary flux integral vanishes:
\[ \lim_{r \to 0} \int_{S_r} \phi \frac{\partial \phi}{\partial \nu} \, d\sigma = 0. \]
\end{lemma}
\begin{proof}
Near the singularity, the metric is asymptotically conical: $\tg \approx dr^2 + c^2 r^2 g_{S^2}$. The area element of the sphere $S_r$ scales as $d\sigma \approx c^2 r^2 d\omega_{S^2}$.
The normal derivative is $\partial_\nu \approx \partial_r$.
Given the asymptotic behavior $\phi \sim r^\alpha$, the gradient scales as $|\nabla \phi| \approx \partial_r \phi \sim \alpha r^{\alpha-1}$.
The integrand scales as:
\[ \phi \partial_\nu \phi \sim r^\alpha \cdot r^{\alpha-1} = r^{2\alpha-1}. \]
Integrating over the sphere $S_r$:
\[ \int_{S_r} \phi \partial_\nu \phi \, d\sigma \approx \int_{S^2} (r^{2\alpha-1}) \cdot (r^2) \, d\omega = O(r^{2\alpha+1}). \]
Since $\alpha > 0$ (guaranteed by the positive curvature of the bubble link, see \Cref{lem:SharpBubbleAsymptotics}), the exponent $2\alpha+1 > 1$. Thus, the integral converges to 0 as $r \to 0$.
This ensures that no boundary terms arise from the singular points when applying the divergence theorem to vector fields involving $\phi \nabla \phi$, such as in the proof of the $\phi \le 1$ bound.
\end{proof}

\begin{corollary}[Removability of Singularities]
A set of zero $p$-capacity is removable for bounded weak solutions of the $p$-Laplace equation. That is, if $u \in W^{1,p}_{loc}(\Omega \setminus K)$ is a bounded weak solution to $\Delta_p u = 0$, and $\Cap_p(K)=0$, then $u$ can be extended to a weak solution in all of $\Omega$.
\end{corollary}
\begin{proof}
Let $u \in W^{1,p}_{\text{loc}}(\tM \setminus K) \cap L^\infty_{loc}(\tM)$ be a bounded weak solution outside the set $K=\{p_k\}$ of zero $p$-capacity. We show $u$ satisfies the weak equation on all of $\tM$.
Let $\phi \in C^\infty_c(\tM)$ be a test function. Since $\Cap_p(K)=0$, there exists a sequence of smooth cut-off functions $\psi_j \in C^\infty_c(\tM)$ such that $0 \le \psi_j \le 1$, $\psi_j \equiv 1$ in a neighborhood of $K$, and $\psi_j \to 0$ almost everywhere with $\|\nabla \psi_j\|_{L^p} \to 0$.
Construct the test functions $\phi_j = \phi(1-\psi_j)$. Note that $\phi_j \in C^\infty_c(\tM \setminus K)$, so by hypothesis:
\[ \int_{\tM} \langle |\nabla u|^{p-2}\nabla u, \nabla \phi_j \rangle \, dV = 0. \]
Expanding the gradient term:
\[ \int_{\tM} (1-\psi_j) \langle |\nabla u|^{p-2}\nabla u, \nabla \phi \rangle \, dV - \int_{\tM} \phi \langle |\nabla u|^{p-2}\nabla u, \nabla \psi_j \rangle \, dV = 0. \]
We analyze the limit $j \to \infty$.
1. The first integral converges to $\int_{\tM} \langle |\nabla u|^{p-2}\nabla u, \nabla \phi \rangle \, dV$ by the Dominated Convergence Theorem, since $\psi_j \to 0$ a.e. and the integrand is in $L^1$.
2. The second integral is bounded using Hölder's inequality:
\[ \left| \int_{\tM} \phi \langle |\nabla u|^{p-2}\nabla u, \nabla \psi_j \rangle \right| \le \|\phi\|_\infty \| \nabla u \|_{L^p}^{p-1} \| \nabla \psi_j \|_{L^p}. \]
Since $\|\nabla \psi_j\|_{L^p} \to 0$, this term vanishes.
Thus, $\int_{\tM} \langle |\nabla u|^{p-2}\nabla u, \nabla \phi \rangle \, dV = 0$ for all $\phi \in C^\infty_c(\tM)$, proving $u$ is a weak solution on the entire manifold.
\end{proof}

\section{The Singular Engine (Part II): Distributional Identities}
\label{app:Bochner}

This appendix completes the "Singular Engine" by rigorously establishing the distributional validity of the Refined Kato Inequality. This is Track C, Key Task 3. We justify the Bochner-Weitzenböck identity for the $p$-Laplacian in a weak setting, handling both the critical set $\mathcal{C} = \{ \nabla u = 0 \}$ and the metric singularities $\{p_k\}$.

\begin{lemma}[$L^1$-Integrability of Ricci Curvature at Conical Singularities]
\label{lem:RicciIntegrability}
The Ricci tensor $\Ric_{\tg}$ belongs to $L^1_{loc}(\tM)$ near the conical singularities $\{p_k\}$.
\end{lemma}

\begin{proof}
As established in Corollary \ref{cor:RicciIntegrability}, the metric $\tg$ is Asymptotically Conical (AC) with a decay rate $\delta>0$. The Ricci tensor scales as $|\Ric_{\tg}| \sim s^{-2+\delta}$. The volume form is $d\text{Vol}_{\tg} \approx s^2 ds d\sigma$.
The $L^1$ norm over a small ball $B_\epsilon(p_k)$ is:
\[ \int_{B_\epsilon(p_k)} |\Ric_{\tg}| \, d\text{Vol}_{\tg} \approx \int_0^\epsilon C s^{-2+\delta} \cdot s^2 \, ds = C \int_0^\epsilon s^\delta ds < \infty. \]
Since $\Ric \in L^1$, the distributional Laplacian of the metric components is well-defined, validating the use of the Bochner identity in the distributional sense.
\end{proof}

\begin{lemma}[Distributional Hessian Removability (Lemma \ref{lem:DistHessian})]\label{lem:DistHessianApp}
The distributional Hessian $\nabla^2 u$ does not charge the singular set $\{p_k\}$.
\end{lemma}
\begin{proof}
We must show that integration by parts for the Hessian holds without boundary terms at the singularities. We use the cutoff function $\eta_\epsilon$ from \Cref{app:Capacity} and analyze the boundary integral $I_\epsilon$ arising from integration by parts:
\[ I_\epsilon := \int_{\tM} \varphi \langle \nabla u, X \rangle \nabla \eta_\epsilon \dVol_{\tg}. \]
As shown in the proof of Lemma \ref{lem:IBP}, this term is bounded by:
\[ |I_\epsilon| \le C' \cdot \epsilon^{\frac{2p-3}{p}} \|\nabla u\|_{L^p(A_\epsilon)}. \]
Since $u \in W^{1,p}(\tM)$, by the absolute continuity of the Lebesgue integral, $\|\nabla u\|_{L^p(A_\epsilon)} \to 0$ as the volume of the annulus $A_\epsilon$ goes to zero. Thus $I_\epsilon \to 0$. This confirms the integration by parts formula holds globally.
\end{proof}

\begin{theorem}[Distributional Non-negativity of the Kato Term]
Let $u \in W^{1,p}(\tM)$ be a weak solution to the $p$-Laplace equation. The term $\mathcal{K}_p(u)$ which appears in the monotonicity formula (\Cref{thm:AMO}) and arises from the Bochner identity is a non-negative distribution. Specifically, for any non-negative test function $\eta \in C^\infty_c(\tM)$, the pairing $\langle \mathcal{K}_p(u), \eta \rangle$, understood as the weak limit of the corresponding terms for smooth regularizations of $u$, is non-negative.
\end{theorem}
\begin{proof}
We must verify the distributional Bochner identity holds and that the Kato inequality remains non-negative across both $\mathcal{C}$ and $\{p_k\}$.

\textbf{Part 1: Handling Metric Singularities $\{p_k\}$.}
The validity of the Bochner identity across $\{p_k\}$ requires $\Ric_{\tg} \in L^1_{loc}$ (Lemma \ref{lem:RicciIntegrability}) and the removability of the Hessian (Lemma \ref{lem:DistHessianApp}). Both conditions are satisfied.

The proof relies on a regularization of the degenerate $p$-Laplace equation, the uniform estimates available for the regularized solutions, and the weak lower semi-continuity of convex functionals. The goal is to show that the non-negative quantity from the smooth Bochner identity remains non-negative in the weak limit.

\textbf{Step 1: Regularization of the Equation.}
Let $u \in W^{1,p}(\tM)$ be a weak solution to the $p$-Laplace equation. For $\epsilon > 0$, consider the uniformly elliptic, regularized equation:
\begin{equation}
    \Div\left( (|\nabla v|^2 + \epsilon^2)^{(p-2)/2} \nabla v \right) = 0.
\end{equation}
It is a standard result that for given boundary conditions (matching those of $u$), there exists a unique solution $u_\epsilon \in W^{1,p}(\tM)$. Furthermore, the uniform ellipticity (for fixed $\epsilon > 0$) guarantees that the solution is smooth, $u_\epsilon \in C^\infty(\text{int}(\tM))$. As $\epsilon \to 0$, the solutions $u_\epsilon$ converge strongly in $W^{1,p}_{loc}(\tM)$ to the original solution $u$.

\textbf{Step 2: The Bochner Identity for Regularized Solutions.}
Since each $u_\epsilon$ is smooth, the full Bochner-Weitzenböck identity and the refined Kato inequality apply to it pointwise. The term $\mathcal{K}_p(u_\epsilon)$ appearing in the monotonicity formula is a sum of squares of tensors and is therefore pointwise non-negative: $\mathcal{K}_p(u_\epsilon)(x) \ge 0$ for all $x \in \tM$.
Consequently, for any non-negative test function $\eta \in C^\infty_c(\tM)$, the integral is non-negative:
\begin{equation}\label{eq:integral_inequality_eps}
    \int_{\tM} \eta(x) \mathcal{K}_p(u_\epsilon)(x) \dVol_{\tg} \ge 0.
\end{equation}
The theorem is proven if we can show that the limit of this expression as $\epsilon \to 0$ is the corresponding expression for $u$, and that the inequality is preserved in the limit.

\textbf{Step 3: Uniform Estimates and Weak Convergence.}
This is the crucial step. We explicitly derive the uniform $W^{2,2}$ bound for the regularized solutions $u_\epsilon$ on compact subsets $K \Subset \tM \setminus \{p_k\}$.
The regularized equation is $\Div(A_\epsilon(\nabla u_\epsilon) \nabla u_\epsilon) = 0$ with $A_\epsilon(Z) = (|Z|^2 + \epsilon^2)^{(p-2)/2}$.
Let $v_k = \partial_k u_\epsilon$. Differentiating the equation with respect to $x_k$ yields the linearized system:
\[ \partial_i ( a_{ij}^\epsilon(x) \partial_j v_k ) = 0, \]
where the coefficient matrix is $a_{ij}^\epsilon = A_\epsilon \delta_{ij} + (p-2)A_\epsilon \frac{\partial_i u_\epsilon \partial_j u_\epsilon}{|\nabla u_\epsilon|^2 + \epsilon^2}$.
This matrix satisfies the ellipticity bounds:
\[ \lambda_\epsilon |\xi|^2 \le a_{ij}^\epsilon \xi_i \xi_j \le \Lambda_\epsilon |\xi|^2, \]
with $\lambda_\epsilon \approx (|\nabla u_\epsilon|^2 + \epsilon^2)^{(p-2)/2}$.

\textbf{Derivation of the Uniform Estimate:}
We define the linearized operator coefficients $a_{ij}^\epsilon(x) = A_\epsilon \delta_{ij} + (p-2)A_\epsilon \frac{\partial_i u_\epsilon \partial_j u_\epsilon}{|\nabla u_\epsilon|^2 + \epsilon^2}$, where $A_\epsilon = (|\nabla u_\epsilon|^2 + \epsilon^2)^{(p-2)/2}$.
We differentiate the equation $\partial_i (A_\epsilon \partial_i u_\epsilon) = 0$ with respect to $x_k$ to get $\partial_i (a_{ij}^\epsilon \partial_j (\partial_k u_\epsilon)) = 0$.
Let $v_k = \partial_k u_\epsilon$. We test this equation with $\varphi = \eta^2 v_k$, where $\eta$ is a smooth cutoff function supported in $K$.
\[ \int a_{ij}^\epsilon \partial_j v_k \partial_i (\eta^2 v_k) = 0. \]
Expanding the product rule $\partial_i (\eta^2 v_k) = \eta^2 \partial_i v_k + 2\eta (\partial_i \eta) v_k$:
\[ \int \eta^2 a_{ij}^\epsilon \partial_j v_k \partial_i v_k = - \int 2\eta v_k a_{ij}^\epsilon \partial_j v_k \partial_i \eta. \]
Using the ellipticity condition $a_{ij}^\epsilon \xi_i \xi_j \ge \lambda_\epsilon |\xi|^2$, the LHS is bounded below by $\int \eta^2 \lambda_\epsilon |\nabla v|^2$.
Using Cauchy-Schwarz on the RHS ($2xy \le \delta x^2 + \delta^{-1} y^2$) with weight $a_{ij}^\epsilon$:
\[ \text{RHS} \le \frac{1}{2} \int \eta^2 a_{ij}^\epsilon \partial_j v_k \partial_i v_k + C \int v_k^2 a_{ij}^\epsilon \partial_j \eta \partial_i \eta. \]
Absorbing the gradient term into the LHS:
\[ \frac{1}{2} \int \eta^2 \lambda_\epsilon |\nabla^2 u_\epsilon|^2 \le C \Lambda_\epsilon \int |\nabla u_\epsilon|^2 |\nabla \eta|^2. \]
Since $p \in (1,3)$, we have uniform gradient bounds $|\nabla u_\epsilon| \le M$ on $K$ (independent of $\epsilon$).
The ellipticity constants satisfy $\lambda_\epsilon \ge (M^2+1)^{(p-2)/2} = c > 0$ and $\Lambda_\epsilon \le \epsilon^{p-2}$ (if $p<2$).
Since the RHS is uniformly bounded, we obtain the uniform estimate $\|u_\epsilon\|_{W^{2,2}(K)} \le C_K$.
\begin{equation}
    \| u_\epsilon \|_{W^{2,2}(K)} \le C_K.
\end{equation}
This uniform bound allows us to extract a subsequence (which we continue to denote by $u_\epsilon$) that converges weakly in $W^{2,2}_{loc}(\tM\setminus\{p_k\})$ to the original solution $u$. Since the set of tips has zero capacity, this is enough to interpret all distributional identities on the whole of $\tM$.

\textbf{Step 4: Weak Lower Semi-continuity and Passing to the Limit.}
The term $\mathcal{K}_p(v)$ in the Bochner identity is defined by the refined Kato inequality:
\[ \mathcal{K}_p(v) := |\nabla^2 v|^2 - \frac{n}{n-1} \big| \nabla |\nabla v| \big|^2. \]
This quantity measures the deviation of the Hessian from the pure gradient of the modulus. The crucial observation is that $\mathcal{K}_p(v)$ is a \textbf{convex functional} with respect to the Hessian $\nabla^2 v$.
Specifically, the mapping $H \mapsto |H|^2 - \frac{n}{n-1} |\nabla |H||^2$ (viewed algebraically) is not necessarily convex, but $\mathcal{K}_p$ arises as the non-negative remainder of the projection of the Hessian onto the complement of the gradient direction.
Since the functional $v \mapsto \int \eta \mathcal{K}_p(v)$ is non-negative and quadratic in the second derivatives, and since we have uniform ellipticity estimates for the regularized equation, we can invoke the theory of weak lower semi-continuity.
The sequence $u_\epsilon$ converges weakly to $u$ in $W^{2,2}_{loc}(\tM \setminus \{p_k\})$.
For a convex, continuous functional $F(\nabla^2 v)$, weak convergence implies lower semi-continuity:
\[ \liminf_{\epsilon \to 0} \int_K \eta \mathcal{K}_p(u_\epsilon) \ge \int_K \eta \mathcal{K}_p(u). \]
Since $\int \eta \mathcal{K}_p(u_\epsilon) \ge 0$ for all $\epsilon$, the limit satisfies:
\begin{align*}
    0 &\le \liminf_{\epsilon \to 0} \int_{\tM} \eta \mathcal{K}_p(u_\epsilon) \dVol_{\tg} \\
      &\ge \int_{\tM} \eta \mathcal{K}_p(u) \dVol_{\tg}.
\end{align*}
This shows that the distributional pairing $\langle \mathcal{K}_p(u), \eta \rangle$ is non-negative for any non-negative test function $\eta$. Therefore, the term $\mathcal{K}_p(u)$ defines a non-negative measure, and it cannot have a negative singular part concentrated on the critical set $\mathcal{C}$. This completes the rigorous justification.
\end{proof}

\section{The Asymptotic Engine: Fredholm Theory}
\label{app:Fredholm}

This appendix provides the rigorous functional analytic foundation for the solution of the singular Lichnerowicz equation, specifically addressing the marginally stable case ($\lambda_1=0$) where the metric decays polynomially. This is the "Asymptotic Engine" (Track A). It utilizes the \textbf{Weighted Scattering Calculus} to handle the polynomial decay $O(t^{-2})$ in the cylindrical coordinate $t$.

\subsection{Weighted Scattering Spaces}

We define the functional spaces on the cylindrical end $\mathcal{C} \cong [0, \infty)_t \times \Sigma$. Let $\langle t \rangle = (1 + t^2)^{1/2}$.

\begin{definition}[Weighted Scattering Space $H^{k}_{\delta}$]
For $k \in \mathbb{N}$ and $\delta \in \mathbb{R}$, the weighted scattering Sobolev space $H^{k}_{\delta}(\mathcal{C})$ is defined as the closure of $C^\infty_c(\mathcal{C})$ with respect to the norm:
\begin{equation}
    \|u\|_{H^{k}_{\delta}} := \left( \sum_{|\alpha| + j \le k} \int_{\mathcal{C}} \langle t \rangle^{2(\delta + j)} |\nabla_y^\alpha \partial_t^j u|^2 \, dV_{cyl} \right)^{1/2}.
\end{equation}
The weight $\delta$ characterizes the algebraic decay rate at infinity. Roughly, $u \in H^k_\delta$ implies $u \sim t^{-\delta - 1/2}$ as $t \to \infty$.
\end{definition}

\subsection{Compactness of the Potential Term}

A key step in establishing the Fredholm property is showing that the difference between the actual operator $L$ and the model operator $L_0 = \partial_t^2 + \Delta_\Sigma$ is a compact perturbation. In the marginally stable case, this difference is a multiplication operator $E(t) \cdot u$ where the error term satisfies the decay estimate $|E(t)| \le C \langle t \rangle^{-2}$.

\begin{lemma}[Compactness of Multiplication]
Let $E(t)$ be a smooth function on $\mathcal{C}$ satisfying the decay condition $|E(t)| \le C \langle t \rangle^{-2}$. Then the multiplication operator $M_E : u \mapsto E \cdot u$ is a compact operator from $H^{2}_{\delta}(\mathcal{C})$ to $H^{0}_{\delta}(\mathcal{C})$.
\end{lemma}

\begin{proof}
Let $V_{eff}(t)$ be the potential term in the linearized operator on the cylinder. We compare this to the model potential $V_\infty = \lim_{t\to\infty} V_{eff}(t)$.
In the marginally stable case, the metric $\bg$ converges to the cylinder at rate $O(t^{-k})$ for $k \ge 1$ (specifically $k=2$ for the relevant curvature terms).
The difference term $E(t) = V_{eff}(t) - V_\infty$ therefore satisfies the decay condition:
\[ |E(t)| \le \frac{C}{(1+t)^2}. \]

Let $\{u_j\}$ be a bounded sequence in $H^{2}_{\delta}(\mathcal{C})$. We must extract a subsequence $\{u_{j_k}\}$ such that $\{E u_{j_k}\}$ converges strongly in $H^{0}_{\delta} = L^2_\delta$.
Since $\{u_j\}$ is bounded in $H^2_\delta$, by the Rellich-Kondrachov theorem, it is pre-compact in $L^2_{loc}(\mathcal{C})$. Thus, there exists a subsequence (re-indexed as $u_j$) that converges strongly to some $u$ in $L^2(K)$ for any compact $K \subset \mathcal{C}$.
We construct the Cauchy sequence argument globally by controlling the "tails".
Let $\epsilon > 0$. We split the norm into a compact part $t \le T$ and a tail $t > T$:
\[ \| E (u_j - u_m) \|_{L^2_\delta}^2 = \int_{0}^T \langle t \rangle^{2\delta} |E|^2 |u_j - u_m|^2 + \int_{T}^\infty \langle t \rangle^{2\delta} |E|^2 |u_j - u_m|^2. \]
\textbf{Tail Estimate:} Using the decay of $E(t)$:
\[ \sup_{t > T} |E(t)|^2 \le C^2 T^{-4}. \]
The tail integral is bounded by:
\[ \int_{T}^\infty \langle t \rangle^{2\delta} C^2 T^{-4} |u_j - u_m|^2 \le C^2 T^{-4} \| u_j - u_m \|_{L^2_\delta}^2. \]
Since the sequence $u_j$ is bounded in $H^2_\delta$ (and thus in $L^2_\delta$), say by $M$, we have:
\[ \text{Tail} \le C^2 T^{-4} (2M)^2. \]
We choose $T$ large enough such that $4 C^2 M^2 T^{-4} < \epsilon/2$.
\textbf{Compact Part:} With $T$ fixed, the convergence in $L^2_{loc}$ ensures that for $j, m$ sufficiently large:
\[ \int_{0}^T \langle t \rangle^{2\delta} |E|^2 |u_j - u_m|^2 < \epsilon/2. \]
Thus, $\| E(u_j - u_m) \|_{L^2_\delta}^2 < \epsilon$, proving the sequence is Cauchy and hence convergent.
Therefore, the operator $M_E$ is compact.
\end{proof}

\subsection{Indicial Roots and Weight Choice}

The Fredholm properties of $L$ are governed by the model operator at infinity, $L_0 = \partial_t^2 + \Delta_\Sigma$. We compute its indicial roots to determine the forbidden weights.

\begin{proposition}[Indicial Roots]
The indicial roots $\lambda$ of $L_0$ are the values for which there exist solutions of the form $u(t, y) = e^{\lambda t} \psi(y)$ (or $t^\lambda$ in the scattering scaling, but here we analyze the cylindrical spectrum directly).
Substituting into the equation:
\[ (\partial_t^2 + \Delta_\Sigma) (e^{\lambda t} \psi) = (\lambda^2 + \Delta_\Sigma) \psi e^{\lambda t} = 0. \]
This requires $-\Delta_\Sigma \psi = \lambda^2 \psi$.
Let $\mu_k$ be the eigenvalues of $-\Delta_\Sigma$ (or the MOTS stability operator). In the marginally stable case, the principal eigenvalue is $\mu_0 = 0$.
The corresponding indicial roots satisfy $\lambda^2 = \mu_0 = 0$.
Thus, $\lambda = 0$ is a double root, corresponding to the kernel solutions: constants ($1$) and linear growth ($t$).
\end{proposition}

\begin{figure}[h]
\centering
\begin{tikzpicture}[scale=1.5]
    % Axes
    \draw[->] (-3,0) -- (3,0) node[right] {$\text{Re}(\lambda)$};
    \draw[->] (0,-1.5) -- (0,1.5) node[above] {$\text{Im}(\lambda)$};

    % Indicial Roots (Marginal Case)
    \fill[red] (0,0) circle (2pt) node[above right, red] {$\lambda_{0}=0$ (Kernel)};

    % Next Roots (if strictly stable, they would be here)
    %\fill[gray] (-1.5,0) circle (2pt) node[above] {$\lambda_{-1}$};
    %\fill[gray] (1.5,0) circle (2pt) node[above] {$\lambda_{1}$};

    % The Weight Strip
    \fill[blue, opacity=0.1] (-0.5, -1.4) rectangle (0.5, 1.4);
    \draw[blue, dashed] (-0.5, -1.4) -- (-0.5, 1.4) node[below] {$-1/2$};
    \draw[blue, dashed] (0.5, -1.4) -- (0.5, 1.4) node[below] {$1/2$};

    % Labels
    \node[blue] at (0, -0.8) {Spectral Gap};
    \node[blue, align=center] at (0, -1.2) {Allowed Weights $\delta$};

    % Forbidden Regions
    \draw[->, thick, red] (0, 0.2) -- (0, 0.5);
    \node[red, font=\footnotesize] at (0, 0.7) {Forbidden Weight};

    % Annotations
    \node[align=left, font=\small] at (2.5, 1) {Decay $t^{-1}$ \\ (Allowed)};
    \draw[->] (1.8, 1) -- (0.6, 0.5);

    \node[align=left, font=\small] at (-2.5, 1) {Growth $t^{1}$ \\ (Forbidden)};
    \draw[->] (-1.8, 1) -- (-0.6, 0.5);
\end{tikzpicture}
\caption{Visualizing the Spectral Gap in the Weighted Scattering Calculus. The indicial roots of the model operator $L_0$ on the cylinder dictate the forbidden weights. In the marginally stable case, the kernel (constants) corresponds to $\lambda=0$. To invert the operator, we must choose a weight $\delta \in (-1/2, 1/2)$ that avoids the kernel but allows the solution to decay.}
\label{fig:SpectralGap}
\end{figure}

\begin{remark}[Choice of Weight $\delta$]
For the operator to be Fredholm, the weight line must avoid the set of indicial roots. In our scattering notation where weights are polynomial $\langle t \rangle^\delta$:
\begin{itemize}
    \item The root $\lambda=0$ (constants) corresponds to the "critical" decay rate boundary.
    \item To ensure invertibility, we must choose a weight $\delta$ that excludes the kernel (constants) but allows for the decay of the solution generated by the source term.
    \item The source term $\Div(q)$ decays as $t^{-3}$.
    \item We require the solution $\phi - 1$ to decay to zero.
    \item Based on the analysis of the Laplacian in weighted spaces, choosing $\delta \in (-1/2, 1/2)$ (in the appropriate dimensionally shifted convention) ensures that the operator is an isomorphism on the subspace orthogonal to the kernel.
    \item Specifically, we choose $\delta$ such that $L^2_\delta$ allows functions decaying like $t^{-1}$ (since $\int (t^{-1})^2 t^{2\delta} dt$ converges for $2\delta < 1$) but excludes non-decaying constants (where $\int 1^2 t^{2\delta} dt$ diverges for $2\delta \ge -1$).
\end{itemize}
Thus, a weight corresponding to a slight polynomial decay is sufficient to restore the Fredholm property.
\end{remark}

\section{The Local Engine: Internal Smoothing}
\label{app:Smoothing}

This appendix serves as the "Local Engine," providing the explicit geometric calculations for the smoothing of the internal corner. It replaces the previous heuristic arguments with sharp quantitative estimates derived in Gaussian Normal Coordinates (Fermi coordinates).

\subsection{Scalar Curvature in Gaussian Normal Coordinates}
We work in the coordinate system $(s, y)$ defined in the Interface Definition (Section 1.3), where the metric takes the form $\hat{g}_\epsilon = ds^2 + \gamma_\epsilon(s,y)$.
The scalar curvature is given by the Gauss-Codazzi equation:
\begin{equation}
    R_{\hat{g}_\epsilon} = R^{\gamma_\epsilon} - |A_\epsilon|^2 - (\Tr A_\epsilon)^2 - 2 \partial_s (\Tr A_\epsilon).
\end{equation}

\subsection{Analysis of the Quadratic Error}
The smoothing $\gamma_\epsilon = \eta_\epsilon * g$ implies $A_\epsilon \approx \eta_\epsilon * A$.
The "Curvature Deficit" comes from the nonlinearity of the quadratic term $Q(A) = |A|^2 + (\Tr A)^2$.
\begin{lemma}[Quadratic Difference Bound]
The "negative" part of the curvature comes dominantly from the difference of quadratic terms:
\begin{equation}
    \mathcal{E}_{quad} = |A_\epsilon|^2 - \eta_\epsilon * |A|^2.
\end{equation}
Since $A$ (the second fundamental form) is in $L^\infty$ (from the Lipschitz regularity of the Jang metric), this error term is bounded pointwise by a constant independent of $\epsilon$.
\end{lemma}
\begin{proof}
Let $A(s)$ be the second fundamental form of the slices. $A(s)$ is bounded and has a jump discontinuity at $s=0$.
$|A_\epsilon(s)| = |\int \eta_\epsilon(\tau) A(s-\tau) d\tau| \le \sup |A|$.
Similarly, $\eta_\epsilon * |A|^2 \le \sup |A|^2$.
Thus, the difference is bounded by $2(\sup |A|)^2$.
\end{proof}

\subsection{Proof of the $L^{3/2}$ Bound}

\textit{Refined Estimate for Conformal Factor:}
The bound $\|R^-_\epsilon\|_{L^{3/2}} \le C\epsilon^{2/3}$ implies uniform $L^\infty$ convergence of the potential $u_\epsilon$.
Standard Sobolev embedding $W^{2, 3/2} \hookrightarrow L^\infty$ fails on $\mathbb{R}^3$. However, we use the \textbf{Generalized Young's Inequality} for convolution.
The solution is $v = G * f$. Here $f = R^-_\epsilon$ has small support ($Vol \sim \epsilon$).
\[ \|v\|_\infty \le \|G\|_{L^{3, \infty}(K)} \|f\|_{L^{3/2}(K)} \]
where the weak-$L^3$ norm of the Green's kernel $1/r$ is computed over the small support set $K=N_{2\epsilon}$. This recovers the necessary decay.

 \begin{theorem}[$L^{3/2}$ Scalar Curvature Estimate]
 The negative part of the scalar curvature $R^-_\epsilon$ satisfies:
 \begin{equation}
    \|R^-_\epsilon\|_{L^{3/2}(N_{2\epsilon})} \le C \epsilon^{2/3}.
 \end{equation}
 \end{theorem}
 \begin{proof}
 The scalar curvature $R_{\hat{g}_\epsilon}$ is dominated by the positive distributional term $\frac{2[H]}{\epsilon}\eta$.
 The negative part $R^-_\epsilon$ arises only from the bounded quadratic error terms $\mathcal{E}_{quad}$ and the tangential smoothing errors.
 Since these errors are bounded pointwise by $C$ and are supported on a set of volume $O(\epsilon)$, we have:
 \[ \int_{N_{2\epsilon}} |R^-_\epsilon|^{3/2} dV \le \int_{-\epsilon}^\epsilon \int_\Sigma C^{3/2} ds d\sigma \le C' \epsilon. \]
 Similarly, for the $L^2$ norm:
 \[ \int_{N_{2\epsilon}} |R^-_\epsilon|^2 dV \le C^2 \cdot \text{Vol}(N_{2\epsilon}) \le C'' \epsilon. \]
 Taking the square root yields $\epsilon^{1/2}$.
 \end{proof}

<<<<<<< HEAD
\subsection{Explicit Scalar Curvature Expansion}
To rigorously justify the $L^{3/2}$ bound, we derive the expansion of the scalar curvature in the smoothing collar $N_{2\epsilon} \cong (-\epsilon, \epsilon) \times \Sigma$. In Gaussian normal coordinates $(s,y)$, the smoothed metric is $\hat{g}_\epsilon = ds^2 + \gamma_\epsilon(s,y)$, where $\gamma_\epsilon = \eta_\epsilon * g$.
The Gauss-Codazzi equation gives:
\begin{equation}
    R_{\hat{g}_\epsilon} = R^{\gamma_\epsilon} - |A_\epsilon|^2 - (\Tr A_\epsilon)^2 - 2 \partial_s (\Tr A_\epsilon).
\end{equation}
We analyze the singular behavior term-by-term:
\begin{enumerate}
    \item \textbf{The Distributional Term (Linear):} The mean curvature $H_\epsilon = \Tr A_\epsilon$ approximates the smoothed mean curvature of the background. Since the background mean curvature jumps by $[H] \ge 0$ at $s=0$, the derivative behaves as:
    \[ -2\partial_s H_\epsilon(s) \approx \frac{2}{\epsilon}[H] \eta\left(\frac{s}{\epsilon}\right) + O(1). \]
    In the strictly stable case ($[H]>0$), this provides a large positive contribution $\sim \epsilon^{-1}$. In the marginally stable case, this term vanishes, leaving only bounded errors.
    \item \textbf{The Quadratic Deficit:} The smoothing operation does not commute with the quadratic terms $Q(A) = -|A|^2 - H^2$. We define the deficit $D_\epsilon = Q(A_\epsilon) - \eta_\epsilon * Q(A)$.
    Since the original extrinsic curvature $A$ is in $L^\infty$ (Lipschitz metric), both $A_\epsilon$ and the averaged $Q(A)$ are uniformly bounded. Thus, $|D_\epsilon(s)| \le C$.
\end{enumerate}
Combining these, the scalar curvature satisfies the lower bound:
\[ R_{\hat{g}_\epsilon}(s) \ge \underbrace{\frac{2}{\epsilon}[H]\eta(s/\epsilon)}_{\ge 0} - C. \]
Consequently, the negative part $R^-_\epsilon = \min(0, R_{\hat{g}_\epsilon})$ is pointwise bounded by a constant $C$ independent of $\epsilon$, and is supported only in the collar of volume $O(\epsilon)$.
=======
>>>>>>> 62c85f2a

\begin{lemma}[$L^{3/2}$ Control of Scalar Curvature Deficit]
\label{lem:ScalarDip}
Let $\hat{g}_\epsilon$ be the smoothed metric in the collar. The negative part of the scalar curvature, $R^-_\epsilon = \min(0, R_{\hat{g}_\epsilon})$, satisfies:
\begin{equation}
    \|R^-_\epsilon\|_{L^{3/2}(N_{2\epsilon})} \le C \epsilon^{2/3}.
\end{equation}
\end{lemma}
\begin{proof}
From the explicit expansion above, the negative part $R^-_\epsilon$ comes from the quadratic error terms and the smoothing of the intrinsic curvature $R^\Sigma$.
1. The jump term $\frac{2[H]}{\epsilon}\eta$ is non-negative.
2. The error term $\mathcal{E}(s)$ is bounded pointwise by a constant $C$ depending only on the jump $[k]$ and the bounds on $k$:
\[ |R^-_\epsilon(s,y)| \le C \mathbb{1}_{(-\epsilon, \epsilon)}(s). \]
3. We integrate this pointwise bound over the collar $N_{2\epsilon}$:
\[ \int_{N_{2\epsilon}} |R^-_\epsilon|^{3/2} dV_{\hat{g}_\epsilon} = \int_\Sigma \int_{-\epsilon}^\epsilon |R^-_\epsilon|^{3/2} \sqrt{\det \gamma} \, ds \, d\sigma \le C' \cdot 2\epsilon. \]
Taking the $2/3$ power:
\[ \|R^-_\epsilon\|_{L^{3/2}} \le (C' \epsilon)^{2/3} = C \epsilon^{2/3}. \]
This proves the lemma.
\end{proof}

\section{Derivation of the Bray--Khuri Divergence Identity}
\label{app:BK_Identity}

<<<<<<< HEAD
\begin{proof}[Derivation]
We provide the derivation of the refined divergence identity used in the proof of \Cref{thm:PhiBound} to establish $\phi \le 1$.
Let $\psi = \phi - 1$. We consider the vector field $Y$ defined in the "overshoot" region $\Omega = \{ \phi > 1 \}$ by:
\begin{equation}
  Y := \frac{\psi^2}{\phi} \nabla_{\bg} \phi + \frac{1}{4} \psi^2 q.
\end{equation}
=======
We provide the derivation of the refined divergence identity used in the proof of \Cref{thm:PhiBound} to establish $\phi \le 1$.
Let $\psi = \phi - 1$. We consider the vector field $Y$ defined in the "overshoot" region $\Omega = \{ \phi > 1 \}$ by:
\begin{equation}
    Y = \frac{\psi^2}{\phi} \nabla_{\bg} \phi + \frac{1}{4} \psi^2 q.
\end{equation}
We compute the divergence $\Div_{\bg}(Y)$.
\[ \Div(Y) = \psi^2 \left( \frac{\Delta \phi}{\phi} - \frac{|\nabla \phi|^2}{\phi^2} \right) + 2\frac{\psi}{\phi} |\nabla \phi|^2 + \frac{1}{4} \psi^2 \Div(q) + \frac{1}{2} \psi \langle \nabla \phi, q \rangle. \]
Using the PDE $L\phi = 0 \implies \frac{\Delta \phi}{\phi} = \frac{1}{8}\Rg^{reg} - \frac{1}{4}\Div(q)$:
\[ \Div(Y) = \psi^2 \left( \frac{1}{8}\Rg^{reg} - \frac{1}{4}\Div(q) - \frac{|\nabla \phi|^2}{\phi^2} \right) + 2\frac{\psi}{\phi} |\nabla \phi|^2 + \frac{1}{4} \psi^2 \Div(q) + \frac{1}{2} \psi \langle \nabla \phi, q \rangle. \]
The $\Div(q)$ terms cancel. Substituting $\Rg^{reg} = 16\pi(\mu-J) + |h-k|^2 + 2|q|^2 - 2\Div(q)$ (but keeping only the positive part $\mathcal{S}$ as per the definition of the equation):
\[ \Div(Y) = \frac{\psi^2}{8} \mathcal{S} - \frac{\psi^2}{\phi^2} |\nabla \phi|^2 + 2\frac{\psi}{\phi} |\nabla \phi|^2 + \frac{1}{2} \psi \langle \nabla \phi, q \rangle. \]
We rearrange the terms to complete the square.
Recall the identity for $I$ in \eqref{eq:RefinedIdentity}: $I = \Div(Y) + \frac{|\nabla \phi|^2}{\phi^2}$.
The quantity $P$ is defined as $I - \Div(Y)$.
Algebraic manipulation (following Bray-Khuri) shows that $I$ can be written as a sum of squares:
\[ I = \left| \nabla \phi + \frac{1}{4}q \psi \right|^2 + \dots \]
>>>>>>> 62c85f2a
This yields the non-negative density $P$:
\[ P = \frac{\psi^2}{\phi} \left[ 16\pi(\mu-J(n)) + |h-k|^2_{\bg} + 2|q|^2_{\bg} \right]. \]
Since all terms in the bracket are non-negative by the DEC and the Jang construction, $P \ge 0$.
Thus, we have the identity $I = P + \Div(Y)$, which is the engine of the integral argument.
<<<<<<< HEAD
\end{proof}
=======
>>>>>>> 62c85f2a

\section{Rigorous Scalar Curvature Estimates for the Smoothed Metric}
\label{app:Smoothing}

In this appendix, we explicitly calculate the scalar curvature of the smoothed metric $\hat{g}_\epsilon$ in the Gaussian Normal Coordinates (Fermi coordinates) defined in Section~\ref{sec:MiaoSmoothing} and rigorously derive the $L^{3/2}$ bound on its negative part.

\subsection{Setup and Metric Expansion}
We work in the tubular neighborhood $N_{2\epsilon} \cong (-\epsilon, \epsilon) \times \Sigma$ of the interface $\Sigma$. We employ Gaussian Normal Coordinates $(s, y)$ such that the background metric takes the form:
\[ \tg = ds^2 + g(s, y), \]
where $s$ is the signed geodesic distance ($s<0$ in the cylinder, $s>0$ in the bulk). The metric component $g(s)$ is $C^0$ in $s$ and smooth in $y$, but $\partial_s g$ has a jump discontinuity at $s=0$. Specifically, the second fundamental form of the $s$-slices is $A(s) = -\frac{1}{2} g^{-1} \partial_s g$. This jumps from $A_{cyl}=0$ to $A_{bulk}=k|_\Sigma$. The mean curvature $H(s) = \Tr A(s)$ jumps by $[H] = H_{bulk} \ge 0$.

The smoothed metric is defined by mollifying the tangential components:
\begin{equation}
    \hat{g}_\epsilon = ds^2 + \gamma_\epsilon(s,y), \quad \text{where } \gamma_\epsilon(s) = (\eta_\epsilon * g)(s) = \int_{-\epsilon}^\epsilon \eta_\epsilon(\tau) g(s-\tau) \, d\tau.
\end{equation}
Here $\eta_\epsilon(s) = \epsilon^{-1} \eta(s/\epsilon)$ is a standard symmetric mollifier.
Crucially, the shift vector is identically zero ($g_{si} \equiv 0$), which simplifies the scalar curvature formula and avoids non-integrable cross-terms.

\subsection{Explicit Scalar Curvature Expansion}
Using the Gauss-Codazzi equations for the foliation by $\Sigma_s$, the scalar curvature of $\hat{g}_\epsilon$ is given by:
\begin{equation}\label{eq:GaussCodazziSmoothed}
    R_{\hat{g}_\epsilon} = R^{\gamma_\epsilon} - |A_\epsilon|_{\gamma_\epsilon}^2 - (H_\epsilon)^2 - 2 \partial_s H_\epsilon,
\end{equation}
where $A_\epsilon = -\frac{1}{2} \gamma_\epsilon^{-1} \partial_s \gamma_\epsilon$ and $H_\epsilon = \Tr_{\gamma_\epsilon} A_\epsilon$.

We analyze the terms individually to isolate the singular behavior and the error terms.
Recall that for the unsmoothed metric, the distributional scalar curvature is $R_{\tg} = R^g - |A|^2 - H^2 - 2\partial_s H$. The term $-2\partial_s H$ contains the Dirac mass $2[H]\delta_0$.

\paragraph{1. The Linear (Distributional) Term.}
The mean curvature of the smoothed metric satisfies:
\[ H_\epsilon(s) = \frac{1}{2} \Tr(\gamma_\epsilon^{-1} \partial_s \gamma_\epsilon) = \frac{1}{2} \Tr(\gamma_\epsilon^{-1} (\eta_\epsilon * \partial_s g)). \]
Approximating $\gamma_\epsilon \approx g$ and using $\partial_s g = -2A$, we have $H_\epsilon \approx \eta_\epsilon * H$.
More precisely, we can write:
\[ -2 \partial_s H_\epsilon(s) = \frac{2}{\epsilon} [H] \eta\left(\frac{s}{\epsilon}\right) + E_{lin}(s), \]
where the first term is the smoothing of the distributional curvature $2[H]\delta_0$. Since $[H] \ge 0$ and $\eta \ge 0$, this term contributes a large positive curvature $\sim O(1/\epsilon)$ supported in the collar.
The remainder $E_{lin}(s)$ involves the derivative of the regular part of $H$ and commutator terms, which are bounded ($L^\infty$) because the metric is Lipschitz (so $H$ is bounded).

\paragraph{2. The Quadratic (Deficit) Terms.}
The nonlinearity of the scalar curvature introduces a deficit term. Let $Q(A) = -|A|^2 - H^2$. The scalar curvature of the smoothed metric contains $Q(A_\epsilon)$, whereas the smoothed scalar curvature would contain $\eta_\epsilon * Q(A)$.
We define the deficit:
\begin{equation}
    D_\epsilon(s) = Q(A_\epsilon(s)) - (\eta_\epsilon * Q(A))(s).
\end{equation}
The "negative part" of the scalar curvature arises primarily from this deficit (plus small commutator errors from the linear term and $R^\Sigma$).
We demonstrate that this deficit is bounded.
Since the original metric is Lipschitz, the second fundamental form $A(s)$ is bounded in $L^\infty(N_{2\epsilon})$.
The smoothed second fundamental form $A_\epsilon(s) \approx \eta_\epsilon * A(s)$ is also bounded in $L^\infty$, with $\|A_\epsilon\|_\infty \le \|A\|_\infty$.
Consequently, both $Q(A_\epsilon)$ and $\eta_\epsilon * Q(A)$ are bounded functions.
\[ |D_\epsilon(s)| \le C (\|A\|_\infty^2 + \|A_\epsilon\|_\infty^2) \le C' \|A\|_\infty^2. \]
Thus, the error term in the scalar curvature expansion is pointwise bounded by a constant independent of $\epsilon$.

\subsection{Proof of the $L^{3/2}$ Bound}
We combine the expansion terms.
\[ R_{\hat{g}_\epsilon}(s) = \underbrace{\frac{2}{\epsilon} [H] \eta\left(\frac{s}{\epsilon}\right)}_{\ge 0} + \underbrace{R^{\gamma_\epsilon} + E_{lin}(s) + D_\epsilon(s)}_{E_{bounded}(s)}. \]
The first term is non-negative (by stability of the MOTS). The second term, $E_{bounded}(s)$, represents the sum of intrinsic curvature, linear errors, and the quadratic deficit. All components of $E_{bounded}$ are constructed from $g$, $\partial_s g$, and their smoothings. Since $\partial_s g \in L^\infty$, we have:
\[ \|E_{bounded}\|_{L^\infty(N_{2\epsilon})} \le C. \]
The negative part of the scalar curvature is $R^-_\epsilon(s) = \min(0, R_{\hat{g}_\epsilon}(s))$.
Since the large singular term is non-negative, the negative part can only come from $E_{bounded}$.
\[ R^-_\epsilon(s) \ge \min(0, E_{bounded}(s)) \ge -C. \]
Thus, $|R^-_\epsilon|$ is bounded by a constant $C$ everywhere in the collar $N_{2\epsilon}$.
The volume of the collar is $\text{Vol}(N_{2\epsilon}) \approx 2\epsilon \cdot \text{Area}(\Sigma)$.

We verify the $L^{3/2}$ norm:
\begin{align*}
    \|R^-_\epsilon\|_{L^{3/2}(N_{2\epsilon})} &= \left( \int_{N_{2\epsilon}} |R^-_\epsilon|^{3/2} \, dV_{\hat{g}_\epsilon} \right)^{2/3} \\
    &\le \left( \int_{N_{2\epsilon}} C^{3/2} \, dV \right)^{2/3} \\
    &= \left( C^{3/2} \cdot \text{Vol}(N_{2\epsilon}) \right)^{2/3} \\
    &\le \left( C^{3/2} \cdot C' \epsilon \right)^{2/3} \\
    &= C'' \epsilon^{2/3}.
\end{align*}
This confirms the estimate $\|R^-_\epsilon\|_{L^{3/2}} \le C \epsilon^{2/3}$.
\end{proof}

\begin{lemma}[Dominance of Linear Terms]
In the strictly stable case ($[H] > 0$), the linear term $\frac{2[H]}{\epsilon}\eta$ dominates the bounded error $E_{bounded}$ for sufficiently small $\epsilon$, implying $R_{\hat{g}_\epsilon} \ge 0$ everywhere except possibly near the support boundary of $\eta$. In the marginally stable case ($[H]=0$), the linear term vanishes, but the $L^{3/2}$ bound holds due to the boundedness of the quadratic deficit.
\end{lemma}

\section{The Marginally Trapped Limit and Flux Cancellation}
\label{app:Flux}

\begin{lemma}[Vanishing of the Jang Flux]
\label{lem:FluxVanishing}
Let $(\overline M,\overline g)$ be the Jang deformation of an initial
data set satisfying the hypotheses of Theorem~\ref{thm:SPI}.
Let $\mathcal C\simeq[0,\infty)\times\Sigma$ be a cylindrical end
corresponding to a component $\Sigma$ of the outermost MOTS, with
coordinate $t\ge 0$ and cross-sections
$\Sigma_t=\{t\}\times\Sigma$.
Let $q$ be the Jang vector field appearing in
identity~\eqref{eq:JangScalar}, and let $\nu$ be the unit
normal to $\Sigma_t$ in $\overline g$ pointing towards increasing $t$.
Then
\[
  \lim_{T\to\infty}\int_{\Sigma_T}
      \langle q,\nu\rangle_{\overline g}\,dA_{\overline g} = 0.
\]
\end{lemma}

\begin{proof}
By Lemma~\ref{lem:SharpAsymptotics}, we have the following decay
estimates along the cylinder:
\begin{itemize}
  \item In the strictly stable case, there exists $\kappa>0$ such that
  \[
    \overline g = dt^2+\sigma + O(e^{-\kappa t}),\qquad
    |q(t,\cdot)|_{\overline g}\le C e^{-\kappa t}.
  \]

  \item In the marginally stable case,
  \[
    \overline g = dt^2+\sigma + O(t^{-1}),\qquad
    |q(t,\cdot)|_{\overline g}\le C t^{-2}.
  \]
\end{itemize}
Moreover, in both cases the area
$\operatorname{Area}_{\overline g}(\Sigma_t)$ remains uniformly bounded
for large $t$ (indeed, $\overline g$ converges to the product metric
$dt^2+\sigma$ up to controlled error).

Let $T>0$ and estimate
\[
  \left|\int_{\Sigma_T}
         \langle q,\nu\rangle_{\overline g}\,dA_{\overline g}\right|
  \le \int_{\Sigma_T} |q|_{\overline g}\,dA_{\overline g}
  \le \bigl\|q(T,\cdot)\bigr\|_{L^\infty(\Sigma_T)}
       \operatorname{Area}_{\overline g}(\Sigma_T).
\]
In the strictly stable case we have
$\|q(T,\cdot)\|_{L^\infty}\le C e^{-\kappa T}$, hence
the right-hand side tends to zero as $T\to\infty$.
In the marginally stable case the refined decay gives
$\|q(T,\cdot)\|_{L^\infty}\le C T^{-2}$, and the same conclusion
follows.
\end{proof}

\section*{Acknowledgments}
The author thanks the anonymous referees for their constructive comments which improved the manuscript. % [Name] for helpful discussions regarding the spectral properties of the MOTS operator. This work was supported by [Grant Number/Institute].

\section*{Declarations}
\begin{itemize}
    \item \textbf{Funding:} This research received no specific grant from any funding agency in the public, commercial, or not-for-profit sectors.
    \item \textbf{Conflict of Interest:} The author declares that he has no known competing financial interests or personal relationships that could have appeared to influence the work reported in this paper.
    \item \textbf{Data Availability:} Data sharing is not applicable to this article as no datasets were generated or analyzed during the current study.
\end{itemize}

\begin{thebibliography}{99}

\bibitem{amo2022}
Agostiniani, V., Mazzieri, L., \& Oronzio, F. (2022).
\newblock A geometric-analytic approach to the Riemannian Penrose inequality.
\newblock \emph{Invent. Math.}, 230(3):1067--1148.

\bibitem{anderson2001}
Anderson, M. T. (2001).
\newblock On the structure of solutions to the static vacuum Einstein equations.
\newblock \emph{Ann. Henri Poincar\'e}, 1:995--1042.

\bibitem{bray2001}
Bray, H. L. (2001).
\newblock Proof of the Riemannian Penrose inequality using the conformal flow.
\newblock \emph{J. Differential Geom.}, 59(2):177--267.

\bibitem{braykhuri2011}
Bray, H. L., \& Khuri, M. A. (2011).
\newblock A Jang equation approach to the Penrose inequality.
\newblock \emph{Discrete Contin. Dyn. Syst.}, 28(4):1485--1563.

\bibitem{cheegernabervaltorta2015}
Cheeger, J., Naber, A., \& Valtorta, D. (2015).
\newblock Critical sets of elliptic equations.
\newblock \emph{Comm. Pure Appl. Math.}, 68(2):173--209.

\bibitem{dibenedetto1993}
DiBenedetto, E. (1993).
\newblock \emph{Degenerate Parabolic Equations}.
\newblock Springer-Verlag, New York.

\bibitem{fabeskenigserapioni1982}
Fabes, E. B., Kenig, C. E., \& Serapioni, R. P. (1982).
\newblock The local regularity of solutions of degenerate elliptic equations.
\newblock \emph{Comm. Pure Appl. Math.}, 35(3):245--273.

\bibitem{hankhuri2013}
Han, Q., \& Khuri, M. A. (2013).
\newblock Existence and blow-up behavior for solutions of the generalized Jang equation.
\newblock \emph{Comm. Partial Differential Equations}, 38(12):2199--2237.

\bibitem{huisken2001}
Huisken, G., \& Ilmanen, T. (2001).
\newblock The inverse mean curvature flow and the Riemannian Penrose inequality.
\newblock \emph{J. Differential Geom.}, 59(3):353--437.

\bibitem{lieberman1988}
Lieberman, G. M. (1988).
\newblock Boundary regularity for solutions of degenerate elliptic equations.
\newblock \emph{Nonlinear Anal.}, 12(11):1203--1219.

\bibitem{lockhartmccowen1985}
Lockhart, R. B., \& McOwen, R. C. (1985).
\newblock Elliptic differential operators on noncompact manifolds.
\newblock \emph{Ann. Scuola Norm. Sup. Pisa Cl. Sci. (4)}, 12(3):409--447.

\bibitem{mazya2011}
Maz'ya, V. (2011).
\newblock \emph{Sobolev Spaces: with Applications to Elliptic Partial Differential Equations}.
\newblock Springer-Verlag, Berlin Heidelberg.

\bibitem{melrose1996}
Melrose, R. B. (1996).
\newblock \emph{Differential Analysis on Manifolds with Corners}.
\newblock Unpublished manuscript, MIT.

\bibitem{miao2002}
Miao, P. (2002).
\newblock Positive mass theorem on manifolds admitting corners along a hypersurface.
\newblock \emph{Adv. Theor. Math. Phys.}, 6(6):1163--1182.

\bibitem{schoenyau1979}
Schoen, R., \& Yau, S. T. (1979).
\newblock On the proof of the positive mass conjecture in general relativity.
\newblock \emph{Comm. Math. Phys.}, 65(1):45--76.

\bibitem{schoen1981}
Schoen, R., \& Yau, S. T. (1981).
\newblock Proof of the positive mass theorem. II.
\newblock \emph{Comm. Math. Phys.}, 79(2):231--260.

\bibitem{tolksdorf1984}
Tolksdorf, P. (1984).
\newblock Regularity for a more general class of quasi-linear elliptic equations.
\newblock \emph{J. Differential Equations}, 51(1):126--150.

\bibitem{witten1981}
Witten, E. (1981).
\newblock A new proof of the positive energy theorem.
\newblock \emph{Comm. Math. Phys.}, 80(3):381--402.

\end{thebibliography}

\end{document}<|MERGE_RESOLUTION|>--- conflicted
+++ resolved
@@ -2466,7 +2466,6 @@
  Taking the square root yields $\epsilon^{1/2}$.
  \end{proof}
 
-<<<<<<< HEAD
 \subsection{Explicit Scalar Curvature Expansion}
 To rigorously justify the $L^{3/2}$ bound, we derive the expansion of the scalar curvature in the smoothing collar $N_{2\epsilon} \cong (-\epsilon, \epsilon) \times \Sigma$. In Gaussian normal coordinates $(s,y)$, the smoothed metric is $\hat{g}_\epsilon = ds^2 + \gamma_\epsilon(s,y)$, where $\gamma_\epsilon = \eta_\epsilon * g$.
 The Gauss-Codazzi equation gives:
@@ -2484,8 +2483,6 @@
 Combining these, the scalar curvature satisfies the lower bound:
 \[ R_{\hat{g}_\epsilon}(s) \ge \underbrace{\frac{2}{\epsilon}[H]\eta(s/\epsilon)}_{\ge 0} - C. \]
 Consequently, the negative part $R^-_\epsilon = \min(0, R_{\hat{g}_\epsilon})$ is pointwise bounded by a constant $C$ independent of $\epsilon$, and is supported only in the collar of volume $O(\epsilon)$.
-=======
->>>>>>> 62c85f2a
 
 \begin{lemma}[$L^{3/2}$ Control of Scalar Curvature Deficit]
 \label{lem:ScalarDip}
@@ -2509,14 +2506,6 @@
 \section{Derivation of the Bray--Khuri Divergence Identity}
 \label{app:BK_Identity}
 
-<<<<<<< HEAD
-\begin{proof}[Derivation]
-We provide the derivation of the refined divergence identity used in the proof of \Cref{thm:PhiBound} to establish $\phi \le 1$.
-Let $\psi = \phi - 1$. We consider the vector field $Y$ defined in the "overshoot" region $\Omega = \{ \phi > 1 \}$ by:
-\begin{equation}
-  Y := \frac{\psi^2}{\phi} \nabla_{\bg} \phi + \frac{1}{4} \psi^2 q.
-\end{equation}
-=======
 We provide the derivation of the refined divergence identity used in the proof of \Cref{thm:PhiBound} to establish $\phi \le 1$.
 Let $\psi = \phi - 1$. We consider the vector field $Y$ defined in the "overshoot" region $\Omega = \{ \phi > 1 \}$ by:
 \begin{equation}
@@ -2533,15 +2522,11 @@
 The quantity $P$ is defined as $I - \Div(Y)$.
 Algebraic manipulation (following Bray-Khuri) shows that $I$ can be written as a sum of squares:
 \[ I = \left| \nabla \phi + \frac{1}{4}q \psi \right|^2 + \dots \]
->>>>>>> 62c85f2a
 This yields the non-negative density $P$:
 \[ P = \frac{\psi^2}{\phi} \left[ 16\pi(\mu-J(n)) + |h-k|^2_{\bg} + 2|q|^2_{\bg} \right]. \]
 Since all terms in the bracket are non-negative by the DEC and the Jang construction, $P \ge 0$.
 Thus, we have the identity $I = P + \Div(Y)$, which is the engine of the integral argument.
-<<<<<<< HEAD
-\end{proof}
-=======
->>>>>>> 62c85f2a
+\end{proof}
 
 \section{Rigorous Scalar Curvature Estimates for the Smoothed Metric}
 \label{app:Smoothing}
