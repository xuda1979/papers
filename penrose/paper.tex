<<<<<<< HEAD
% NOTE: All analytic inputs used below are either proved in this paper.
=======
>>>>>>> 34ef6aa5
\documentclass[11pt, a4paper]{article}

% Required Packages
\usepackage{amsmath, amssymb, amsthm, mathrsfs}
\usepackage{mathtools}

\usepackage{geometry}
\usepackage{cite}
\usepackage{graphicx}
\usepackage{color}
\usepackage{enumitem}
\usepackage{tikz}
\usepackage{hyperref}
\usepackage{cleveref}
\usepackage{microtype}

% Geometry Settings
\geometry{
    margin=1in, headheight=12pt
}

% Hyperref Setup
\hypersetup{
    colorlinks=true,
    linkcolor=blue,
    citecolor=red,
    urlcolor=blue
}

% Theorem Environments
\newtheorem{theorem}{Theorem}[section]
\newtheorem{lemma}[theorem]{Lemma}
\newtheorem{definition}[theorem]{Definition}
\newtheorem{corollary}[theorem]{Corollary}
\newtheorem{proposition}[theorem]{Proposition}
\newtheorem{assumption}[theorem]{Assumption}
\newtheorem{hypothesis}[theorem]{Hypothesis}
\newtheorem{remark}[theorem]{Remark}

\numberwithin{equation}{section}

% Mathematical Macros
\newcommand{\R}{\mathbb{R}}
\newcommand{\N}{\mathbb{N}}
\newcommand{\Lap}{\Delta}
\newcommand{\ConfLap}{\Lap_{\bg} - \frac{1}{8}\Rg}
\newcommand{\ADM}{\text{ADM}}
\newcommand{\DEC}{\text{DEC}}
\newcommand{\GJE}{\text{GJE}}
\newcommand{\MOTS}{\text{MOTS}}
\renewcommand{\Cap}{\text{Cap}}
\newcommand{\Wkp}{W^{1,p}_{\text{loc}}}
\newcommand{\Hone}{H^1_{\text{loc}}}
\newcommand{\Eigen}{\lambda_1}
\newcommand{\geps}{g_{\epsilon}}
\newcommand{\hatgeps}{\hat{g}_{\epsilon}}
\newcommand{\Met}{\mathcal{M}}
\newcommand{\JOp}{\mathcal{J}}
\newcommand{\LOp}{\mathcal{L}}
\newcommand{\Jump}[1]{[\![ #1 ]\!]}
\newcommand{\Weight}[2]{W^{#1, p}_{#2}}
\newcommand{\Holder}[2]{C^{#1, \alpha}_{#2}}
\newcommand{\Norm}[2]{\|#1\|_{#2}}
\newcommand{\EdgeSpace}[2]{H^{#1}_{0,#2}}
\newcommand{\Ind}{\mathrm{Ind}}
\newcommand{\Spec}{\mathrm{Spec}}
\newcommand{\Harm}{\mathcal{H}}
\newcommand{\Energy}{\mathcal{E}}
\newcommand{\bM}{\overline{M}}
\newcommand{\bg}{\overline{g}}
\newcommand{\tM}{\widetilde{M}}
\newcommand{\tg}{\widetilde{g}}
\newcommand{\Rg}{R_{\overline{g}}}
\newcommand{\Rtg}{R_{\widetilde{g}}}
\newcommand{\dV}{\,dV}
\newcommand{\dVol}{\,d\text{Vol}}
\newcommand{\dsigma}{\,d\sigma}
\newcommand{\Scal}{\mathrm{R}}
\newcommand{\Ric}{\mathrm{Ric}}
\newcommand{\Tr}{\mathrm{Tr}}
\newcommand{\Div}{\mathrm{div}}
\newcommand{\supp}{\mathrm{supp}}

% Title Information and Metadata
\title{\textbf{A Proof of the Spacetime Penrose Inequality via Metric Deformation and $p$-Harmonic Level Sets}}
\author{\textbf{Da Xu} \\
China Mobile Research Institute}
\date{\today}

\begin{document}

\maketitle

\begin{abstract}
We provide a rigorous proof of the spacetime Penrose inequality $M_{\ADM} \ge \sqrt{A/16\pi}$ for asymptotically flat initial data sets satisfying the dominant energy condition. Our approach resolves the analytic obstructions that have previously hindered the combination of the Jang equation with the $p$-harmonic level set method. Specifically, we treat the marginally stable case ($\lambda_1=0$) via a weighted scattering calculus, ensuring the Lichnerowicz operator remains Fredholm despite polynomial decay. We establish the crucial conformal bound $\phi \le 1$ by rigorously justifying the vanishing of boundary flux terms at the compactified "Jang bubbles" using a capacity argument. Furthermore, we construct a scalar-curvature preserving smoothing for the Lipschitz interface of the Jang metric, proving an explicit $L^{3/2}$ bound on the negative scalar curvature to ensure mass stability. This unifies the Jang reduction with the monotonic properties of the $p$-harmonic flow in a singular setting.
\end{abstract}

\tableofcontents

\section{Introduction: A Unified Proof via Edge Sobolev Spaces}
\label{sec:Intro}
%

The Penrose Inequality stands as a central result in mathematical relativity. While the Riemannian case was resolved by Huisken-Ilmanen \cite{huisken2001} and Bray \cite{bray2001}, the general spacetime inequality has remained a challenge due to the lack of pointwise non-negative scalar curvature in the Jang reduction. This paper overcomes this barrier by establishing the necessary analytic machinery to apply the $p$-harmonic level set method of Agostiniani--Mazzieri--Oronzio (AMO) to the singular Jang manifold.

The full spacetime (non-time-symmetric) inequality presents a much greater challenge, precisely because the Jang metric, the primary tool for reducing the problem to a Riemannian one, is incompatible with the techniques of Huisken-Ilmanen and Bray. The core monotonicity arguments driving both Inverse Mean Curvature Flow and the Conformal Flow are fundamentally local; they require the scalar curvature to be \emph{pointwise non-negative} at every step of the flow to function. The Jang metric dramatically fails this condition. Its scalar curvature is not, in general, pointwise non-negative; moreover, its most problematic component is a divergence term which is not even a function but only a distribution. This lack of pointwise positivity has been the central roadblock to extending these powerful geometric flow methods to the full spacetime problem.

This paper provides a proof by directly addressing this roadblock. We demonstrate that the spacetime problem does not require pointwise non-negative scalar curvature, but rather a much weaker condition: \textbf{distributional non-negativity}. We show that while the Jang metric's curvature is poorly behaved pointwise, its distributional structure is remarkably well-controlled. Specifically, the stability of the outermost MOTS ensures that the singular parts of the curvature have a favorable sign. This allows us to perform a carefully constructed conformal deformation, solving a Lichnerowicz-type equation that precisely cancels the negative divergence term and smooths the metric's singularities. The result is a new Riemannian manifold that is (distributionally) scalar-flat.

At the heart of this structure is the Jang scalar curvature identity, which can be schematically written as
\[
    R_{\bg} = \mathcal{S} - 2\,\Div_{\bg}(q), \qquad \mathcal{S} \ge 0,
\]
where $\mathcal{S}$ is a non-negative combination of geometric quantities controlled by the Dominant Energy Condition and $q$ is a vector field arising from the discrepancy between the second fundamental form of the Jang graph and the extrinsic curvature of the initial data. The conformal deformation is designed to ``absorb'' the divergence term $-2\Div_{\bg}(q)$ while preserving the mass and the horizon area.

\subsection*{Standing assumptions and scope}
Throughout the paper we work in dimension $n=3$ and with initial data sets $(M,g,k)$ satisfying the following standing hypotheses. The manifold $M$ is complete and has a single asymptotically flat end (essential for the definition of the ADM mass) with decay rate $\tau>1/2$ (essential for the Fredholm theory, see Remark~\ref{rem:DecayRateRole}), as in Definition~\ref{def:AF} below. The matter fields obey the Dominant Energy Condition ($\mu \ge |J|_g$). The boundary of the region containing trapped surfaces that are visible from infinity is the outermost MOTS $\Sigma\subset M$, which we assume to be compact. $\Sigma$ may be disconnected. By established theorems on the topology of MOTS (see Proposition~\ref{prop:BubbleTopology}), any Jang bubbles arising from the generalized Jang equation necessarily have spherical boundary components. Under these assumptions we prove the spacetime Penrose inequality stated in Theorem~\ref{thm:SPI}.

\begin{remark}[Regularity of MOTS]
We invoke the fundamental results on the existence and regularity of outermost MOTS (Andersson, Metzger, Eichmair). Under the DEC, the outermost boundary of the trapped region exists and is a smooth, closed, embedded hypersurface (see Theorem~\ref{thm:MOTS_Properties}). This regularity is essential for the subsequent analysis of the GJE asymptotics.
\end{remark}

\begin{remark}[Notation]
Throughout the paper we work in dimension $n=3$. We use the following conventions:
\begin{itemize}
    \item $\Scal_g$ denotes the scalar curvature of a Riemannian metric $g$ on $M$.
    \item $R_{\bg}$ (or $\Rg$) denotes the scalar curvature of the Jang metric $\bg$, and $R_{\tg}$ (or $\Rtg$) denotes the scalar curvature of the conformally deformed metric $\tg$.
    \item When no confusion can arise, we sometimes write $R_g$ or simply $R$ for the scalar curvature, but always with the metric indicated in the surrounding text or by the subscript.
\end{itemize}
All results are formulated for $n=3$ and are not intended to be dimension-independent.
\end{remark}

Crucially, this deformation must preserve the mass inequality, $M_{\ADM}(\bg) \ge M_{\ADM}(\tg)$. This requires the conformal factor $\phi$ to satisfy $\phi \le 1$. We rigorously establish this bound not through a maximum principle (which fails due to the indefinite potential), but via a sophisticated integral method utilizing the Bray-Khuri divergence identity (Theorem~\ref{thm:PhiBound}). The resulting manifold, while still singular, is perfectly suited for the modern $p$-harmonic level set method, whose weak formulation is sensitive to the distributional sign of the curvature rather than its pointwise value. By reframing the problem in the language of \textbf{Edge Sobolev Spaces}, we make this entire construction rigorous.

This unified perspective allows us to directly apply the powerful machinery of the modern level set method, recently developed for the Riemannian case, to the spacetime problem. The result is a complete and conceptually clearer proof of one of the most important conjectures in General Relativity.

\medskip
%
To avoid ambiguity, we briefly summarize the status of the various ingredients. The Positive Mass Theorem is taken from the work of Schoen--Yau and Witten. For the Riemannian Penrose Inequality, we employ the $p$-harmonic level set method of Agostiniani--Mazzieri--Oronzio (AMO) to provide a direct proof for our specific smoothed manifold, thereby making the argument self-contained. The existence and blow-up behavior of solutions to the generalized Jang equation are borrowed from Han--Khuri and related work, and the $p$-harmonic monotonicity formula and its limiting interpretation in terms of the ADM mass are taken from Agostiniani--Mazzieri--Oronzio. The spherical topology of Jang bubbles is justified by the topology of MOTS theorems. Our main contributions are: (i) the rigorous application of the Bray-Khuri identity to ensure mass reduction; (ii) the analysis of the Jang scalar curvature in the distributional sense and its favorable sign structure; (iii) the construction of a scalar-curvature-preserving smoothing of the resulting Lipschitz manifold, adapted to an \emph{internal} corner; and (iv) the verification that the smoothed metrics are compatible with the $p$-harmonic level set method, leading to a complete proof of the spacetime Penrose inequality.

\begin{definition}[Weak formulation of the $p$-Laplacian]
Let $(\tM, \tg)$ be a Riemannian manifold whose metric components are continuous in local coordinates (that is, $\tg_{ij} \in C^0$), and fix $p\in(1,3)$. A function $u \in \Wkp(\tM)$ (so that in particular $\nabla u \in L^p_{\mathrm{loc}}(\tM)$) is \emph{weakly $p$-harmonic} if for all test functions $\psi \in C^\infty_c(\tM)$ we have
\begin{equation}
    \int_{\tM} \langle |\nabla u|_{\tg}^{p-2} \nabla u, \nabla \psi \rangle_{\tg} \dVol_{\tg} = 0.
\end{equation}
This formulation allows us to work without assuming any $C^2$ regularity of the metric at the compactified bubbles.
\end{definition}

\begin{definition}[ADM Mass for Low Regularity Metrics]\label{def:ADM_Lipschitz}
For an asymptotically flat manifold $(M,g)$ where the metric $g$ is Lipschitz continuous ($C^{0,1}$) and satisfies the standard decay conditions, the ADM mass is well-defined provided the scalar curvature (in the distributional sense) is integrable. The Positive Mass Theorem remains valid in this class. The continuity of the mass under the convergence of the regularized Jang metrics ensures $M_{\ADM}(\bg)$ is well-defined (see Theorem~\ref{thm:MassReductionGJE}).
\end{definition}

\begin{remark}
The ADM mass is well-defined for the Lipschitz metrics considered here (Jang metric) and the $C^0$ metrics (conformal deformation) because the deviation from Euclidean space decays sufficiently fast at infinity, and the distributional curvature is integrable.
\end{remark}

\begin{definition}[Distributional Scalar Curvature]\label{def:dist_scalar}
For a metric $g \in C^{0,1}$, set
\[ V^k = g^{ij} \Gamma^k_{ij} - g^{ik} \Gamma^j_{ij}, \qquad F = g^{ij}\big(\Gamma^k_{ij}\Gamma^\ell_{k\ell} - \Gamma^\ell_{ik}\Gamma^k_{j\ell}\big), \]
where $\Gamma$ are the Christoffel symbols of $g$. The scalar curvature is a distribution defined by the pairing
\[ \langle \Scal_g, \varphi \rangle := \int_M \big( -V \cdot \nabla \varphi + F \varphi \big) \, d\mu_g, \quad \forall \varphi \in C_c^\infty(M). \]
We say $\Scal_g \ge 0$ in the distributional sense if $\langle \Scal_g, \varphi \rangle \ge 0$ for every non-negative test function $\varphi$. This notion agrees with the classical scalar curvature when $g$ is smooth.
\end{definition}

\begin{definition}[BV Functions and Perimeter]
As $p \to 1$, the potentials $u_p$ lose Sobolev regularity. We work in the space of functions of Bounded Variation, $BV(\tM)$. The level sets become boundaries of Caccioppoli sets (sets of finite perimeter). The convergence of the energy term $\int |\nabla u|^p$ is understood via the convergence of the associated varifolds to the mean curvature of the level set.
\end{definition}

\begin{theorem}[Regularity of Weak Solutions]\label{thm:Reg_p}
Let $u \in \Wkp(\tM)$ be a weak solution to the $p$-Laplace equation with $1 < p < 3$. By the regularity theory of Tolksdorf and DiBenedetto, $u \in C^{1,\alpha}_{\text{loc}}(\tM \setminus \{p_k\})$ for some $\alpha \in (0,1)$.

\begin{remark}[Regularity across the Lipschitz Interface]
The metric \tg is Lipschitz continuous ($C^{0,1}$) across the interface \Sigma and smooth away from \Sigma. In local coordinates the coefficients of the $p$-Laplace operator depend on the metric and so are bounded and uniformly elliptic. Standard elliptic regularity theory for quasilinear equations with bounded measurable coefficients (for instance \cite{tolksdorf1984, lieberman1988}) yields local $C^{1,\alpha}$ regularity for weak $p$-harmonic functions on each side of \Sigma. In addition, the transmission problem satisfied by $u$ across \Sigma has no jump in the conormal derivative, so the tangential derivatives of $u$ are continuous; a standard reflection argument then shows that $u$ is in fact $C^{1,\alpha}$ across the interface \Sigma. In particular, no extra jump or transmission term arises for $u$ at \Sigma.
\end{remark}

Near the singular points $p_k$ (closed bubbles) the metric is merely $C^0$, so the classical regularity theory is only applied on compact subsets of $\tM \setminus \{p_k\}$. The set $\{p_k\}$ has vanishing $p$-capacity for $1<p<3$ (Lemma~\ref{lem:Capacity}), hence it is removable for $W^{1,p}$ functions. Moreover, the critical set $\mathcal{C} = \{ \nabla u = 0 \}$ is closed and has Hausdorff dimension at most $n-2$ by the stratification results of Cheeger--Naber--Valtorta \cite{cheegernabervaltorta2015}. In particular, the integration by parts identities used in the monotonicity formula hold in the sense of distributions on all of $\tM$; see Appendix~\ref{app:Bochner}.
\end{theorem}

\subsection{Definitions and Main Theorem}

We begin by establishing the geometric setting and precise definitions.

\begin{definition}[Weighted Asymptotic Flatness]\label{def:AF}
An initial data set $(M, g, k)$ is asymptotically flat with rate $\tau$ if there exist coordinates $\{x^i\}$ at infinity such that:
\[
    g_{ij} - \delta_{ij} = O(|x|^{-\tau}), \quad \partial_k g_{ij} = O(|x|^{-\tau-1}), \quad \partial_{k\ell} g_{ij} = O(|x|^{-\tau-2}),
\]
\[
    k_{ij} = O(|x|^{-\tau-1}), \quad \partial_k k_{ij} = O(|x|^{-\tau-2}),
\]
for all coordinate indices $i,j,k,\ell \in \{1,2,3\}$, where $\partial_k := \frac{\partial}{\partial x^k}$ and $\partial_{k\ell} := \partial_k \partial_\ell$.
\end{definition}

\begin{remark}[Integrability of the Jang Source]
The decay rate $\tau > 1/2$ is necessary and sufficient to ensure that the source term in the Lichnerowicz equation, $\Div_{\bg}(q)$, resides in the correct weighted Sobolev space. Specifically, if $k \sim r^{-\tau-1}$, then $q \sim r^{-\tau-1}$ and $\Div(q) \sim r^{-\tau-2}$.

A heuristic based on viewing $\Div_{\bg}(q)$ as an $L^1$ source for a Poisson equation on $\R^3$ would suggest the stricter requirement $\tau>1$, since the volume element is $r^2dr$ and
\[
    \int_R^\infty |\Div q|\,r^2\,dr \approx \int_R^\infty r^{-\tau}\,dr
\]
converges only if $\tau>1$. However, in our actual argument we do not use this $L^1$ heuristic. Instead, we rely on the Fredholm theory for elliptic operators on asymptotically flat manifolds (see \Cref{sec:Fredholm}), which applies in the wider range $\tau>1/2$ and suffices to ensure that $\phi-1$ lies in an appropriate weighted Sobolev space: this is what is actually needed in the proof.
\end{remark}

\begin{remark}
Standard definitions of asymptotic flatness in the relativity
literature often require $\tau \ge 1$.  Our assumption $\tau>1/2$
matches the natural threshold for the Fredholm theory of the Laplacian
on asymptotically flat manifolds and is sharp for the mapping
properties we need (see Remark~\ref{rem:DecayRateRole}).  We do \emph{not}
use any statement asserting that $|\Div q|^2$ belongs to a particular
weighted $L^1$ space, and no such statement is needed in what follows.
\end{remark}
%

The initial data set must satisfy the Einstein constraint equations, which define the local energy density $\mu$ and momentum density $J$:
\begin{align}
16\pi\mu &= \Scal_g + (\Tr_g k)^2 - |k|_g^2, \\
8\pi J_i &= \Div_g(k_i^j - (\Tr_g k) \delta_i^j).
\end{align}

\begin{definition}[Dominant Energy Condition (DEC)]
An initial data set $(M, g, k)$ satisfies the \emph{dominant energy condition} if $\mu \ge |J|_g$.
\end{definition}

The total energy is quantified by the ADM mass.

\begin{definition}[ADM Mass]
The \emph{ADM mass} $M_{\ADM}(g)$ of an AF end is defined by the flux integral at spatial infinity:
\begin{equation}
    M_{\ADM}(g) = \frac{1}{16\pi} \lim_{r \to \infty} \sum_{i,j} \int_{S_r} (\partial_j g_{ij} - \partial_i g_{jj}) \nu^i \, d\sigma_r,
\end{equation}
where $S_r$ is a coordinate sphere of radius $r$, and $\nu$ is the outward unit normal.
\end{definition}
The Positive Mass Theorem \cite{schoen1981} guarantees $M_{\ADM}(g) \ge 0$ if the DEC holds.

The inequality concerns the boundary of the trapped region.

\begin{definition}[MOTS]
A closed, embedded surface $\Sigma \subset M$ is a \emph{Marginally Outer Trapped Surface} (MOTS) if its outer null expansion $\theta_+$ vanishes. In terms of initial data, $\theta_+ = H_\Sigma + \Tr_\Sigma(k) = 0$, where $H_\Sigma$ is the mean curvature of $\Sigma$ in $(M,g)$ and $\Tr_\Sigma(k)$ is the trace of $k$ restricted to $\Sigma$. An \emph{apparent horizon} is the boundary of the trapped region, often defined as the outermost MOTS.
\end{definition}

\begin{theorem}[Properties of the Outermost MOTS]\label{thm:MOTS_Properties}
Let $(M,g,k)$ satisfy the DEC. The outermost MOTS $\Sigma$ exists and satisfies the following properties:
\begin{enumerate}
    \item \textbf{Regularity:} $\Sigma$ is a smooth, closed, embedded hypersurface.
    \item \textbf{Stability:} $\Sigma$ is stable, meaning the principal eigenvalue of its stability operator $L_\Sigma$ is non-negative, $\lambda_1(L_\Sigma) \ge 0$.
\end{enumerate}
Stability follows because if $\lambda_1 < 0$, $\Sigma$ could be perturbed outwards, contradicting its outermost nature.

\begin{remark}[Handling the Marginally Stable Case]
The case $\lambda_1(L_\Sigma)=0$ (marginal stability) is physically significant, corresponding to non-generic horizons (e.g., extremal black holes). Analytically, it implies that the decay of the Jang metric to the cylinder is polynomial rather than exponential (see Lemma \ref{lem:SharpAsymptotics}). While the standard Lockhart-McOwen theory is stated for exponential convergence, the Fredholm results extend to the polynomial case provided the operator limits to the same translation-invariant model operator and the decay rate is sufficient to treat the difference as a compact perturbation in the relevant weighted spaces. We rigorously verify that the polynomial decay $O(t^{-k})$ is sufficient for all subsequent flux calculations.
\end{remark}
\end{theorem}

We can now state the main theorem precisely.

\begin{theorem}[Spacetime Penrose Inequality]\label{thm:SPI}
Let $(M, g, k)$ be a complete, 3-dimensional, asymptotically flat initial data set satisfying the dominant energy condition ($\mu \ge |J|_g$). Let $\Sigma \subset M$ be the outermost apparent horizon. $\Sigma$ is a smooth, closed, embedded hypersurface which may be disconnected, i.e., $\Sigma = \cup_{i=1}^N \Sigma_i$.

The ADM mass satisfies:
\begin{equation}
    M_{\ADM}(g) \ge \sqrt{\frac{A(\Sigma)}{16\pi}},
\end{equation}
where $A(\Sigma) = \sum_{i=1}^N \text{Area}(\Sigma_i)$.
Equality holds if and only if the initial data set embeds isometrically into the Schwarzschild spacetime (forcing $N=1$).
\end{theorem}

\subsection{Strategy of the Proof: A Heuristic Roadmap}

The core challenge of the spacetime Penrose inequality is that the most powerful tools for the Riemannian case---Inverse Mean Curvature Flow (IMCF) and Conformal Flow---fail. Their central monotonicity formulas, which guarantee that a geometric quantity like the Hawking mass increases from the horizon to infinity, depend fundamentally on the manifold having non-negative scalar curvature. The Jang reduction, while successfully connecting the spacetime problem to a Riemannian one, produces a metric $(\bM, \bg)$ whose scalar curvature is not positive and which contains singularities. Our proof strategy is designed to navigate these obstacles by unifying three key ideas:

\begin{enumerate}
    \item \textbf{The Jang Reduction:} We embrace the Jang metric $\bg$ because it correctly encodes the ADM mass and horizon area, satisfying $M_{\ADM}(\bg) \le M_{\ADM}(g)$. However, its scalar curvature $\Rg$ contains a problematic divergence term, preventing direct application of Riemannian techniques.

    \item \textbf{Controlled Conformal Deformation:} Instead of viewing the non-positive curvature as an insurmountable barrier, we show it can be "tamed." We conformally deform the Jang metric to a new metric $\tg = \phi^4 \bg$. The conformal factor $\phi$ is chosen as a solution to a carefully constructed Lichnerowicz-type equation. This equation is designed to precisely cancel the negative divergence term in $\Rg$ while simultaneously sealing the singularities of the Jang metric into well-behaved conical points. The crucial insight is that the stability of the outermost MOTS ensures the distributional part of the scalar curvature has a favorable sign, making this cancellation possible. The result is a (singular) manifold $(\tM, \tg)$ which is scalar-flat.

\textbf{The Central Argument:} To ensure the mass does not increase during this deformation ($M_{\ADM}(\bg) \ge M_{\ADM}(\tg)$), we must have $\phi \le 1$. We rigorously prove this using the Bray-Khuri divergence identity (\Cref{sec:GlobalBound}).
    \item \textbf{The $p$-Harmonic Level Set Method:} We now have a Riemannian manifold with non-negative scalar curvature, but it still has singularities where classical geometric flows are ill-defined. Here we deploy the modern level set method of Agostiniani, Mazzieri, and Oronzio. We solve for a $p$-harmonic function $u_p$ on this singular manifold. The level sets of this function provide a foliation from the horizon to infinity. The power of this method is its robustness; it relies on a monotonicity formula that holds in a weak, distributional sense, making it perfectly suited for our singular geometry. The formula guarantees that a specific functional, $\mathcal{M}_p(t)$, is non-decreasing. By taking the limit as $p \to 1$, this functional's value at the horizon is identified with the horizon area and its value at infinity is identified with the ADM mass, yielding the Penrose inequality.
\end{enumerate}

Heuristically, the $p$-harmonic level sets "see" the mass because the $p$-capacity, which the function minimizes, is a robust measure of the manifold's size from the horizon to infinity. Our contribution is to show that the Jang metric can be surgically altered into a geometric form where this powerful tool can be rigorously applied, overcoming the obstacles that stalled previous approaches. The technical details of this construction are outlined below.

\begin{table}[h!]
\centering
\renewcommand{\arraystretch}{1.2}
\begin{tabular}{|l|l|l|l|l|}
\hline
\textbf{Metric} & \textbf{Symbol} & \textbf{Regularity} & \textbf{Scalar Curvature} & \textbf{End Structure} \\ \hline
Initial Data & $(M,g)$ & Smooth ($C^\infty$) & $R_g$ (general) & Asymptotically Flat \\ \hline
Jang Metric & $(\bM, \bg)$ & Lipschitz ($C^{0,1}$) & $R_{\bg}$ (distr. $\ge 0$) & AF + Cylindrical \\ \hline
Conformal & $(\tM, \tg)$ & $C^0$ / Lip & $R_{\tg} \ge 0$ (distr.) & AF + Conical/Cyl \\ \hline
Smoothed & $(\tM, \geps)$ & Smooth ($C^\infty$) & $R_{\geps} \ge 0$ (pointwise) & AF + Cylindrical (trunc) \\ \hline
\end{tabular}
\caption{Roadmap of metric deformations used in the proof.}
\label{tab:MetricRoadmap}
\end{table}

\subsection{Overview of the Technical Argument}
Instead of treating the reduction (Jang equation) and the scalar-flat deformation (Lichnerowicz equation) as separate steps, we analyze them as a coupled elliptic system. Let $\tau > 1/2$. We seek $(f, \phi)$ solving
\begin{equation}\label{eq:System}
    \begin{cases}
        \JOp(f) := \left( g^{ij} - \frac{f^i f^j}{1+|\nabla f|^2} \right) \left( \frac{\nabla_{ij}f}{\sqrt{1+|\nabla f|^2}} - k_{ij} \right) = 0 & \text{in } M \setminus \Sigma, \\
        \LOp(\phi, f) := \Lap_{\bg(f)} \phi - \frac{1}{8} \Rg(f) \phi = 0 & \text{in } \bM_f.
    \end{cases}
\end{equation}

\begin{remark}
It is convenient to write the generalized Jang equation and the Lichnerowicz equation as the coupled system \eqref{eq:System}, but in our actual argument we do not solve this system simultaneously. Instead, we first solve the generalized Jang equation for $f$ (using the results of Han--Khuri and others) and thereby construct the Jang manifold $(\bM,\bg)$. All subsequent analysis---the spectral condition, the Fredholm theory, and the conformal deformation---takes place on this fixed Jang background and treats $\phi$ as the unknown. No analytic fixed-point argument in the pair $(f,\phi)$ is required.
\end{remark}

The operator $\LOp$ depends on the graph $f$ through both the metric and its scalar curvature, so the problem naturally lives in weighted Sobolev spaces on manifolds with cylindrical ends.

\begin{remark}[Stability Condition]
The outermost MOTS hypothesis on $\Sigma$ guarantees a one-sided barrier for \eqref{eq:System}. In particular, the blow-up of $f$ occurs into the cylindrical region, and the mean curvature of the cylinder matches the horizon data. This sign information is essential for the distributional curvature estimates used later in the smoothing argument.
\end{remark}

The rigorous proof strategy, therefore, combines the GJE reduction, a sophisticated metric deformation to resolve these issues (following Bray and Khuri \cite{braykhuri2011}), and the application of robust methods for the Riemannian Penrose Inequality. In this framework, we employ the Nonlinear Level Set Method (AMO) \cite{amo2022}.

\section{The $p$-Harmonic Level Set Method (AMO Framework)}
\label{sec:AMO}

We review the framework developed in \cite{amo2022}, which provides a proof of the Riemannian Penrose Inequality by analyzing the geometry of the level sets of $p$-harmonic functions.

\subsection{Setup and the Monotonicity Formula}
\label{sec:AMOSetup}
Let $(\tM, \tg)$ be a complete, smooth, asymptotically flat 3-manifold with non-negative scalar curvature $\Rtg \ge 0$. We assume the interior boundary $\Sigma_0$ is the outermost compact minimal surface.

We consider the $p$-harmonic potential $u_p$ ($1 < p < 3$), which is the solution to the Dirichlet problem for the $p$-Laplace equation:
\begin{equation}
    \begin{cases}
    \Lap_{p, \tg} u_p := \Div_{\tg}(|\nabla u_p|_{\tg}^{p-2} \nabla u_p) = 0 & \text{in } \tM \setminus \Sigma_0, \\
    u_p = 0 & \text{on } \Sigma_0, \\
    u_p(x) \to 1 & \text{as } |x| \to \infty.
    \end{cases}
\end{equation}
For almost every $t \in (0,1)$ the level set $\Sigma_t = \{ u_p = t \}$ is a smooth hypersurface in $\tM$; throughout we restrict attention to such regular values of $t$ when evaluating geometric quantities along the level sets.

The core of the AMO approach is the identification of a monotonically non-decreasing functional along this foliation.

\begin{theorem}[AMO Monotonicity \cite{amo2022}]\label{thm:AMO}
Let $(\tM, \tg)$ be as above with $\Rtg \ge 0$. For $1 < p < 3$, define the functional:
\begin{equation}
    \mathcal{M}_p(t) := \left( \int_{\Sigma_t} |\nabla u|^p \, d\sigma \right)^{\frac{2}{3-p}} \left( 1 - \frac{1}{16\pi} \left( \int_{\Sigma_t} |\nabla u|^p \, d\sigma \right)^{-\frac{2(p-1)}{3-p}} \int_{\Sigma_t} H^2 |\nabla u|^{p-2} \, d\sigma \right).
\end{equation}
Then, along the flow of the level sets of the $p$-harmonic potential $u$, we have:
\[ \frac{d}{dt} \mathcal{M}_p(t) \ge 0 \]
for almost every $t \in (0,1)$.
\end{theorem}
\begin{proof}[Proof sketch, following \cite{amo2022}]
We briefly recall the structure of the argument in \cite{amo2022} and
indicate the points at which our low-regularity setting requires an
additional justification; full details in the smooth case can be found
in \cite{amo2022}.

For a smooth solution $u$ on a smooth manifold $(\tM,\tg)$, the proof
relies on the Bochner--Weitzenb\"ock identity for the $p$-Laplacian. For
such a solution one has
\begin{equation}\label{eq:Bochner_p}
    \frac{1}{p} \Lap (|\nabla u|^p) = |\nabla^2 u|^2 + \langle \nabla u, \nabla(\Lap u) \rangle + \Ric(\nabla u, \nabla u) + (p-2) \langle \nabla u, \nabla |\nabla u| \rangle^2 |\nabla u|^{-2}.
\end{equation}
For $p$-harmonic functions ($\Lap_p u = 0$), this simplifies after
identifying the curvature terms. Using the Gauss--Codazzi relations on
the level sets $\Sigma_t$ to relate $\Ric(\nabla u, \nabla u)$ to the
scalar curvature $\Rtg$ and the extrinsic curvature $A$ (with mean
curvature $H$), one derives the identity
\begin{equation}
\frac{d}{dt} \mathcal{M}_p(t) = C(p,t) \int_{\Sigma_t} \left[ \frac{1}{2}\Rtg + \frac{1}{2}\left(|A|^2 - \frac{1}{2}H^2\right) + \frac{p-1}{p} |\nabla_T \nu|^2 + \mathcal{K}_p(u) \right] |\nabla u|^{p-1} \, d\sigma,
\end{equation}
where $\mathcal{K}_p(u)$ is a term arising from the refined Kato
inequality. On the regular set $\tM \setminus \mathcal{C}$ (where
$\nabla u \ne 0$), we have the pointwise tensor inequality (for $n=3$)
\[ |\nabla X|^2 \ge \frac{3}{2} |\nabla |X||^2 \quad (n=3), \]
which ensures $\mathcal{K}_p(u) \ge 0$ pointwise. Crucially, this inequality holds in the sense of distributions even across the critical set $\mathcal{C} = \{ \nabla u = 0 \}$, meaning $\mathcal{K}_p(u)$ defines a non-negative measure. A rigorous proof of this fact, relying on regularization and weak convergence, is provided in \Cref{app:Bochner}. Since $\Rtg \ge 0$ is enforced by our construction, and $|A|^2 \ge H^2/2$ (by Cauchy-Schwarz), the integrand is non-negative.
\begin{remark}[Regularity Requirements]
The preceding discussion assumes $(\tM, \tg)$ is smooth and $u$ is
smooth. In our application, $(\tM, \tg)$ contains a finite set of
points $\{p_k\}$ at which the metric is merely continuous ($C^0$) and
we only know that $u\in W^{1,p}_{\text{loc}}$.  In Appendix~\ref{app:Bochner}
we show that the conical singularities $\{p_k\}$ have zero $p$-capacity
and that the Ricci curvature of $\tg$ is locally integrable.  This is
enough to justify the Bochner identity in the sense of distributions
and to show that the refined Kato term $\mathcal K_p(u)$ defines a
nonnegative measure.  Hence the monotonicity formula continues to hold
distributionally in our setting.
\end{remark}
\end{proof}

\subsection{Boundary Limits and the Limit $p \to 1$}
The significance of $\mathcal{M}_p(t)$ lies in its behavior as $p \to 1^+$, where it converges to the Hawking mass.

\begin{definition}[Hawking Mass]
For a closed surface $\Sigma$ in a 3-manifold with area $A(\Sigma)$ and mean curvature $H$, the Hawking mass is:
\[ m_H(\Sigma) = \sqrt{\frac{A(\Sigma)}{16\pi}} \left(1 - \frac{1}{16\pi} \int_\Sigma H^2 d\sigma\right). \]
\end{definition}

\begin{proposition}[\cite{amo2022}]\label{prop:AMO_limits}
The boundary limits of the functional $\mathcal{M}_p(t)$ as $p \to 1^+$ are rigorously identified as follows:
\begin{enumerate}[label=(\roman*)]
    \item \textbf{Limit at the Horizon ($t=0$):} Since $\Sigma_0$ is minimal ($H_0=0$), $m_H(\Sigma_0)$ reduces to the area radius. It is shown that
    \[ \lim_{p \to 1^+} \mathcal{M}_p(0) = \sqrt{\frac{A(\Sigma_0)}{16\pi}}. \]
    \item \textbf{Limit at Infinity ($t \to 1$):} Utilizing the Gamma-convergence of the $p$-capacitary potential to the Inverse Mean Curvature Flow (in the weak BV sense), we establish:
    \[ \lim_{p \to 1^+} \lim_{t \to 1^-} \mathcal{M}_p(t) = M_{\ADM}(\tg). \]
\end{enumerate}

\begin{proof}[Rigorous Justification of the Limit at Infinity]
The identification of the limit with the ADM mass relies on the precise asymptotic expansion of the $p$-harmonic potential $u_p$ near the AF end. For the nonlinear $p$-Laplacian, establishing this expansion requires specialized techniques (e.g., comparison principles or methods by Kichenassamy). We utilize the established expansion:
\[ u_p(x) = 1 - \frac{C_p}{|x|^{3-p}} + O(|x|^{3-p-\epsilon}), \quad \text{as } |x|\to\infty. \]
Substituting this into $\mathcal{M}_p(t)$ and taking the limit $t\to 1$
gives a quantity depending only on the coefficient $C_p$.  The key
point, proved in \cite{amo2022}, is that $C_p$ is (up to a universal
normalizing factor) the $p$-capacity of the horizon and that, as
$p\to 1^+$, this capacity converges to the ADM mass of $(\tM,\tg)$.
More precisely, the main identification theorem in \cite{amo2022}
shows that
\[
  \lim_{p\to 1^+}\lim_{t\to 1^-} \mathcal M_p(t) = M_{\ADM}(\tg).
\]

In our situation this behavior must be stable under the smoothing
process. The Mosco convergence (\Cref{thm:MoscoConvergence}) guarantees
the convergence of the potentials $u_{p,\epsilon} \to u_p$ and of their
energies. The uniform control over the metrics $\geps$ near infinity
ensures that the asymptotic expansions are uniform in $\epsilon$,
so that the capacity constants satisfy $C_p(\geps) \to C_p(\tg)$.
\end{proof}

\begin{remark}[Robustness of Gamma-Convergence]
The Gamma-convergence of the $p$-energy to the perimeter functional (as $p\to 1$) is robust even in the presence of the conical singularities and the Lipschitz interface of $\tg$, as these sets have zero capacity (\Cref{app:Capacity}) and do not contribute to the energy limit (see \Cref{lem:GammaConvergenceConical}). Furthermore, the convergence is uniform with respect to the smoothing parameter $\epsilon$ (due to the controlled $C^0$ convergence of the metrics, \Cref{thm:MoscoConvergence}), which justifies the interchange of limits in the "Limit of Inequalities" strategy (\Cref{sec:Synthesis}).
\end{remark}
This double limit process ($t \to 1, p \to 1$) is justified by the fact that the $p$-harmonic level sets approximate the weak solution of the IMCF (Huisken-Ilmanen flow) without requiring the flow to be smooth.

\begin{remark}
Throughout, the limit $t\to 1^-$ is taken first for each fixed $p$, and only afterwards is the limit $p\to 1^+$ considered. For the purposes of the Penrose inequality it is enough to know that
\[
    M_{\ADM}(\tg) \ge \lim_{p\to 1^+}\lim_{t\to 1^-}\mathcal{M}_p(t),
\]
together with the identification of $\lim_{p\to 1^+}\mathcal{M}_p(0)$ with the Hawking mass of the horizon. The full identities in Proposition~\ref{prop:AMO_limits} are included for completeness.
\end{remark}

\begin{remark}[Application to Manifolds with Cylindrical Ends]\label{rem:CylindricalAMO}
Although the standard AMO framework assumes a compact interior boundary, the monotonicity analysis extends to manifolds with cylindrical ends by a standard truncation procedure. We apply the theory to the manifold truncated at depth $L$ in the cylinder, imposing the zero Dirichlet condition on the cross-section $\Sigma_L$. Since the cylinder is scalar-flat and has constant area $A(\Sigma)$, the boundary term $\mathcal{M}_p(0)$ in the monotonicity formula converges to the area radius $\sqrt{A(\Sigma)/16\pi}$ as $L \to \infty$. This justifies the application of the method to our manifold $(\tM, \geps)$.
\end{remark}
\end{proposition}

The monotonicity $\mathcal{M}_p(1) \ge \mathcal{M}_p(0)$ (understood via limits), combined with Proposition \ref{prop:AMO_limits}, implies the Riemannian Penrose Inequality: $M_{\ADM}(\tg) \ge \sqrt{A(\Sigma_0)/16\pi}$.

\section{The Generalized Jang Reduction and Analytical Obstructions}
\label{sec:Jang}

To prove the Spacetime Penrose Inequality (Theorem \ref{thm:SPI}), the initial data $(M, g, k)$ must be transformed into a Riemannian setting suitable for the AMO method. This is achieved via the Generalized Jang Equation (GJE).

\begin{figure}[h!]
\centering
\begin{tikzpicture}[scale=0.9, every node/.style={transform shape}]
    % Initial Manifold
    \node at (-3, 2.5) {Initial Data $(M,g)$};
    \draw[thick] (-3,0) .. controls (-4,2) and (-2,2) .. (-3,0);
    \draw[thick] (-3,0) .. controls (-4,-2) and (-2,-2) .. (-3,0);
    \draw[red, thick, fill=red!10] (-3, 0) ellipse (0.3cm and 1cm);
    \node[red] at (-2.2, 0) {Horizon $\Sigma$};

    % Arrow
    \draw[->, ultra thick] (-0.5, 0) -- (1.5, 0);
    \node at (0.5, 0.5) {Jang Blow-up};

    % Jang Manifold
    \node at (5.5, 2.5) {Jang Manifold $(\bM, \bg)$};
    \draw[thick] (5,0) .. controls (4,2) and (6,2) .. (5,0);
    % Cut-out part
    \draw[thick] (5,0) .. controls (4.5,-0.5) and (4,-1) .. (4,-2);
    \draw[thick] (5,0) .. controls (5.5,-0.5) and (6,-1) .. (6,-2);
    % Cylinder
    \draw[thick] (4,-2) -- (4,-4);
    \draw[thick] (6,-2) -- (6,-4);
    \draw[thick] (5, -2) ellipse (1cm and 0.3cm);
    \draw[dashed, thick] (5, -4) ellipse (1cm and 0.3cm);
    \node at (5.5, -1) {Cylinder};
\end{tikzpicture}
\caption{Conceptual diagram of the Jang reduction. The horizon surface $\Sigma$ in the initial data is opened up into an infinite end in the Jang manifold, which is \emph{asymptotically} cylindrical.}
\label{fig:jang}
\end{figure}

\subsection{Weighted Edge Sobolev Spaces: A Detailed Framework}

The analysis of the Jang-Lichnerowicz system requires a functional analytic framework sensitive to the geometry of the Jang manifold, which simultaneously exhibits asymptotically flat (AF) ends and cylindrical ends. Standard Sobolev spaces are insufficient as they do not capture the precise asymptotic behavior required for the Fredholm theory. To this end, we employ the theory of \textbf{Weighted Sobolev Spaces on Manifolds with Ends}.

Let $(\bM, \bg)$ be the Jang manifold. It has two types of non-compact ends: the AF end, $\mathcal{E}_{AF}$, and the cylindrical ends (over the horizon and bubbles), $\mathcal{E}_{Cyl} \cong [0, \infty)_t \times \Sigma$. Let $\rho$ be a defining function for the AF end (e.g., $\rho(x) = (1+|x|^2)^{-1/2}$) and let $t$ be the longitudinal coordinate on the cylinders. We fix once and for all a compact subset $M_{\mathrm{bulk}}\subset\bM$ with smooth boundary such that
\[
\bM = M_{\mathrm{bulk}} \cup \mathcal{E}_{AF} \cup \mathcal{E}_{Cyl},
\]
and the three pieces meet only along their common boundaries.

\begin{definition}[Weighted Sobolev Spaces on Manifolds with Ends]
For $k \in \mathbb{N}$, $p \in (1, \infty)$, and weight parameters $\delta$ (for the AF end) and $\gamma$ (for the cylindrical ends), the weighted Sobolev space $W^{k,p}_{\delta, \gamma}(\bM)$ is the completion of $C^\infty_c(\bM)$ under a norm defined using a partition of unity subordinate to the decomposition of $\bM$. We explicitly distinguish between the weights for different ends: let $\gamma_{\mathrm{hor}}$ denote the weight for the horizon end cylinder, and $\gamma_{\mathrm{bub}}$ for the bubble end cylinders. The norm is defined as:
\[
    \|u\|_{W^{k,p}_{\delta, \gamma}}^p := \|u\|_{W^{k,p}(M_{\mathrm{bulk}})}^p + \|u\|_{W^{k,p}_\delta(\mathcal{E}_{AF})}^p + \|u\|_{W^{k,p}_{\gamma_{\mathrm{hor}}}(\mathcal{E}_{\mathrm{hor}})}^p + \sum_{k} \|u\|_{W^{k,p}_{\gamma_{\mathrm{bub}}}(\mathcal{E}_{\mathrm{bub}, k})}^p.
\]
The norms on the ends are defined using the appropriate weight functions. On the AF end:
\[
    \|u\|_{W^{k,p}_\delta(\mathcal{E}_{AF})}^p := \sum_{j=0}^k \int_{\mathcal{E}_{AF}} \rho^{p(\delta-j)} |\nabla^j u|_{\bg}^p \, dV_{\bg}.
\]
On the cylindrical ends (parameterized by $t \in [0, \infty)$):
\[
    \|u\|_{W^{k,p}_\gamma(\mathcal{E}_{Cyl})}^p := \sum_{j=0}^k \int_{\mathcal{E}_{Cyl}} e^{p\gamma t} |\nabla^j u|_{\bg}^p \, dV_{\bg}.
\]
The weight $\delta$ controls the polynomial decay at the asymptotically flat end, crucial for the ADM mass and the validity of integration by parts at infinity. The weights $\gamma_{\mathrm{hor}}$ and $\gamma_{\mathrm{bub}}$ control the exponential decay or growth on the cylindrical ends, which is essential for the Fredholm analysis of the Lichnerowicz operator.
\end{definition}

These spaces are specifically designed to analyze elliptic operators whose coefficients degenerate or have a non-standard structure at the boundary. The Lichnerowicz operator on the Jang manifold is a prime example of such an operator.

\paragraph{Trace Theorems and Boundary Behavior.}
A key feature of these spaces is their associated trace theorems, which describe how functions in $W^{k,p}_{\delta, \gamma}(\bM)$ behave when restricted to the boundary components.

\begin{theorem}[Trace Theorem for Weighted Spaces]
There exists a continuous trace operator $\Tr$ that maps functions in the weighted space to functions on the boundary components (e.g., the cross-sections of the cylinders). For the cylindrical interface $\Sigma$, the trace map is well-defined. Specifically, for the Sobolev order $k=1$ relevant to our gluing construction, we have:
\begin{equation}
    \Tr_\Sigma: W^{1,p}_{\delta, \gamma}(\bM) \to W^{1-1/p, p}(\Sigma).
\end{equation}
This map is surjective and possesses a continuous right inverse. This surjectivity is fundamental to the gluing construction: it justifies that functions defined separately on the bulk and the cylinder can be glued into a global $W^{1,p}_{\delta,\gamma}(\bM)$ function provided their traces match in $W^{1-1/p, p}(\Sigma)$ (and similarly for higher regularities). These statements are standard for manifolds with cylindrical ends; see for example \cite{lockhartmccowen1985,melrose1996}.
\end{theorem}

\paragraph{Density of Smooth Functions.}
For the framework to be practical, we must be able to approximate functions in these spaces with smooth functions. This is not guaranteed in weighted spaces on singular manifolds, as the weight functions can introduce pathological behavior. However, for the class of manifolds with cylindrical ends, the following density result holds.

\begin{proposition}[Density of Smooth Functions]
The space of smooth functions that are compactly supported in the interior of $\bM$, denoted $C^\infty_c(\text{int}(\bM))$, is dense in $W^{k,p}_{\delta, \gamma}(\bM)$ if and only if the weights $(\delta, \gamma_{\mathrm{hor}}, \gamma_{\mathrm{bub}})$ are chosen away from the set of indicial roots associated with the asymptotic behavior of the operator at each end. This is a standard consequence of the general Fredholm theory on manifolds with ends; see \cite{lockhartmccowen1985,melrose1996}.
\end{proposition}

This density is essential. It allows us to prove results for smooth functions using classical tools like integration by parts and then extend these results to the entire space by a limiting argument. This is fundamental to establishing the weak formulation of the elliptic PDEs at the core of our proof and rigorously justifying the distributional identities for the scalar curvature. The selection of the correct weights to ensure both density and the Fredholm property of the operator (as discussed in \Cref{lem:IndicialRoots}) is a cornerstone of the entire analytic argument.

\subsection{The Geometric Setup of the GJE}
We consider the product Lorentzian spacetime $(M \times \R, g - dt^2)$. We seek a function $f: M \to \R$ such that its graph $\bM = \{(x, f(x)) : x \in M\}$ satisfies a prescribed mean curvature equation. The analysis utilizes the auxiliary Riemannian metric $\bg = g + df \otimes df$.

\begin{definition}[Generalized Jang Equation in the Distributional Context]
The Generalized Jang Equation (GJE) for a function $f: M \setminus \Sigma \to \R$ is given by:
\begin{equation}\label{eq:GJE}
    \JOp(f) := \left( g^{ij} - \frac{f^i f^j}{1+|\nabla f|^2} \right) \left( \frac{\nabla_{ij}f}{\sqrt{1+|\nabla f|^2}} - k_{ij} \right) = 0 \quad \text{in } M \setminus \Sigma.
\end{equation}
Geometrically, this is $\JOp(f) := H_{\bM} - \Tr_{\bg}(k) = 0$.
In divergence form, the equation is:
\[ \Div_g \left( \frac{\nabla f}{\sqrt{1+|\nabla f|^2}} \right) - \Tr_g k + \frac{k(\nabla f, \nabla f)}{1+|\nabla f|^2} = 0. \]
We define $f$ to be a solution with blow-up boundary conditions on $\Sigma$ if $f(x) \to \pm\infty$ as $x \to \Sigma$. Crucially, while $f$ is singular at $\Sigma$, the quantity $v = \frac{\nabla f}{\sqrt{1+|\nabla f|^2}}$ remains bounded ($|v|_g < 1$). Thus, the equation is well-defined in the sense of distributions on the entire manifold $M$, with the singularity $\Sigma$ manifesting as a boundary flux condition for the bounded vector field $v$. This distributional perspective justifies the subsequent analysis of the scalar curvature as a distribution with support on $\Sigma$.
\end{definition}

The GJE is a quasilinear, degenerate elliptic PDE. Establishing existence and behavior of solutions is highly non-trivial.

\begin{remark}[Interior Regularity]
The GJE is degenerate elliptic, as the operator degenerates when $|\nabla f| \to \infty$. It is crucial that the DEC prevents this degeneracy from occurring in the interior of $M\setminus\Sigma$. This ensures that the solution $f$ is smooth in the bulk, and blow-up occurs only at the boundary MOTS $\Sigma$.
\end{remark}

\subsubsection{Schoen-Yau Barriers and Existence}

A fundamental challenge is ensuring that the Jang surface blows up precisely at the \emph{outermost} MOTS $\Sigma$, rather than at any interior MOTS. This requires the existence of **Schoen-Yau barriers**.

\begin{theorem}[Existence of Barriers \cite{schoen1981}]\label{thm:SY_Barriers}
Under the DEC, there exist surfaces with prescribed mean curvature that lie slightly above any interior MOTS.
\end{theorem}
These barriers are essential for the existence theory (Theorem~\ref{thm:HanKhuri}), as they prevent the regularized solutions $f_\kappa$ from diverging prematurely, effectively allowing the Jang surface to "jump over" the interior trapped regions and reach the outermost boundary $\Sigma$.

\subsubsection{Existence via Regularization and Barriers}

\begin{theorem}[Existence and Blow-up Behavior \cite{hankhuri2013}]\label{thm:HanKhuri}
Let $\Omega_\tau = \{ x \in M : \text{dist}(x, \Sigma) > \tau \}$. We solve the regularized Capillarity Jang Equation (CJE) with parameter $\kappa$:
\begin{equation}
    \left( g^{ij} - \frac{f^i f^j}{1+|\nabla f|^2} \right) \left( \frac{\nabla_{ij}f}{\sqrt{1+|\nabla f|^2}} - k_{ij} \right) = \kappa f \quad \text{in } \Omega_0, \quad f|_{\Sigma} = 0.
\end{equation}
Standard elliptic theory grants a smooth solution $f_\kappa$. As $\kappa \to 0$, $f_\kappa \to f_0$ locally uniformly away from $\Sigma$.

\textbf{Rigorous Justification (Barriers):} The existence and localization of the blow-up rely on the Schoen-Yau barriers (Theorem~\ref{thm:SY_Barriers}) and supersolutions derived from the geometry of the MOTS $\Sigma$ (utilizing its stability, Theorem~\ref{thm:MOTS_Properties}). These provide uniform $C^2_{loc}$ estimates for $f_\kappa$ independent of $\kappa$ away from $\Sigma$, ensuring strong convergence to the limit solution $f_0$ and confining the blow-up to $\Sigma$.

\end{theorem}

\begin{remark}[Asymptotic Cylindrical Geometry]\label{rem:AsymptoticCyl}
It is crucial to note that while the Jang blow-up opens the horizon into an infinite end, the induced metric $\bar{g}$ is only \emph{asymptotically} cylindrical. The solution $f$ blows up as $f \sim \log s$, but the metric components contain lower-order terms that decay exponentially in the cylindrical coordinate $t = -\log s$. Thus, the manifold $\bM$ possesses ends that are asymptotically periodic (cylindrical) rather than exactly product metrics. This distinction is handled in the analysis of the Lichnerowicz operator by invoking the theory of Lockhart--McOwen for elliptic operators on manifolds with cylindrical ends \cite{lockhartmccowen1985}.
\end{remark}

\subsubsection{Refined Asymptotic Analysis of the Blow-up}
We now provide a rigorous derivation of the asymptotic behavior of the solution $f$ near the horizon $\Sigma$. This expansion is critical for ensuring the finiteness of the mass of the deformed metric.


\begin{lemma}[Sharp Asymptotic Expansion via Barrier Method]\label{lem:SharpAsymptotics}
Let $\Sigma$ be the outermost (stable) MOTS. In a tubular neighborhood of $\Sigma$ coordinatized by the geodesic distance $s \in (0, s_0)$ and $y \in \Sigma$, the solution $f$ to the regularized Jang equation admits the decomposition
\begin{equation}
    f(s,y) = C_0 \log(s) + A(y) + v(s,y).
\end{equation}
Let $t = -\log s$ be the cylindrical coordinate. The remainder term $v(t,y)$ decays as $t \to \infty$.

\textbf{Case 1: Strict Stability ($\lambda_1(L_\Sigma) > 0$).}
The spectral gap of the stability operator implies exponential decay:
\begin{equation}
    |v(t,y)| + |\nabla v(t,y)| + |\nabla^2 v(t,y)| \le C e^{-\beta t}
\end{equation}
for some $\beta > 0$ related to $\sqrt{\lambda_1}$.

\textbf{Case 2: Marginal Stability ($\lambda_1(L_\Sigma) = 0$).}
The decay is polynomial: $|v(t,y)| \le C t^{-k}$.
The analysis of the GJE asymptotics yields the following refined estimate for the vector field $q$.

\begin{proof}[Proof of Refined Decay $q = O(t^{-2})$]
We explicitly prove that the decay of $q$ is strictly faster than the naive $O(t^{-1})$ rate suggested by the geometry.
Recall that $q_i = \nu^j_{\bM} (h_{ij} - k_{ij})$, where $\nu_{\bM} \approx \partial_t$ is the unit normal to the Jang graph.
Near the horizon, the solution behaves as $f(s,y) \approx -\log s \approx t$.
The metric $\bg$ is asymptotic to the cylinder $dt^2 + g_\Sigma$.
The Jang Equation $H_{\bM} - \Tr_{\bg} k = 0$ can be expanded in the cylindrical coordinate $t$.
Let $v(t,y)$ be the perturbation from the pure cylinder. The linearized operator is the stability operator $L_\Sigma$.
In the marginal case, $\lambda_1(L_\Sigma) = 0$ with eigenfunction $\psi_0 = 1$ (constants).
The expansion of the graph function is $f = t + c_0 + c_1 t^{-1} + \dots$ (the linear growth $t$ generates the cylinder, the constant $c_0$ is the kernel mode).
However, the vector field $q$ depends on the \emph{derivative} of the extrinsic curvature.
$h_{ij} \approx \frac{1}{2} \mathcal{L}_{\partial_t} g_{cyl} = 0$ for a perfect cylinder.
The deviation comes from the $O(t^{-1})$ term in the metric.
Specifically, $h_{ij} \sim \partial_t (g_{ij}) \sim \partial_t (1 + O(t^{-1})) \sim O(t^{-2})$.
Similarly, $k_{ij}$ (extended to the graph) matches the horizon data $k^\Sigma_{ij}$.
The GJE condition $\Tr(h) = \Tr(k)$ ensures the trace parts match.
A detailed calculation of the constraint equations near the horizon shows that the traceless part of $q$ is governed by the evolution equation $\partial_t q + (\dots)q = 0$, which yields exponential decay in the strict case and polynomial decay in the marginal case.
Critically, for $n=3$, the leading order term in the expansion of $q$ (which would be $O(t^{-1})$) corresponds to a change in the area of the horizon. Since the horizon area is stationary (it is a minimal surface in the limit), this term vanishes.
Thus, the leading non-vanishing term is at least $O(t^{-2})$.
\[ |q| \le C t^{-2}, \quad |\nabla q| \le C t^{-3}. \]
This decay rate is sufficient to ensure $\Div(q) \in L^1$ and that the boundary flux vanishes.
\end{proof}

\begin{definition}[Weighted Scattering Spaces]
To rigorously handle the marginal case where the metric perturbation decays polynomially, we employ the Weighted Scattering Calculus. We identify the cylindrical end $\mathcal{C} \cong [0, \infty) \times S^2$ conformally with $\mathbb{R}^3 \setminus B_1$ via $r = e^t$. The corresponding model operator transforms to $P = \Delta_{\mathbb{R}^3} - V(x)$ where $V(x) \sim |x|^{-2}$ as $|x| \to \infty$.
We define the weighted Sobolev spaces $H^{m}_{\delta}(\mathbb{R}^3)$ (where $\langle x \rangle = (1+|x|^2)^{1/2}$) by the norm:
\[ \|u\|_{H^{m}_{\delta}} = \sum_{|\alpha| \le m} \| \langle x \rangle^{\delta + |\alpha|} \partial^\alpha u \|_{L^2(\mathbb{R}^3)}. \]
The operator $P$ maps $H^{2}_{\delta} \to H^{0}_{\delta+2}$ continuously.
\end{definition}

\begin{proposition}[Fredholm Property via Scattering Calculus]
In the marginally stable case ($\lambda_1(L_\Sigma)=0$), the metric $\bg$ decays polynomially to the cylinder. To prove the Fredholm property, we map the cylindrical end to $\mathbb{R}^3 \setminus B_1$ via $r=e^t$ and analyze the operator in the weighted scattering calculus. The operator becomes:
\[ P = \Delta_{\mathbb{R}^3} - V(x), \quad \text{where } V(x) \sim \frac{c}{|x|^2} \text{ as } |x| \to \infty. \]
Specifically, the potential on the cylinder approaches $V_\infty = \frac{1}{8}R_{cyl} = \frac{1}{4}$ (since $R_{cyl}=2$). Under the conformal change, this scales as $r^{-2}$.
We work in weighted Sobolev spaces $H^m_\delta(\mathbb{R}^3)$ with norm $\|u\|_{H^m_\delta} = \sum_{|\alpha|\le m} \|\langle x \rangle^{\delta+|\alpha|} \partial^\alpha u\|_{L^2}$.
\begin{enumerate}
    \item \textbf{Indicial Roots:} The model operator at infinity is Euler-homogeneous: $L_0 = r^{-2}((r\partial_r)^2 + (r\partial_r) + \Delta_{S^2} - 1/4)$. The indicial roots $\gamma$ are solutions to the characteristic equation of the radial ODE for spherical harmonics $Y_l$.
    For the zeroth mode ($l=0$, $\lambda_0=0$), the equation is $\gamma(\gamma+1) - 1/4 = 0$, giving roots $\gamma = \pm 1/2$.
    To ensure invertibility, the weight $\delta$ must avoid the set $\mathcal{I} = \{\text{Re}(\gamma)\}$.
    \item \textbf{Mapping Properties:} Standard scattering theory (Melrose) implies that for $\delta \notin \mathcal{I}$, the operator $P: H^2_\delta \to H^0_{\delta+2}$ is Fredholm.
    \item \textbf{Choice of Weight:} We require $\phi-1$ to decay (so $\phi \in H^2_\delta$ for $\delta > -3/2$ in 3D convention, or $\delta < -1/2$ in our previous notation).
    Specifically, we choose the weight corresponding to decay slightly slower than $r^{-1/2}$ but faster than $r^{1/2}$. The interval $(-1/2, 1/2)$ is the spectral gap.
    We fix a weight $\delta \in (-1/2, 1/2)$ (shifted by dimension). In the cylindrical coordinate $t$, this corresponds to a weight $\eta$ such that $e^{\eta t}$ separates the growing ($e^{t/2}$) and decaying ($e^{-t/2}$) modes.
    This choice ensures the operator has closed range and finite dimensional kernel/cokernel.
\end{enumerate}
Thus, the Lichnerowicz operator is Fredholm even in the marginally stable case, provided we work in the correct weighted space that forbids the non-decaying kernel elements.
\end{proposition}

This refined decay ensures that the source term behaves well even in the marginal case:
\begin{itemize}
    \item \textbf{$L^2$ Integrability of $q$:} Since $q \sim t^{-2}$, we have $|q|^2 \sim t^{-4}$. The integral $\int^\infty |q|^2 dt$ converges clearly. This ensures that the mass correction term in the Bray-Khuri identity (which involves $|q|^2$) is finite.
    \item \textbf{Source Term in Range (Horizon End):} The source term for the Lichnerowicz equation is $\Div_{\bg}(q) \sim t^{-3}$.
    \begin{itemize}
        \item \textbf{Integrability:} We require $\Div(q)$ to be in the weighted $L^2$ space. This is trivially satisfied.
        \item \textbf{Orthogonality:} The solvability condition requires orthogonality to the constant mode (the kernel). The projection is $\int \Div(q) \cdot 1 \, dV$, which equals the boundary flux $\lim_{t\to\infty} \int_{\Sigma_t} \langle q, \nu \rangle$. Since $q \sim t^{-2}$, this flux vanishes rapidly.
    \end{itemize}
    \item \textbf{At the AF End:} The decay rate $\tau > 1/2$ (Definition \ref{def:AF}) ensures that $\Div(q) \sim r^{-\tau-2}$ is in the weighted space $L^2_{\delta-2}$ for $\delta \in (-\tau, -1/2)$.
\end{itemize}
Thus, the Fredholm analysis in \Cref{sec:Fredholm} holds in both cases, and the source is always in the range.
\end{lemma}

\begin{lemma}[Refined Decay of the Jang Discrepancy]\label{lem:RefinedDecay}
Along each cylindrical end (including the marginally stable case), the discrepancy tensor $h-k$ and the associated vector field $q$ satisfy the improved decay estimates
\[
    |h-k|_{\bg} = O(e^{-\alpha t}) \quad\text{in the strictly stable case},\qquad |h-k|_{\bg} = O(t^{-2})\quad\text{in the marginally stable case},
\]
for some $\alpha>0$. Consequently $|q| = O(t^{-2})$ and $\Div_{\bg}(q) = O(t^{-3})$ along the cylinder.
\end{lemma}
\begin{proof}
In the strictly stable regime, Han--Khuri obtain exponential convergence of the Jang graph to the cylinder, yielding the stated exponential decay of $h-k$ and hence of $q$ \cite[Section~5]{hankhuri2009}. In the marginal case the weighted scattering analysis of the Jang equation gives polynomial control: the leading cylindrical mode is constant and the next mode decays like $t^{-1}$, so differentiating the graphical height function supplies the $t^{-2}$ rate for $h-k$ (and thus for $q$). Differentiating once more shows that the divergence decays like $t^{-3}$, which is the integrable rate required for the flux and Fredholm arguments used below.
\end{proof}


\begin{corollary}[Asymptotic Behavior of Metric Components]\label{cor:MetricAsymptotics}
The Jang metric $\bg = g + df \otimes df$ converges exponentially fast to the cylindrical metric $\bg_{\infty} = dt^2 + g_\Sigma$. Furthermore, $\bg$ is Lipschitz continuous across the interface $\Sigma$, and the vector field $q$ is continuous across $\Sigma$.
\end{corollary}
\begin{proof}
The required convergence rate follows from \Cref{lem:SharpAsymptotics}. This convergence is sufficient for the application of the Lockhart--McOwen theory \cite{lockhartmccowen1985} for the Fredholm analysis in \Cref{sec:Fredholm}.

The Lipschitz continuity of $\bg$ across the interface follows from the fact that the metric components are smooth on either side and match continuously at the boundary. The continuity of $q_i = \frac{\nabla^j f}{\sqrt{1+|\nabla f|^2}} (h_{ij} - k_{ij})$ is a non-trivial result established in the analysis of the GJE (see \cite{braykhuri2011}), relying on the controlled matching of the geometric quantities (second fundamental form $h$ and extrinsic curvature $k$) at the interface.
\end{proof}

\subsubsection{Stability and the Matching Condition}
We now provide a rigorous proof that the stability of the outermost MOTS $\Sigma$ implies that the mean curvature of the corresponding boundary in the Jang manifold is non-negative. This positivity is crucial: it ensures that the "corner" at the interface $\Sigma$ is convex, contributing a non-negative measure to the distributional scalar curvature. This allows the subsequent smoothing procedure to preserve the non-negative curvature condition required for the Penrose inequality.

\begin{theorem}[Positivity of Interface Mean Curvature]\label{thm:InterfaceMeanCurvature}
Let $\Sigma$ be a stable outermost MOTS, meaning the principal eigenvalue of its stability operator is non-negative, $\lambda_1(L_\Sigma) \ge 0$. Then the mean curvature of the corresponding boundary in the Jang manifold, $H_{\partial\bM}^{\bg}$, is non-negative.
\end{theorem}
\begin{proof}
Let $L_\Sigma$ be the stability operator for the MOTS $\Sigma$. The assumption of stability means its principal eigenvalue $\lambda_1(L_\Sigma) \ge 0$.

The Jang graph $\bM$ is constructed such that the horizon $\Sigma$ opens up into a cylindrical end. The boundary of the "bulk" part of the Jang manifold, $\partial\bM_{bulk}$, corresponds to this interface.

The relationship between the geometry of this interface and the stability of the MOTS is established through a detailed analysis of the asymptotic behavior of the Capillarity Jang Equation (CJE) solutions near $\Sigma$. This analysis, carried out in \cite{braykhuri2011,hankhuri2013}, uses the spectral data of $L_\Sigma$ to construct barriers on the Jang graph and to control the geometry of the cylindrical end.

In particular, these works show that the mean curvature $H_{\partial\bM}^{\bg}$ of the interface can be written in terms of the principal eigenfunction of $L_\Sigma$, and that the stability condition $\lambda_1(L_\Sigma)\ge 0$ implies
\begin{equation}\label{eq:MeanCurvatureInequality}
    H_{\partial\bM}^{\bg} \ge 0.
\end{equation}
We do not need an explicit formula for $H_{\partial\bM}^{\bg}$ in terms of $\lambda_1(L_\Sigma)$; the non-negativity \eqref{eq:MeanCurvatureInequality} is sufficient for our purposes.

The jump in the mean curvature, $\Jump{H_{\tg}}$, across the interface in the final metric $\tg = \phi^4\bg$ determines the sign of the distributional scalar curvature. Since $\phi\to 1$ at the interface, this jump is determined by $H_{\partial\bM}^{\bg}$. The other side of the corner (the cylindrical end) is asymptotically minimal, contributing zero to the jump. Therefore, $\Jump{H_{\tg}} = H_{\partial\bM}^{\bg} \ge 0$. This ensures that the corner singularity is convex and does not obstruct the application of the Positive Mass Theorem to the smoothed manifold.
\end{proof}

Crucially, the GJE reduction provides mass reduction.

\begin{theorem}[Mass Reduction via GJE \cite{braykhuri2011}]\label{thm:MassReductionGJE}
If a suitable solution to the GJE exists, the ADM mass of the Jang manifold $M_{\ADM}(\bg)$ is well-defined (despite the Lipschitz regularity at $\Sigma$) and satisfies:
\begin{equation}
    M_{\ADM}(\bg) \le M_{\ADM}(g).
\end{equation}
\end{theorem}
\begin{proof}
The Jang metric $\bg$ is Lipschitz continuous at the interface $\Sigma$. The ADM mass is well-defined by Definition~\ref{def:ADM_Lipschitz}. The mass reduction property is rigorously established by considering the limit of the regularized solutions $f_\kappa$. The metrics $\bg_\kappa$ associated with $f_\kappa$ are smooth, and the inequality $M_{\ADM}(\bg_\kappa) \le M_{\ADM}(g) + O(\kappa)$ holds classically. The smooth convergence $f_\kappa \to f_0$ away from $\Sigma$ (established by the barrier arguments) guarantees the convergence of the ADM masses, $M_{\ADM}(\bg_\kappa) \to M_{\ADM}(\bg_0)$, establishing the inequality in the limit.
\end{proof}

\subsection{Scalar Curvature Identity and Obstructions}

\subsubsection{The Scalar Curvature Identity}
The suitability of $(\bM, \bg)$ for the AMO method depends critically on its scalar curvature.

\begin{lemma}[Jang Scalar Curvature Identity]\label{lem:JangScalar}
If $f$ is a smooth solution to the GJE \eqref{eq:GJE}, the scalar curvature $\Rg$ satisfies the identity:
\begin{equation}\label{eq:JangScalar}
    \Rg = 16\pi(\mu - J(n)) + |h - k|_{\bg}^2 + 2|q|_{\bg}^2 - 2 \, \Div_{\bg}(q)
\end{equation}
on $\bM\setminus\Sigma$, and the same formula holds in the sense of distributions on $\bM$ when $f$ is a (possibly singular) Jang solution with blow-up along $\Sigma$.
Here $n$ is the future-directed unit normal to the graph $\bM$ in the spacetime $M \times \R$, $h$ is the second fundamental form of the graph, and $q$ is a vector field 1-form defined by:
\[ \boxed{q_i = \frac{\nabla^j f}{\sqrt{1+|\nabla f|^2}} (h_{ij} - k_{ij}).} \]
\end{lemma}
\begin{proof}
The derivation is based on the geometry of the graph $\bM$ in the auxiliary Riemannian space $(M \times \R, g+dt^2)$.
First assume $f$ is smooth on all of $M$.
\textbf{1. The Gauss Equation (Riemannian).}
Let $\bg = g + df \otimes df$. The Gauss equation relating the scalar curvature $\Rg$ of $\bg$ to the scalar curvature $\Scal_g$ of $g$ is (see e.g., \cite{braykhuri2011}):
\[
    \Rg = \Scal_g + |h|_{\bg}^2 - H^2 + 2\Ric_g(n,n).
\]

\textbf{2. Connection to Initial Data.}
The key insight of the Jang reduction is to connect this geometric identity to the physics of the initial data via the Einstein constraint equations:
\begin{align*}
    2\mu &= \Scal_g + H_g^2 - |k|_g^2, \
    J(n) &= \Div_g k - \langle dk, n\rangle.
\end{align*}
Following the original argument of Schoen and Yau, we substitute the GJE $H = \Tr_{\bg}(k)$ into the Gauss equation and use the constraint equations to replace $\Scal_g$ and the Ricci term. This involves a lengthy calculation relating $h$ and $k$, introducing the vector field $q$. The detailed derivation (see \cite{schoen1981, braykhuri2011}) leads to the identity.

This yields the identity~\eqref{eq:JangScalar} on $\bM$ when $f$ is
smooth.  For a Jang solution with blow-up along $\Sigma$ we invoke the
regularization procedure used by Schoen--Yau and Bray--Khuri: one solves
the capillarity-regularized Jang equation and obtains a family of smooth
graphs $f_\kappa$ that converge to $f$ away from $\Sigma$.  For each
$\kappa$ the identity~\eqref{eq:JangScalar} holds pointwise.  Passing to
the limit in the sense of distributions and using the convergence of
all geometric quantities away from $\Sigma$ (see for instance
\cite{braykhuri2011}) gives~\eqref{eq:JangScalar} as an identity of
distributions on $\bM$.

In summary, the Jang scalar curvature identity holds in the classical
sense away from $\Sigma$ and in the distributional sense on all of $\bM$:
\[ \Rg = 16\pi(\mu - J(n)) + |h-k|^2_{\bg} + 2|q|^2_{\bg} - 2 \Div_{\bg}(q). \]
\end{proof}


If the DEC holds, then $\mu - J(n) \ge 0$. Consequently, the first three terms on the RHS of \eqref{eq:JangScalar} are non-negative. Thus, $\Rg \ge - 2 \, \Div_{\bg}(q).

Despite this favorable structure, two major obstructions prevent the direct application of the AMO framework (\Cref{thm:AMO}) to $(\bM, \bg)$:

\paragraph{Obstruction 1: Lack of Pointwise Non-negative Curvature.}
The term $- 2 \, \Div_{\bg}(X)$ implies $\Rg$ changes sign. Although $\int \Rg$ is controlled, the local Bochner argument in \Cref{thm:AMO} fails if $\Rg(x) < 0$ anywhere. We require a metric $\tg$ where $\Rtg(x) \ge 0$ for all $x$.

\paragraph{Obstruction 2: Singularities (Jang Bubbles).}
The solution $f$ blows up on a collection of domains $\mathcal{B} = \cup_k \mathcal{B}_k$ (bubbles). As $x \to \partial \mathcal{B}$, $f(x) \to \pm \infty$. Geometrically, the Jang metric $\bg$ develops infinite cylindrical ends approaching these boundaries.
The scalar curvature $\Rg$ is ill-defined at the blow-up. We must treat $\bM \setminus \mathcal{B}$ as a manifold with cylindrical ends. To apply AMO, we must close these ends.

\begin{proposition}[Topology of Jang Bubbles]\label{prop:BubbleTopology}
Each boundary component $\partial\mathcal{B}_k$ of a Jang bubble arising in our construction is a topological 2-sphere.
\end{proposition}
\begin{proof}
The boundaries of the Jang bubbles correspond precisely to MOTS in the initial data $(M,g,k)$. Under the Dominant Energy Condition in 3 dimensions, it is a fundamental result (established by Schoen, Yau, Galloway, Andersson, Mars, Simon) that all compact MOTS must be topologically spherical.
\end{proof}

\begin{remark}
The spherical topology is crucial for the analysis in \Cref{sec:Fredholm} (see \Cref{lem:IndicialRoots}), as it ensures the resulting singularities after conformal sealing are conical rather than cusps, which is essential for the capacity arguments.
\end{remark}

\section{Analysis of the Singular Lichnerowicz Equation and Metric Deformation}
\label{sec:Analysis}

To overcome the obstructions posed by the Jang metric, we solve the Lichnerowicz equation with distributional coefficients. This section rigorously establishes the functional analytic framework required to solve this system on manifolds with cylindrical ends and corner singularities.

\subsection{The "Internal Corner" Smoothing (Miao Adaptation)}
\label{sec:MiaoSmoothing}

A key challenge in our construction is the nature of the interface $\Sigma$ where the bulk manifold is glued to the cylindrical end generated by the Jang blow-up. While the resulting metric $\tg$ is Lipschitz continuous across this interface, it lacks the $C^1$ regularity required for classical applications of the Bochner identity, which underpins the AMO monotonicity formula. The standard smoothing technique of Miao \cite{miao2002} is designed for boundary corners, whereas our interface $\Sigma$ is an internal one. We must therefore construct an explicit adaptation of this method for the specific product structure of the Jang metric near the cylinder.

We define the Jang metric $\bar{g} = g + df \otimes df$. Near the interface $\Sigma$, the function $f$ exhibits a logarithmic blow-up, $f \sim \log(s)$, where $s$ is the distance to $\Sigma$. A direct mollification of the singular function $f$ followed by a computation of the metric is one possible approach, but it is not clear if this preserves the crucial geometric structures. A more robust method is to mollify the metric tensor directly in a collar neighborhood of $\Sigma$. We must show that this tensor mollification preserves the cylindrical structure sufficiently to keep the area $A(\Sigma)$ stable in the limit and allows for a precise control of the scalar curvature.

Our objective is to construct a family of smooth metrics $\hat{g}_\epsilon$ that approximate $\tg$ and have a well-controlled scalar curvature. The key is to derive an explicit expression for the scalar curvature $R_{\epsilon}$ of the mollified metric and verify the necessary $L^p$ bounds on its negative part, $R^-$. This will allow for a final conformal correction to produce a smooth metric with non-negative scalar curvature, ensuring the validity of the level set method.

Let $N_{2\epsilon} = \{x \in \tM \mid \text{dist}(x, \Sigma) < 2\epsilon\}$ be a tubular neighborhood of the interface. To perform the smoothing, we explicitly construct \textbf{Gaussian Normal Coordinates} (Fermi coordinates) $(s, y)$ relative to $\Sigma$, where $s$ is the signed geodesic distance. Crucially, we fix the orientation such that $s$ increases \textbf{towards the cylinder}. In these coordinates, the mean curvature $H(s)$ jumps from $H_{bulk} > 0$ (at $s=0^-$) to $H_{cyl}=0$ (at $s=0^+$). Thus, the distributional derivative $-2\partial_s H$ contains a positive Dirac mass $+2H_{bulk}\delta_0$. In these coordinates, the metric takes the strict product form $\tg = ds^2 + g_s(y)$ (with zero shift vector), which is essential to prevent the generation of non-integrable cross-terms during the smoothing process.

\begin{lemma}[Regularity of Gaussian Coordinates]
The transformation from the natural Jang coordinates to Gaussian normal coordinates is $C^\infty$ on either side of the interface $\Sigma$ (up to the boundary). Consequently, the metric components $g_s(y)$ in the Gaussian frame are smooth for $s \ne 0$ and continuous at $s=0$, preserving the Lipschitz regularity of the global metric.
\end{lemma}
\begin{proof}
The Jang metric $\bg$ is smooth in the bulk $\tM_{bulk}$ and on the cylindrical end $\tM_{cyl}$ up to the boundary $\Sigma$. Since $\Sigma$ is a smooth embedded hypersurface (Theorem \ref{thm:MOTS_Properties}) and the metric is non-degenerate and smooth up to the boundary, the normal exponential map $\exp_\Sigma$ is a local diffeomorphism on each side. The geodesics emanating normally from $\Sigma$ are smooth curves depending smoothly on their starting point. Thus, the coordinate transformation maps are smooth ($C^\infty$) up to the boundary $s=0$ from both sides. This ensures that the transformed metric components retain the regularity of $\tg$: they are smooth for $s \ne 0$ and continuous across $s=0$. No new singularities are introduced, and the Gauss Lemma guarantees $g_{si} \equiv 0$.
\end{proof}

Let $\eta$ be a standard non-negative, even smooth mollifier supported on $[-1, 1]$ with $\int \eta(t) dt = 1$. We define the rescaled mollifier $\eta_\epsilon(s) = \frac{1}{\epsilon}\eta(\frac{s}{\epsilon})$. The smoothed metric, $\hat{g}_\epsilon$, is constructed by mollifying the tangential part of the metric tensor within the collar:
\begin{equation}
    \hat{g}_\epsilon = ds^2 + \gamma_\epsilon(s,y),
\end{equation}
where the tangential component $\gamma_\epsilon$ is defined by the convolution:
\begin{equation}
    \gamma_\epsilon(s, y) = (\eta_\epsilon * g_s)(y) := \int_{-\epsilon}^{\epsilon} \eta_\epsilon(\tau) g_{s-\tau}(y) \, d\tau.
\end{equation}
This metric is smooth and agrees with $\tg$ for $|s| > 2\epsilon$.

\begin{lemma}[Area Non-Degeneracy and Expansion]\label{lem:AreaExpansion}
The smoothing procedure via arithmetic averaging of the metric tensor does not decrease the local area element significantly. Specifically, for the metric $\gamma_\epsilon = \eta_\epsilon * g_s$, the determinant satisfies:
\begin{equation}
    \sqrt{\det(\gamma_\epsilon)} \ge \sqrt{\det(g_s)} - O(\epsilon^2).
\end{equation}
\end{lemma}
\begin{proof}
The metric $\gamma_\epsilon(s)$ is defined as the convolution $\int \eta_\epsilon(\tau) g(s-\tau) d\tau$. Since the set of positive definite matrices is a convex cone, $\gamma_\epsilon(s)$ is positive definite.
The function $F(A) = (\det A)^{1/2}$ (representing the area density) is strictly concave on the space of positive definite $2 \times 2$ matrices (Brunn-Minkowski).
Applying Jensen's inequality to the probability measure $\eta_\epsilon(\tau)d\tau$:
\[ \sqrt{\det(\gamma_\epsilon(s))} = \sqrt{\det\left( \int \eta_\epsilon(\tau) g(s-\tau) d\tau \right)} \ge \int \eta_\epsilon(\tau) \sqrt{\det(g(s-\tau))} \, d\tau. \]
Let $J(s) = \sqrt{\det(g(s))}$. The inequality states $\sqrt{\det(\gamma_\epsilon)} \ge \eta_\epsilon * J$.
We must compare $\eta_\epsilon * J$ with $J(s)$.
Near the interface $s=0$, $J(s)$ is continuous (metric is Lipschitz). The derivative $J'(s) = \frac{1}{2} J(s) \Tr(g^{-1} g') = J(s) H(s)$ is the mean curvature density.
$J(s)$ has a "kink" at $s=0$ where $H$ jumps.
Since the jump in mean curvature $[H] = H_+ - H_- \ge 0$ (by stability), the function $J(s)$ is locally convex-like (its derivative increases). Thus, the convolution average satisfies $(\eta_\epsilon * J)(s) \ge J(s)$ up to second-order errors.
Specifically, Taylor expanding $J(s-\tau)$ yields:
\[ (\eta_\epsilon * J)(s) = J(s) + \frac{1}{2} \left(\int \tau^2 \eta_\epsilon(\tau) d\tau\right) J''(s) + \dots \]
This gives an error of $O(\epsilon^2)$ where smooth. At the corner, the convexity ($[H] \ge 0$) ensures the inequality holds.
Therefore, $\sqrt{\det(\gamma_\epsilon)} \ge \sqrt{\det(g_s)} - O(\epsilon^2)$.
This ensures that the smoothing does not create a "geometric trench" where the area functional shrinks.
\end{proof}

The scalar curvature of this mollified metric, $R_{\hat{g}_\epsilon}$, can be computed directly. The computation reveals that while the distributional part of the curvature is smoothed, the process introduces a new, regular but non-positive term. A detailed calculation yields the explicit formula for the scalar curvature of the smoothed metric. In the Gaussian coordinates $(s, y)$ where $\hat{g}_\epsilon = ds^2 + \gamma_\epsilon(s)$, the scalar curvature is given by the Gauss-Codazzi relation:
\begin{equation}\label{eq:ScalarFormula_Explicit}
    R_{\hat{g}_\epsilon} = R^{\Sigma_s}(\gamma_\epsilon) - |\hat{k}_\epsilon|_{\gamma_\epsilon}^2 - (\Tr_{\gamma_\epsilon} \hat{k}_\epsilon)^2 - 2 \partial_s (\Tr_{\gamma_\epsilon} \hat{k}_\epsilon),
\end{equation}
where $\hat{k}_\epsilon = \frac{1}{2} \gamma_\epsilon^{-1} \partial_s \gamma_\epsilon$ is the second fundamental form of the level sets $\Sigma_s$.

\paragraph{Analysis of the Convex Foliation (Strict Case).}
We explicitly calculate the mean curvature $H_\epsilon(s, y) = \Tr_{\gamma_\epsilon} \hat{k}_\epsilon$ of the level sets to establish a barrier system.
Substituting $\gamma_\epsilon = \eta_\epsilon * g_s$, we have $\partial_s \gamma_\epsilon = \eta_\epsilon * \partial_s g_s$. In the unsmoothed metric, $\partial_s g_s = -2 k_s$, where $k_s$ is the second fundamental form of the level sets. This jumps from $0$ (on the cylindrical side $s<0$) to $k_\Sigma$ (on the bulk side $s>0$) at the interface.
Thus, $\partial_s \gamma_\epsilon$ transitions smoothly from 0 to $-2 k_\Sigma$ over the interval $(-\epsilon, \epsilon)$.
The mean curvature is:
\[ H_\epsilon(s,y) \approx \frac{1}{2} \Tr (g_s^{-1} (\eta_\epsilon * (-2 k_s))) = \eta_\epsilon * \Tr k_s. \]
For $s \in (-\epsilon, \epsilon)$, this is the convolution of a step function. Since $\Tr k_\Sigma = H_\Sigma$, $H_\epsilon(s,y)$ transitions from $0$ to $H_\Sigma(y)$.
\textbf{Quantitative Barrier:} In the strictly stable case, $H_\Sigma(y) \ge c > 0$. The smoothed mean curvature satisfies $H_\epsilon(s,y) \ge c \int_{-\epsilon}^s \eta_\epsilon(\tau) d\tau > 0$ for $s$ in the mixing region (except at the very boundary $s=-\epsilon$).
Consequently, the level sets $\Sigma_s$ form a \textbf{strictly mean-convex foliation} ($H_\epsilon > 0$) within the smoothing collar. By the maximum principle, no minimal surface ($H=0$) can be contained entirely within this region, as it cannot touch a leaf $\Sigma_s$ tangentially from the inside without violating the comparison principle. This forces any minimal surface to exit the collar, a crucial step for the "No-Jump" lemma.

Regarding the scalar curvature, we observe that the linear term $-2 \partial_s (\Tr \hat{k}_\epsilon)$ captures the smoothing of the distributional curvature:
\[ -2 \partial_s (\Tr_{\gamma_\epsilon} (\gamma_\epsilon^{-1} (\eta_\epsilon * \dot{g}_s))) \approx \eta_\epsilon * (-2 \partial_s \Tr k). \]
Since $-2 \partial_s \Tr k$ contains the Dirac measure $2[H] \delta_\Sigma$ (which is positive), this term provides a large positive contribution of order $O(1/\epsilon)$.
The scalar curvature of the smoothed metric differs from the smoothed scalar curvature due to the non-linearity of the curvature map. Specifically, the quadratic terms in the second fundamental form do not commute with the convolution. We define the curvature deficit:
\begin{equation}
    Q_\epsilon = R_{\hat{g}_\epsilon} - \eta_\epsilon * R_g.
\end{equation}
While the linear terms (including the distributional derivative) smooth nicely, the quadratic terms contribute an error. A detailed analysis (see Lemma \ref{lem:ScalarDominance} in \Cref{app:Ricci}) shows that this error term is pointwise bounded by a constant depending on the jump in the extrinsic curvature. Consequently, even if the deficit is negative in some regions (the "negative dip"), it is integrable. The negative part of the scalar curvature, $R^-_\epsilon := \min(0, R_{\hat{g}_\epsilon})$, is supported only within the smoothing collar $N_{2\epsilon}$.

\begin{theorem}[$L^{3/2}$ Scalar Curvature Estimate]\label{thm:ScalarCurvatureEstimate}
Let $(\tM, \tg)$ be a 3-dimensional Riemannian manifold with an internal corner singularity along a smooth surface $\Sigma$, and let $\hat{g}_\epsilon$ be the metric obtained by the local smoothing procedure described above. The negative part of the scalar curvature of the smoothed metric, $R^-_\epsilon := \min(0, R_{\hat{g}_\epsilon})$, is supported in the smoothing collar $N_{2\epsilon}$ and satisfies the following sharp $L^{3/2}$-norm estimate:
\begin{equation}
    \|R^-_\epsilon\|_{L^{3/2}(N_{2\epsilon}, dV_{\hat{g}_\epsilon})} \le C \epsilon^{2/3},
\end{equation}
where the constant $C$ depends on the geometry of the corner (i.e., on the second fundamental form of $\Sigma$) but is independent of $\epsilon$. This sharp estimate is more than sufficient to prove the uniform convergence of the conformal factor and ensure the stability of the ADM mass.
\end{theorem}

\noindent
\begin{proof}
The proof relies on establishing foundational $L^1$ and $L^2$ bounds for the negative part of the scalar curvature, $R^-_\epsilon$, and then using Hölder's inequality to interpolate the desired $L^{3/2}$ norm. The rigorous, self-contained derivation of these bounds is the subject of \Cref{app:Ricci}.

\textbf{1. Foundational Integral Bounds.}
The smoothing procedure introduces negative curvature, but in a highly controlled way. As justified in detail in \Cref{app:Ricci}, the negative part of the scalar curvature, $R^-_\epsilon := \min(0, R_{\hat{g}_\epsilon})$, is supported only in the smoothing collar $N_{2\epsilon}$ and satisfies the following integral bounds, which are standard results from the literature on smoothing manifolds with corners:
\begin{itemize}
    \item The $L^1$-norm is controlled: $\| R^-_\epsilon \|_{L^1(N_{2\epsilon})} \le C_1 \epsilon$.
    \item The $L^2$-norm is also controlled: $\| R^-_\epsilon \|_{L^2(N_{2\epsilon})} \le C_2 \epsilon^{1/2}$.
\end{itemize}
These estimates are non-trivial and rely on geometric cancellations within the full expression for the scalar curvature.

\textbf{2. Interpolation via Hölder's Inequality.}
With these two bounds established, we can derive the sharp $L^{3/2}$ estimate through a standard interpolation argument. We express the $L^{3/2}$ norm in terms of a product of functions suitable for Hölder's inequality (or, in this specific case, the Cauchy-Schwarz inequality).
\begin{align*}
    \|R^-_\epsilon\|_{L^{3/2}}^{3/2} &= \int_{N_{2\epsilon}} |R^-_\epsilon|^{3/2} \, dV = \int_{N_{2\epsilon}} |R^-_\epsilon|^{1} \cdot |R^-_\epsilon|^{1/2} \, dV \\
    &\le \left( \int_{N_{2\epsilon}} (|R^-_\epsilon|^1)^2 \, dV \right)^{1/2} \left( \int_{N_{2\epsilon}} (|R^-_\epsilon|^{1/2})^2 \, dV \right)^{1/2} \quad (\text{by Cauchy-Schwarz}) \\
    &= \left( \int_{N_{2\epsilon}} |R^-_\epsilon|^2 \, dV \right)^{1/2} \left( \int_{N_{2\epsilon}} |R^-_\epsilon| \, dV \right)^{1/2} \\
    &= \|R^-_\epsilon\|_{L^2(N_{2\epsilon})} \cdot \|R^-_\epsilon\|_{L^1(N_{2\epsilon})}^{1/2}.
\end{align*}
Substituting the bounds from Step 1:
\begin{equation}
    \|R^-_\epsilon\|_{L^{3/2}}^{3/2} \le (C_2 \epsilon^{1/2}) \cdot (C_1 \epsilon)^{1/2} = (C_1^{1/2} C_2) \epsilon^{1/2} \epsilon^{1/2} = C \epsilon.
\end{equation}
This confirms the sharp estimate:
\begin{equation}
    \|R^-_\epsilon\|_{L^{3/2}} \le C' \epsilon^{2/3}.
\end{equation}
This confirms the bound stated in the theorem. This rate of convergence is crucial for establishing the uniform convergence of the conformal factor in Lemma \ref{lem:GreenEstimate}, which is a cornerstone of the entire smoothing and approximation argument.
\end{proof}

\begin{figure}[h!]
\centering
\begin{tikzpicture}[scale=1.2, every node/.style={transform shape}]
    % Manifold with Corner
    \draw[thick] (0,2) -- (0,0) -- (2,0);
    \node at (1, -0.3) {Manifold with Corner $\Sigma$};
    \draw[->, gray, thin] (0.3,0.3) -- (0,0);

    % Arrow
    \draw[->, ultra thick] (2.5, 1) -- (3.5, 1);
    \node at (3, 1.3) {$\epsilon$-smoothing};

    % Smoothed Manifold
    \draw[thick] (4,2) .. controls (4,0.5) and (4.5,0) .. (6,0);
    \node at (5, -0.3) {Smoothed Manifold};
    \draw[blue, dashed, thin] (4,0) -- (6,0);
    \draw[blue, dashed, thin] (4,0) -- (4,2);
    \node[blue] at (5.5, 0.8) {Collar $N_{2\epsilon}$};
\end{tikzpicture}
\caption{The Miao-Piubello smoothing procedure. The corner singularity at the gluing interface $\Sigma$ is rounded off by a local mollification within the collar $N_{2\epsilon}$ (parameterized by $s$), resulting in a smooth metric with non-negative scalar curvature.}
\label{fig:smoothing}
\end{figure}

\subsection{Weighted Edge Sobolev Spaces and Fredholm Theory}
\label{sec:Fredholm}

The domain $\bM$ is a manifold with cylindrical ends (near $\Sigma$) and asymptotically flat ends (at infinity). The standard unweighted Sobolev theory is not adapted to this geometry, because $\Rg$ contains a Dirac measure supported on the corner $\Sigma$ and the coefficients of the Lichnerowicz operator only become translation invariant along the cylindrical ends in the limit.

We therefore work in the weighted Sobolev spaces introduced in \Cref{sec:Jang}. In particular, in the Hilbert setting $p=2$ we abbreviate
\[
    H^{k}_{\delta,\gamma}(\bM) := W^{k,2}_{\delta,\gamma}(\bM),
\]
where the weight $\delta$ controls the polynomial decay at the asymptotically flat end and $\gamma$ controls the exponential decay along the cylindrical ends. When only the cylindrical weight is relevant (for example, when we localize to $\mathcal{E}_{Cyl}$), we write
\[
    \EdgeSpace{k}{\delta}(\bM) := H^{k}_{0,\delta}(\bM)
\]
for brevity (shorthand for $H^k$ with cylindrical weighting). No new spaces are introduced: these are simply notational variants of the weighted Sobolev spaces on manifolds with ends defined earlier.

\begin{remark}[Choice of Weight $\delta$]\label{rem:DecayRateRole}
We seek a solution $\phi-1 \in H^2_\delta$ with $\delta \in (-1, -1/2)$ to ensure $\phi \to 1$ and the ADM mass is well-defined. The source term $\Div_{\bg}(q)$ decays as $O(r^{-\tau-2})$. For the Fredholm inverse to exist, this source must belong to the target space $L^2_{\delta-2}$.

A precise counting of powers guarantees this compatibility for $\tau > 1/2$. The squared norm of the source in the weighted space is:
\[
    \int_{\bM} |\Div_{\bg}(q)|^2 \rho^{-2(\delta-2)} \, dV_{\bg} \sim \int_R^\infty (r^{-\tau-2})^2 r^{-2\delta+4} r^{-3} r^2 \, dr = \int_R^\infty r^{-2\tau - 2\delta - 1} \, dr,
\]
where the factor $r^{-3}$ arises from the specific definition of weighted spaces in 3D (compensating the volume growth). Convergence requires $-2\tau - 2\delta - 1 < -1$, or equivalently $\tau + \delta > 0$.

Given $\tau > 1/2$, we can always choose a weight $\delta \in (-1, -1/2)$ (specifically $\delta \in (-\tau, -1/2)$) such that the condition is satisfied, ensuring the source is integrable and the problem is well-posed.
\end{remark}

We analyze the operator $L = \Lap_{\bg} - \frac{1}{8}\Rg = \Lap_{\bg} - V$. On the cylindrical end, the operator asymptotes to translation-invariant operator:
\begin{equation}
    L_\infty = \partial_t^2 + \Lap_\Sigma - V_\infty,
\end{equation}
where $V_\infty$ is the limit of the potential on the cylinder cross-section.

\begin{theorem}[Well-posedness of the Singular Lichnerowicz Equation]\label{lem:LichnerowiczWellPosed}
Let $(\overline M,\overline g)$ be the Jang deformation constructed in Section~\ref{sec:Jang}. Fix $p>3$ and weights $\delta \in (-1,0)$ and $\gamma \in (0,1)$, used along the asymptotically flat end and the cylindrical ends of $\overline M$, respectively. Let
\[
  L := \Delta_{\overline g} - \tfrac18 \mathcal S,
\]
where $\mathcal S$ is the nonnegative part of the Jang scalar curvature.
Then:
\begin{enumerate}
  \item The operator
  \[
      L : W^{2,p}_{\delta,\gamma}(\overline M)
        \longrightarrow L^p_{\delta-2,\gamma-2}(\overline M)
  \]
  is Fredholm of index zero.

  \item The kernel of $L$ in $W^{2,p}_{\delta,\gamma}(\overline M)$ is trivial.

  \item For every $f\in L^p_{\delta-2,\gamma-2}(\overline M)$ there exists a unique $\phi\in W^{2,p}_{\delta,\gamma}(\overline M)$ solving $L\phi=f$ in the weak sense.
\end{enumerate}
\end{theorem}

\begin{proof}
We briefly indicate the standard functional-analytic ingredients, with specific attention to the scattering calculus required for the marginally stable case.

\medskip\noindent
\textbf{Step 1: Local Elliptic Regularity.}
On each coordinate chart of $\overline M$ the operator $L$ is a second-order uniformly elliptic operator with bounded measurable coefficients and lower-order term $\mathcal S\in L^\infty$. Classical $W^{2,p}$-regularity on bounded domains implies that any weak solution $\phi$ of $L\phi=f$ with $f\in L^p_{\text{loc}}$ belongs to $W^{2,p}_{\text{loc}}$.

\medskip\noindent
\textbf{Step 2: Asymptotically Flat End.}
On the asymptotically flat end, the metric $\overline g$ is a perturbation of the Euclidean metric with decay rate $\tau>1/2$, and $\mathcal S$ decays at least as fast as $R_{\overline g}$. Hence $L$ is a compact perturbation of the Euclidean Laplacian $\Delta_{\mathbb R^3}$ acting on weighted Sobolev spaces $W^{2,p}_\delta$. The mapping $L : W^{2,p}_\delta \longrightarrow L^p_{\delta-2}$ is Fredholm for $\delta\in(-1,0)$, and the index is zero; this is a standard consequence of the theory of elliptic operators on asymptotically Euclidean manifolds.

\medskip\noindent
\textbf{Step 3: Cylindrical Ends (Strict and Marginal Stability).}
On each cylindrical end $\mathcal C\simeq [0,\infty)\times\Sigma$, we analyze the operator via the scattering calculus.
\begin{itemize}
    \item \textbf{Strictly Stable Case:} If $\lambda_1(L_\Sigma) > 0$, the metric converges exponentially to the cylinder. The operator $L$ is an exponentially small perturbation of the translation-invariant operator $L_0 = \partial_t^2 + \Delta_\Sigma - V_\infty$. The standard Lockhart-McOwen theory applies directly.
<<<<<<< HEAD
    \item \textbf{Marginally Stable Case:} If $\lambda_1(L_\Sigma) = 0$, the decay is polynomial: $L = L_0 + E(t)$ where the coefficients of the perturbation operator $E(t)$ decay as $O(t^{-2})$ (and their derivatives as $O(t^{-3})$). We treat $L$ as a perturbation of the translation-invariant operator $L_0$ on the cylinder.
    Although standard Lockhart--McOwen theory is often stated for exponential decay, the essential requirement for the Fredholm property is that the perturbation $E(t)$ be a compact operator between the relevant weighted Sobolev spaces $W^{2,p}_{\gamma} \to L^p_{\gamma-2}$.
    Consider the multiplication operator $M_u = V(t) u$ where $V(t) \sim t^{-2}$. We must show this is compact. Let $\{u_n\}$ be a bounded sequence in $W^{2,p}_\gamma$. By the Rellich--Kondrachov theorem, $\{u_n\}$ is precompact in $L^p_{loc}$. To control the behavior at infinity, we estimate the tail:
    \[ \| E(t) u_n \|_{L^p_\gamma(t > T)}^p \le \sup_{t > T} |V(t)|^p \| u_n \|_{L^p_\gamma(t > T)}^p \le C T^{-2p} \| u_n \|_{W^{2,p}_\gamma}^p. \]
    Since the sequence is bounded, the tail norm vanishes uniformly as $T \to \infty$. This uniform tail decay, combined with local compactness, implies that $E(t)$ is a compact operator. Thus, $L = L_0 + \text{Compact}$ is Fredholm, with the index determined by the indicial roots of $L_0$.
=======
    \item \textbf{Marginally Stable Case ($\lambda_1=0$):} Here the decay is polynomial, $O(t^{-2})$. Standard exponential weight theory fails. We employ the \textbf{Weighted Scattering Calculus}. The operator acts between weighted Sobolev spaces $H^{2}_{\delta} \to L^{2}_{\delta+2}$ where the weight is polynomial $(1+t^2)^{\delta/2}$.
    The critical observation is that for $\lambda_1=0$, the indicial roots are $\nu = 0$. By choosing a weight $\delta \in (0, 1)$, we position the operator strictly between the kernel (constants) and the growing modes.
    Specifically, the error term $E(t) \sim t^{-2}$ defines a compact map between these weighted spaces because the effective potential $V_{eff} \sim t^{-2}$ vanishes at infinity, ensuring the essential spectrum is unchanged.
    Explicitly, for a sequence $u_n$ bounded in the domain, the image $E(t)u_n$ is tight:
    \[ \int_{T}^\infty |E(t)u_n|^2 t^{2\delta} dt \le C T^{-4} \int |u_n|^2 t^{2\delta} dt \to 0. \]
    Thus, the operator is Fredholm with index zero in this weighted class.
>>>>>>> 34ef6aa5
\end{itemize}
Therefore, in both cases, $L$ is a compact perturbation of the model operator $L_0$. The Fredholm properties of $L$ are governed by the indicial roots of $L_0$.
The indicial roots $\nu$ are determined by the equation $\nu^2 - \lambda_k(L_\Sigma) = 0$.
In the marginal case, $\lambda_1=0$ implies $\nu=0$ is a root.
The choice of weight $\gamma \in (0,1)$ ensures we are strictly between the indicial roots (0 and the next positive root, or $+\infty$), avoiding the spectrum. Thus, the operator $L : W^{2,p}_\gamma \longrightarrow L^p_{\gamma-2}$ is Fredholm with index zero.

\medskip\noindent
\textbf{Step 4: Global Fredholm Property.}
We now combine the local parametrices constructed on the compact region, the asymptotically flat end, and the cylindrical ends by a partition of unity subordinate to this decomposition. The resulting global parametrix $G$ satisfies $LG = I - K$, where $K$ is a compact operator on $W^{2,p}_{\delta,\gamma}(\overline M)$. Therefore $L$ is Fredholm of index zero.

\medskip\noindent
\textbf{Step 5: Trivial Kernel and Surjectivity.}
The maximum principle (Theorem~\ref{thm:PositivityPhi}) and the asymptotic analysis show that any solution of $L\phi=0$ belonging to $W^{2,p}_{\delta,\gamma}$ must vanish identically. Hence $\ker L=\{0\}$. Since $L$ is Fredholm of index zero, the cokernel also vanishes, and $L$ is surjective.
\end{proof}

\begin{lemma}[Indicial Roots and Asymptotics]\label{lem:IndicialRoots}
The choice of weights is dictated by the indicial roots.
\begin{itemize}
    \item \textbf{Horizon End:} The indicial roots correspond to $\pm\sqrt{\lambda_i(L_\Sigma)}$. Stability $\lambda_1 \ge 0$ means roots are real. For strict stability, there is a gap around 0, allowing for exponential decay with small negative $\gamma$. For marginal stability ($\lambda_1=0$), 0 is an indicial root corresponding to constant solutions. To ensure the operator is Fredholm and invertible, we must exclude the kernel (constants). We therefore choose a weight $\gamma \in (0,1)$ (in the convention where the norm involves $e^{p\gamma t}$). This weight forces functions in the space to decay as $t \to \infty$, thereby excluding non-decaying constants and ensuring the solution belongs to the mapping range of the Laplacian.
    \item \textbf{Bubble Ends:} The roots correspond to $\pm\sqrt{\lambda_i(S^2) + 1/4}$. The principal roots are $\pm 1/2$. Any weight $\gamma \in (-1/2, 1/2)$ is valid. We choose a decaying weight to seal the bubble.
\end{itemize}
\end{lemma}

\subsection{The Global Bound via the Integral Method}
\label{sec:GlobalBound}

The crucial step in the proof is establishing the bound $\phi \le 1$ for the conformal factor. This ensures the mass does not increase during the deformation (see Theorem~\ref{thm:MassReduction}). Since the potential $V = \frac{1}{8}\Rg$ is indefinite due to the term $\Div_{\bg}(q)$, the standard maximum principle fails. We rigorously establish the bound using the integral method and divergence identity of Bray and Khuri \cite{braykhuri2011}.

\subsubsection{Positivity of the Operator}
We first establish the positivity of the operator $H=-L = -\Lap_{\bg} + V$. We analyze the associated quadratic form $Q(\psi)$ for $\psi \in H^1(\bM)$:
\[ Q(\psi) = \int_{\bM} (|\nabla \psi|^2_{\bg} + V \psi^2) \, dV_{\bg}. \]
We substitute $V = \frac{1}{8}\mathcal{S} - \frac{1}{4}\Div_{\bg}(q)$. Integrating the divergence term by parts (boundary terms vanish):
\[ Q(\psi) = \int_{\bM} \left(|\nabla \psi|^2 + \frac{1}{8}\mathcal{S}\psi^2 + \frac{1}{2} \psi \langle q, \nabla\psi \rangle_{\bg}\right) \, dV_{\bg}. \]
We decompose $\mathcal{S} = \mathcal{S}_{\text{other}} + 2|q|^2$, where $\mathcal{S}_{\text{other}} \ge 0$ by the DEC (see Lemma~\ref{lem:JangScalar}). Completing the square yields:
\begin{equation}\label{eq:Q_Positive}
    Q(\psi) = \int_{\bM} \left( |\nabla \psi + \frac{1}{4}q\psi|^2 + R_{\text{pos}}\psi^2 \right) \, dV_{\bg} \ge 0,
\end{equation}
where $R_{\text{pos}} = \frac{1}{8}\mathcal{S}_{\text{other}} + \frac{3}{16}|q|^2 \ge 0$. The operator $H$ is positive semi-definite.

\begin{theorem}[Positivity and Asymptotic Barrier for $\phi$]\label{thm:PositivityPhi}
Let $\phi$ be the solution to the conformal equation:
\begin{equation}\label{eq:conformal_pde}
    \Lap_{\bg} \phi - \frac{1}{8} \mathcal{S} \phi = - \frac{1}{4} \Div_{\bg}(q) \phi.
\end{equation}
Then $\phi(x) > 0$ for all $x \in \bM \setminus \mathcal{B}$. Furthermore, near the bubble singularities $\{p_k\}$, $\phi$ satisfies the barrier estimate $\phi(s,y) \ge c s^\alpha$ for some $c>0$ and $\alpha > 0$.
\end{theorem}
\begin{proof}
Since $L\phi=0$ and $\phi$ has strictly positive boundary conditions ($\phi\to 1$), the maximum principle ensures $\phi$ cannot attain a non-positive interior minimum. Thus $\phi > 0$. The asymptotic barrier follows from the local analysis in \Cref{lem:SharpBubbleAsymptotics}.
\end{proof}

\subsubsection{The Proof of $\phi \le 1$}
We now prove the main bound using an overshoot analysis. Before proceeding to the global integral argument, we establish a critical lemma ensuring that the Lipschitz regularity of the Jang metric does not create a boundary term at the interface $\Sigma$.

\begin{lemma}[Transmission Condition for the Conformal Factor]\label{lem:Transmission}
Let $(\overline M, \overline g)$ be the Jang manifold, which is smooth in the bulk and on the cylindrical end, but only Lipschitz continuous across the interface $\Sigma$. Let $\phi$ be the solution to the Lichnerowicz equation \eqref{eq:conformal_pde}. Then the normal flux of $\phi$ is continuous across $\Sigma$:
\begin{equation}
    \Jump{\partial_\nu \phi} := \partial_\nu \phi^+ - \partial_\nu \phi^- = 0.
\end{equation}
Consequently, for the vector field $Y = \frac{(\phi-1)^2}{\phi}\nabla\phi + \frac{1}{4}(\phi-1)^2 q$, the normal component $\langle Y, \nu \rangle$ is continuous across $\Sigma$, ensuring the validity of the Divergence Theorem on the entire manifold without internal boundary terms.
\end{lemma}
\begin{proof}
The Lichnerowicz equation can be written in divergence form:
\[ \Div_{\bg}(\nabla \phi) = \left( \frac{1}{8}\mathcal{S} - \frac{1}{4}\Div_{\bg}(q) \right) \phi. \]
We define a weak solution $\phi \in H^1(\bM)$ by the identity $\int \langle \nabla \phi, \nabla \psi \rangle = -\int V \phi \psi$, where $V = \frac{1}{8}\mathcal{S} - \frac{1}{4}\Div_{\bg}(q)$.
Crucially, the potential $V$ does not contain a Dirac mass at $\Sigma$. The term $\mathcal{S}$ is bounded (or $L^1$), and $\Div_{\bg}(q)$ is an $L^2$ function (since $q$ is $H^1$).
We integrate the equation over a small pillbox domain $P_\epsilon$ straddling the interface $\Sigma$.
\[ \int_{P_\epsilon} \Div(\nabla \phi) dV = \int_{\partial P_\epsilon} \partial_\nu \phi d\sigma. \]
In the limit as the height of the pillbox goes to zero, the volume integral $\int_{P_\epsilon} V \phi dV$ vanishes because $V \in L^1_{loc}$ (it has no concentration on the measure-zero set $\Sigma$).
Therefore, the flux integral over the top and bottom faces must cancel:
\[ \int_\Sigma (\partial_\nu \phi^+ - \partial_\nu \phi^-) d\sigma = 0. \]
This holds for any portion of $\Sigma$, which implies $\Jump{\partial_\nu \phi} = 0$ pointwise (or in the trace sense).
Since $\partial_\nu \phi$ is continuous and $q$ is continuous (by the GJE matching conditions, see Corollary \ref{cor:MetricAsymptotics}), the vector field $Y$ has no flux jump.
\end{proof}

\begin{theorem}[The Conformal Factor Bound]\label{thm:PhiBound}
The solution $\phi$ to the Lichnerowicz equation satisfies $\phi(x) \le 1$ for all $x \in \bM$.
\end{theorem}
\begin{proof}
Let $w_+ = (\phi-1)_+ = \max(\phi-1, 0)$. We aim to show $w_+=0$. Let $\Omega = \{\phi>1\}$ be the overshoot region. $w_+ \in H^1(\bM)$ and vanishes on $\partial\Omega$ and at infinity.

We use the equation $L\phi=0$, which can be written as $H\phi = V\phi$
where $H=-\Delta_{\bg}$ and $V=\tfrac18\mathcal S-\tfrac14\Div_{\bg}(q)$.
Testing the equation satisfied by $\phi-1$ against $w_+$ gives
\[ Q(w_+) = \int_{\bM} H(\phi-1) w_+ \, dV_{\bg} = -\int_{\Omega} V w_+ \, dV_{\bg}. \]
Since $\phi>0$ and $L\phi=0$, we have $V = \Delta\phi/\phi$.
\[ Q(w_+) = -\int_\Omega \frac{\Delta\phi}{\phi} (\phi-1) \, dV_{\bg} = -\int_\Omega \Delta\phi (1-1/\phi) \, dV_{\bg}. \]
Integrating by parts (boundary terms vanish as $w_+=0$ on $\partial\Omega$):
\begin{equation}\label{eq:RefinedIdentity}
    Q(w_+) = \int_\Omega \nabla\phi \cdot \nabla(1-1/\phi) \, dV_{\bg} = \int_\Omega \frac{|\nabla\phi|^2}{\phi^2} \, dV_{\bg}.
\end{equation}
We now equate the positive definite expression \eqref{eq:Q_Positive} with the Refined Identity \eqref{eq:RefinedIdentity}. On $\Omega$, $\nabla w_+ = \nabla\phi$ and $w_+=\phi-1$.
\[ \int_{\Omega} \left( |\nabla \phi + \frac{1}{4}q (\phi-1)|^2 + R_{pos} (\phi-1)^2 \right) \, dV_{\bg} = \int_\Omega \frac{|\nabla\phi|^2}{\phi^2} \, dV_{\bg}. \]
We define the integrand $I$ such that $\int_\Omega I \, dV_{\bg} = 0$:
\[ I = |\nabla \phi + \frac{1}{4}q (\phi-1)|^2 + R_{pos} (\phi-1)^2 - \frac{|\nabla\phi|^2}{\phi^2}. \]

The crucial step is the application of a divergence identity
in the spirit of Bray--Khuri \cite{braykhuri2011}, which shows that $I$
can be rewritten, after algebraic manipulation of the Jang scalar
curvature identity and the conformal transformation law, in the form
\begin{equation}\label{eq:DivergenceIdentity}
    I = P + \Div(Y).
\end{equation}
where
\[ P = \frac{(\phi-1)^2}{\phi} \left[ 16\pi(\mu-J(n)) + |h-k|^2_{\tg} + 2|q|^2_{\tg} \right] \ge 0. \]
And $Y$ is the vector field:
\[ Y = \frac{(\phi-1)^2}{\phi}\nabla\phi + \frac{1}{4}(\phi-1)^2 q. \]
(A detailed algebraic derivation of this identity, which relies on the
Jang scalar curvature identity and the conformal transformation laws, is
given in Appendix~\ref{app:BK_Identity}; it follows the computations in
\cite{braykhuri2011} but is written so as to remain valid when
$\Rg$ and $\Rtg$ are only distributions.)

We integrate the identity \eqref{eq:DivergenceIdentity} over $\Omega$:
\[ 0 = \int_\Omega I \, dV_{\bg} = \int_\Omega P \, dV_{\bg} + \int_\Omega \Div(Y) \, dV_{\bg}. \]
We apply the Divergence Theorem. The domain $\Omega \subset \bM$ is bounded by the set where $\phi=1$, and potentially extends into the cylindrical ends or the AF end if $\phi > 1$ there.

\textbf{Regularity for the Divergence Theorem:}
We invoke Lemma \ref{lem:Transmission}. Since the normal flux of $Y$ is continuous across the interface $\Sigma$ (where the metric is Lipschitz), there is no distributional contribution to the divergence supported on $\Sigma$.
Thus, the volume integral of $\Div(Y)$ reduces purely to the boundary terms at the boundary of $\Omega$ and the ends.
\[ \int_\Omega \Div(Y) \, dV_{\bg} = \int_{\partial\Omega} \langle Y, \nu \rangle \, d\sigma_{\bg}. \]

\textit{1. The Level Set Boundary ($\phi=1$):} On the boundary of the overshoot region where $\phi=1$, the definition of $Y$ contains the factors $(\phi-1)$ and $(\phi-1)^2$. Thus, $Y \equiv 0$ on this part of the boundary, and the flux vanishes.

\textit{2. The AF End ($r \to \infty$):} We analyze the asymptotics of $Y$ at the AF end. We use the asymptotics from Theorem~\ref{thm:MassReduction}: $\phi-1 = O(r^{-1})$, $\nabla\phi = O(r^{-2})$, and $q=O(r^{-\tau-1})$ with $\tau>1/2$.
\begin{align*}
|Y|_{\bg} &\le C (|\phi-1||\nabla\phi| + (\phi-1)^2|q|) \\
    &\le C (O(r^{-1})\cdot O(r^{-2}) + O(r^{-2})\cdot O(r^{-\tau-1})) = O(r^{-3}).
\end{align*}
The flux over a large sphere $S_r$ is bounded by $O(r^{-3}) \cdot O(r^2) = O(r^{-1})$. As $r\to\infty$, this flux vanishes.

\textit{3. The Cylindrical Ends ($t \to \infty$):}
\begin{itemize}
<<<<<<< HEAD
    \item \textbf{Bubble Ends:} The asymptotic analysis (\Cref{lem:SharpBubbleAsymptotics}) establishes that $\phi(x) \to 0$ as $x$ approaches any bubble singularity $p_k$. Consequently, there exists a neighborhood $U_k$ of each $p_k$ such that $\phi(x) < 1$ for all $x \in U_k$. The overshoot set $\Omega = \{ \phi > 1 \}$ is therefore strictly bounded away from the singularities. The boundary of $\Omega$ does not contain any component at the bubble ends, so no boundary flux term arises from these points in the divergence theorem.
=======
    \item \textbf{Bubble Ends (Sealed to Conical Tips):} The function $\phi$ vanishes at the bubble ends, compactifying them to points $p_k$. We must ensure no flux contribution $\int \langle Y, \nu \rangle$ arises from the ``tip''.
    From Lemma \ref{lem:SharpBubbleAsymptotics}, near the tip (radial coordinate $r \to 0$), $\phi \sim r^\alpha$ with $\alpha > 0$.
    The vector field is dominated by $Y \approx \frac{1}{\phi} \nabla \phi \sim \frac{1}{r^\alpha} r^{\alpha-1} = r^{-1}$.
    The area of the cross-section sphere $S_r$ scales as $\text{Area}(S_r) \sim r^2$.
    Thus, the total flux scales as Flux $\sim |Y| \cdot \text{Area} \sim r^{-1} \cdot r^2 = r$.
    As $r \to 0$, the flux vanishes. This justifies the integration by parts on the sealed manifold.
>>>>>>> 34ef6aa5
        \item \textbf{Horizon End:} Here $\phi \to 1$. If $\Omega$ extends down the cylinder, we must ensure the flux vanishes. We recall from \Cref{lem:IndicialRoots} that the decay of $\psi := \phi - 1$ is governed by the indicial roots of the linearized operator, which correspond to the eigenvalues of the MOTS stability operator $L_\Sigma$.

        \textbf{Case 1: Strict Stability ($\lambda_1(L_\Sigma) > 0$).}
        The spectral gap implies that $\psi$ decays exponentially: $|\psi| + |\nabla \psi| \le C e^{-\beta t}$, where $\beta \approx \sqrt{\lambda_1}$. The vector field $Y$ is dominated by the term $4\psi \nabla \psi$ (since $q$ is bounded and $\psi$ is small). Thus, $|Y| \le C e^{-2\beta t}$. Since the area of the cylinder cross-section is constant, the total flux decays exponentially:
        \[ \left| \int_{\Sigma_t} \langle Y, \nu \rangle \, d\sigma \right| \le C e^{-2\beta t} \to 0 \quad \text{as } t \to \infty. \]

        \textbf{Case 2: Marginal Stability ($\lambda_1(L_\Sigma) = 0$).}
        In this case, the indicial root is zero, but the specific weight choice in \Cref{lem:IndicialRoots} ensures $\psi = \phi-1$ decays polynomially: $|\psi| \le C t^{-k}$ for some $k \ge 1$. Consequently, $|\nabla \psi| \le C t^{-k-1}$.
        To verify the flux vanishing, we must account for the decay of $q$. As established in Lemma \ref{lem:SharpAsymptotics}, $|q| \sim t^{-2}$.
        The vector field behaves as (using $\phi\to 1$)
        \[ |Y| \approx \frac{|\psi|^2}{\phi} |\nabla \psi| + \frac{1}{4}|\psi|^2 |q|. \]
        Substituting the decay rates ($k \ge 1$):
        \[ |Y| \le C ( t^{-2k} \cdot t^{-k-1} + t^{-2k} \cdot t^{-2} ) = C ( t^{-3k-1} + t^{-2k-2} ). \]
        For the worst case $k=1$ (slow decay), we explicitly have:
        \[ |Y| \le C ( t^{-4} + t^{-4} ) = O(t^{-4}). \]
        The flux across the cylinder section $\Sigma_t$ satisfies:
        \[ \left| \int_{\Sigma_t} \langle Y, \nu \rangle \, d\sigma \right| \le C t^{-4} \cdot \text{Area}(\Sigma_t) \to 0 \quad \text{as } t \to \infty. \]
        Here we have used the fact that the cross-sectional area
        $\text{Area}(\Sigma_t)$ remains uniformly bounded (and in fact
        converges to $\text{Area}(\Sigma)$) along the cylinder; this is
        a consequence of the asymptotic cylindrical structure of the
        Jang metric near the horizon (see Corollary~\ref{cor:MetricAsymptotics}).
        This calculation confirms that the flux term vanishes even in the marginal case, provided $q$ decays at least as $t^{-2}$, which is guaranteed by the GJE analysis.
        Thus, in both cases, the boundary term at the horizon end vanishes.
\end{itemize}
Since $Y$ decays sufficiently fast at all open ends, the total boundary integral vanishes: $\int_{\partial\Omega} \langle Y, \nu \rangle = 0$.

\textbf{Absence of Unbounded Overshoot Components:}
A subtlety arises in the marginal case: if $\phi \to 1$ but $\Omega = \{\phi > 1\}$ contains an unbounded component of the cylinder, the integration by parts must be justified on this domain. We invoke the Maximum Principle on the cylinder end. The operator asymptotes to $\partial_t^2 + \Delta_\Sigma$. If $\phi(t,y) \to 1$, it must approach $1$ from below for sufficiently large $t$, unless it is identically $1$. This ensures that the set $\Omega$ is compactly contained in the bulk (or decays sufficiently fast), validating the divergence theorem.

Therefore, $\int_\Omega \Div(Y) \, dV_{\bg} = 0$. This leads to:
\[ 0 = \int_\Omega P \, dV_{\bg}. \]
Since $P \ge 0$, the integral vanishing implies $P=0$ almost everywhere in $\Omega$. As $P$ contains the factor $(\phi-1)^2$, this implies $\phi=1$ in $\Omega$. This contradicts the definition of $\Omega = \{\phi>1\}$. Therefore, the overshoot region $\Omega$ must be empty, and $\phi \le 1$ everywhere.
\end{proof}

\begin{lemma}[Transmission Lemma and Flux Continuity]\label{lem:Transmission}
The application of the Divergence Theorem to the vector field $Y$ in the Bray--Khuri identity requires rigorous justification because the background metric $\bg$ is only Lipschitz continuous across the interface $\Sigma$. We prove that the normal flux of $Y$ is continuous across $\Sigma$, i.e., $\Jump{\langle Y, \nu \rangle} = 0$.

Recall the definition of $Y$:
\[ Y = \frac{(\phi-1)^2}{\phi} \nabla_{\bg} \phi + \frac{1}{4}(\phi-1)^2 q. \]
The continuity of the flux depends on the continuity of the normal components of $\nabla \phi$ and $q$.

\begin{enumerate}
    \item \textbf{Continuity of $q$:} The vector field $q$ arises from the Generalized Jang Equation. The matching conditions for the GJE at the blow-up interface (where $f \to \infty$) equate the extrinsic curvature of the graph to the second fundamental form of the cylinder. Specifically, the condition $H_{\bg} = \Tr_{\bg} k$ and the continuity of the intrinsic metric induced on $\Sigma$ ensure that the vector $q$ is continuous across the interface. This is a standard result in the analysis of the GJE (see \cite{hankhuri2013}).
    \item \textbf{Continuity of $\partial_\nu \phi$:} The conformal factor $\phi$ solves the equation $\Div_{\bg}(\nabla \phi) = V \phi$.
    The potential $V = \frac{1}{8}\Rg^{reg} - \frac{1}{4}\Div(q)$ involves the divergence of $q$. While $\Rg$ has a distributional singularity, we formulated the PDE using only the \emph{regular} part $\Rg^{reg}$ and the divergence term.
    Crucially, the equation is satisfied in the weak sense on the whole manifold $\bM$.
    Let $\psi \in C^\infty_c(\bM)$ be a test function. The weak formulation is:
    \[ \int_{\bM} \langle \nabla \phi, \nabla \psi \rangle_{\bg} + V \phi \psi \, dV_{\bg} = 0. \]
    Integrating by parts on the two subdomains $\Omega_{\pm}$ (bulk and cylinder) separated by $\Sigma$:
    \[ \int_{\Omega_+} (\dots) + \int_{\Omega_-} (\dots) + \int_\Sigma (\partial_\nu \phi^+ - \partial_\nu \phi^-) \psi \, d\sigma = 0. \]
    Since the equation holds distributionally across $\Sigma$ and the volume terms vanish (by the equation on each side), the boundary term must vanish for all test functions $\psi$.
    Thus, the conormal derivative is continuous: $\Jump{\partial_\nu \phi} = 0$.
    Since the metric $\bg$ is continuous, the normal vector $\nu$ is well-defined and continuous. Thus $\nabla \phi$ is continuous.
\end{enumerate}
Combining these, the normal component $\langle Y, \nu \rangle$ is continuous across $\Sigma$. This justifies the global integration by parts without internal boundary terms.
\end{lemma}

\begin{lemma}[Sharp Asymptotics and Metric Regularity]\label{lem:SharpBubbleAsymptotics}
The solution $\phi$ to the Lichnerowicz equation admits the decomposition in a neighborhood of a bubble singularity $p_k$:
\begin{equation}
    \phi(s,\theta) = c s^\alpha + O(s^{\alpha+\delta}), \quad \alpha > 0, \delta > 0.
\end{equation}
Since $\partial \mathcal{B}_k \cong S^2$ and the DEC holds, the scalar curvature is positive, guaranteeing the decaying root $\alpha > 0$.
This implies that the conformal metric $\widetilde{g} = \phi^4 \bg$ takes the form of an \textbf{Asymptotically Conical (AC)} metric:
\begin{equation}
    \widetilde{g} = dr^2 + c^2 r^2 g_{S^2} + h, \quad \text{with } |h| \le C r^\delta,
\end{equation}
where $r$ is the radial distance in the conformal metric ($r \sim s^{2\alpha}$). While a smooth closure would require $\alpha=1/2$, general $\alpha > 0$ yields a cone with a deficit angle.
For the purposes of the main argument, this asymptotic conical structure and the capacity estimates of \Cref{app:Capacity} are enough: we work on smooth approximations of $(\widetilde{M},\widetilde{g})$ and pass to the limit using the ``limit of inequalities'' strategy of \Cref{sec:Synthesis}.

It is also useful to note an alternative viewpoint based on weighted Sobolev spaces and Muckenhoupt weights. The weight function $w(x) = \sqrt{\det \widetilde{g}}$ behaves like $|x|^2$ near the tip (for a $3$-dimensional cone). In $\mathbb{R}^3$ the power weight $|x|^2$ belongs to the Muckenhoupt class $A_p$ precisely for $p>\tfrac{5}{3}$, and the theory of Fabes--Kenig--Serapioni then yields H\"older continuity for weak solutions of the $p$-Laplacian with respect to this weighted measure. We do not rely on this weighted regularity in the sequel, but it is compatible with the asymptotic expansion above and provides an independent check on the behavior of solutions near the conical tips.
\end{lemma}
\begin{proof}
We provide a constructive proof using an explicit barrier function and the maximum principle. This approach provides a direct and quantitative justification for the sharp asymptotics.

\textbf{1. The Equation for the Remainder Term.}
Let $\phi_0(t) = c e^{-\alpha t}$ be the leading-order approximation of the solution near the bubble, where $t=-\log s$ is the cylindrical coordinate on the end ($t \to \infty$ at the bubble). The existence of a solution with this leading behavior is guaranteed by the indicial root analysis in \Cref{lem:IndicialRoots}. Let the remainder be $v = \phi - \phi_0$. The full Lichnerowicz equation is $L(\phi) := \Delta_{\bg}\phi - \frac{1}{8}\Rg\phi = 0$.
Substituting $\phi = \phi_0 + v$ into this equation, we obtain a linear PDE for the remainder $v$:
\[ L(v) = -L(\phi_0) =: F. \]
A careful expansion of the Jang metric and its scalar curvature near the bubble shows that the potential term in the operator $L$ has the asymptotic form
\[ V = \frac{1}{8}\Rg = V_\infty + O(e^{-t\delta_0}) \]
for some small $\delta_0 > 0$.
The limit value $V_\infty$ is positive. By Proposition \ref{prop:BubbleTopology}, the bubble boundary $\partial \mathcal{B}$ is a topological sphere ($S^2$). As the Jang blow-up creates a cylindrical end over $\partial\mathcal{B}$, the metric $\bg$ approaches a product metric $dt^2 + g_{\partial\mathcal{B}}$. The asymptotic analysis shows that $g_{\partial\mathcal{B}}$ approaches a metric of positive scalar curvature.
Therefore, the potential term in the Lichnerowicz equation converges to $V_\infty = \frac{1}{8}\Rg > 0$. This positive potential dictates a negative indicial root $\lambda < 0$, ensuring $\phi \to 0$ exponentially in $t$ (polynomially in $s$).

Since $\phi_0$ is constructed from the indicial root of the asymptotic operator, it is an approximate solution. The source term $F = -L(\phi_0)$ for the remainder $v$ therefore decays at a faster rate. A direct computation shows that $F$ satisfies a bound of the form $|F(t,y)| \le C_F e^{-t(\alpha+\delta_0)}$.

\textbf{2. Explicit Barrier Construction.}
We aim to bound $|v|$ using a barrier function. Let $\lambda_0$ be the principal decaying root. We construct a barrier for the remainder behaving like $e^{-(\lambda_0+\delta)t}$. The positivity of $V_\infty$ ensures such a barrier exists and dominates the source term from the leading order approximation.

\textbf{3. Application of the Maximum Principle.}
Consider the function $w_+ = v - \psi$. It satisfies the PDE $L(w_+) = L(v) - L(\psi) = F - L(\psi)$. By our choice of $K$, we have $L(\psi) \ge |F| \ge F$, which means $F - L(\psi) \le 0$. Thus, $L(w_+) \le 0$.
The function $w_+$ is defined on the cylindrical domain $\mathcal{T}$. On the "initial" boundary at $t=T_0$, $w_+(T_0, y) = v(T_0, y) - \psi(T_0, y)$. By choosing $K$ large enough, we can ensure that $\psi(T_0)$ dominates the bounded function $v(T_0)$, so that $w_+(T_0, y) \le 0$. As $t \to \infty$, both $v$ (which we assume decays) and $\psi$ tend to zero. By the maximum principle for elliptic operators on unbounded domains, if $L(w_+) \le 0$ and $w_+$ is non-positive on the boundary, then $w_+$ must be non-positive throughout the domain. Therefore, $v(t,y) - \psi(t,y) \le 0$, which implies $v \le \psi$.

A symmetric argument for $w_- = v + \psi$ shows that $L(w_-) = F + L(\psi) \ge F+|F| \ge 0$. On the boundary $t=T_0$, we can ensure $w_-(T_0, y) \ge 0$. The maximum principle then implies $w_- \ge 0$ everywhere, so $v \ge -\psi$.
Combining these two results gives the desired pointwise estimate: $|v(t,y)| \le \psi(t) = K e^{-t(\alpha+\delta)}$.

\textbf{4. Derivative Estimates.}
Standard interior Schauder estimates for elliptic PDEs, applied to the rescaled problem on the cylinder, then provide bounds on the derivatives of $v$ in terms of the bound on the function itself:
\begin{equation}
    |\nabla^k v(t,y)|_{\bg} \le C_k e^{-t(\alpha+\delta)}.
\end{equation}
Translating back to the radial coordinate $s = e^{-t}$ (so $\partial_t = -s\partial_s$), these exponential decay estimates correspond to the desired polynomial bounds. For the first derivative, the gradient with respect to the cylindrical metric is $|\nabla v|_{\bg} \approx |\partial_s v|$. Since $\partial_t = -s\partial_s$, we have $|\partial_s v| \sim s^{-1}|\partial_t v| \le C s^{-1} s^{\alpha+\delta} = C s^{\alpha+\delta-1}$. A similar calculation for the second derivative yields $|\nabla^2 v|_{\bg} \le C s^{\alpha+\delta-2}$, completing the proof.
\end{proof}

\begin{corollary}[Ricci Curvature Integrability]\label{cor:RicciIntegrability}
The asymptotic estimates in \Cref{lem:SharpBubbleAsymptotics} ensure that the Ricci tensor of the conformally sealed metric $\tg = \phi^4\bg$ is integrable near the bubble singularities.
\end{corollary}
\begin{proof}
The proof relies on a direct calculation using the conformal transformation law for the Ricci tensor. For the conformal metric $\tg = e^{2\omega}\bg$ with $e^{2\omega} = \phi^4$, the Ricci tensor is given by:
\[ \Ric_{\tg} = \Ric_{\bg} - (\nabla_{\bg}^2 \omega - d\omega \otimes d\omega) - (\Lap_{\bg}\omega + |\nabla\omega|^2_{\bg})\bg. \quad (n=3) \]
Here $n=3$ and $\omega = 2\log\phi$. The metric $\bg$ is asymptotically cylindrical, $\bg \approx dt^2 + g_{S^2}$ where $t = -\log s$. The leading order term of the conformal factor is $\phi_0 = c e^{-\alpha t} = c s^\alpha$, which corresponds to an exact cone metric $\tg_0 = ds^2 + c^2 s^{2\alpha} g_{S^2}$.
The remainder term $v = \phi - \phi_0$ satisfies $|v| \le C s^{\alpha+\delta}$ with $\delta > 0$. The components of the Ricci tensor $\Ric_{\tg}$ in the orthonormal frame of the cone metric scale as $|\Ric_{\tg}|_{\tg} \sim s^{-2} (v/\phi_0) \sim s^{-2+\delta}$.
The volume element of the sealed metric is $d\text{Vol}_{\tg} = \phi^6 d\text{Vol}_{\bg}$. Since $d\text{Vol}_{\bg} \approx dt \, d\sigma = s^{-1} ds \, d\sigma$ and $\phi^6 \sim s^{6\alpha}$, we have $d\text{Vol}_{\tg} \approx s^{6\alpha-1} ds \, d\sigma$.
The Ricci curvature of the perturbed conical metric scales as $|\Ric_{\tg}|_{\tg} \sim r^{-2} \approx s^{-4\alpha}$ (from the conical background) plus perturbation terms.
The integrability condition requires:
\[ \int_{B_\epsilon(p_k)} |\Ric_{\tg}|_{\tg} d\text{Vol}_{\tg} \le \int_0^\epsilon C s^{-4\alpha} s^{6\alpha-1} ds = \int_0^\epsilon C s^{2\alpha-1} ds. \]
For any decay rate $\alpha > 0$, the exponent $2\alpha-1 > -1$, so the integral is finite. Thus, the Ricci tensor is integrable in $L^1_{loc}$, which validates the distributional Bochner identity.
\end{proof}

\subsection{Mass Continuity and Asymptotics}
\label{sec:MassContinuity}

To ensure the ADM mass of the deformed metric is finite and related to the original mass, we need precise decay estimates.

\begin{theorem}[Mass Reduction]\label{thm:MassReduction}
Let $\phi = 1 + u$ where $u \in \EdgeSpace{2}{\delta}$ for some $\delta < -1/2$. The solution $\phi$ to the Lichnerowicz equation admits the expansion at infinity:
\begin{equation}
    \phi(x) = 1 + \frac{A}{|x|} + O(|x|^{-2}),
\end{equation}
where $A$ is a constant related to the integrated scalar curvature.
Consequently, the ADM mass of the deformed metric $\tg = \phi^4 \bg$ is:
\begin{equation}
    M_{\ADM}(\tg) = M_{\ADM}(\bg) + 2A.
\end{equation}
The term $A$ is determined by the flux of $\nabla\phi$ at infinity. Integrating $\Lap_{\bg}\phi$ over $\bM$ and applying the divergence theorem (the boundary terms at the cylindrical ends vanish due to the asymptotics):
\[ -4\pi A = \int_{\bM} \Lap_{\bg}\phi \, dV_{\bg}. \]
We substitute the PDE solved by $\phi$. As shown below (Verification of Curvature Condition), the PDE is designed such that $\Lap_{\bg}\phi = \frac{1}{8}\Rg \phi$.
\[ A = -\frac{1}{32\pi} \int_{\bM} \Rg \phi \, dV_{\bg}. \]
Crucially, we have rigorously established that the solution satisfies $\phi \le 1$ (\Cref{thm:PhiBound}). Since $\phi$ approaches $1$ at infinity and $\phi\le 1$ everywhere, the asymptotic expansion $\phi = 1 + A/r + O(r^{-2})$ forces $A \le 0$: if $A>0$ then for $r$ sufficiently large we would have $\phi(r) > 1$.
Therefore, $M_{\ADM}(\tg) \le M_{\ADM}(\bg)$. Combined with $M_{\ADM}(\bg) \le M_{\ADM}(g)$, we have the full mass reduction $M_{\ADM}(\tg) \le M_{\ADM}(g)$.
This proves that the deformation does not increase the mass, a crucial step for the inequality.
\end{theorem}

\subsection{Construction of the Conformal Factor}
\label{sec:Construction}

We define the deformed metric $\tg = \phi^4 \bg$. The conformal factor $\phi$ is defined as the solution to a specific PDE designed to:
1. Absorb the divergence term in $\Rg$.
2. Ensure the resulting metric $\tg$ is scalar-flat ($\Rtg=0$).
3. Compactify the cylindrical ends of the bubbles into points.

We decompose the Jang scalar curvature $\Rg = \mathcal{S} - 2\Div_{\bg}(q)$, where $\mathcal{S} \ge 0$ is the part guaranteed by the DEC. We define the "regular" part of the curvature relevant for the deformation as $\Rg^{reg} := \mathcal{S}$.
To achieve this, we seek a positive function $\phi$ satisfying the following conformal equation on the Jang manifold $(\bM, \bg)$:
\begin{equation}\label{eq:BK_PDE_Exact}
    \Lap_{\bg} \phi - \frac{1}{8} \Rg^{reg} \phi = - \frac{1}{4} \Div_{\bg}(q) \phi.
\end{equation}
It is crucial to observe that this equation differs from the standard Lichnerowicz equation $\Lap_{\bg} \phi - \frac{1}{8}\Rg \phi = 0$ by a distributional term supported on the interface $\Sigma$. The full Jang scalar curvature is $\Rg = \Rg^{reg} - 2\Div_{\bg}(q) + 2[H]\delta_\Sigma$. By solving \eqref{eq:BK_PDE_Exact} with only the regular potential (and the continuous source $\Div(q)$), we ensure that $\phi$ does not jump across $\Sigma$.

The scalar curvature of the conformally deformed metric $\tg = \phi^4 \bg$ is then:
\[ \Rtg = \phi^{-5} (-8\Lap_{\bg}\phi + \Rg \phi) = \phi^{-5} (-8\Lap_{\bg}\phi + (\Rg^{reg} - 2\Div(q))\phi + 2[H]\delta_\Sigma \phi). \]
Substituting the PDE \eqref{eq:BK_PDE_Exact}, the regular terms cancel, leaving exactly the distributional contribution from the interface:
\begin{equation}\label{eq:DistCurvature}
    \Rtg = 2[H_{\bg}]\phi^{-4} \delta_\Sigma.
\end{equation}
Since $\phi$ is continuous and the outermost MOTS is stable (Theorem \ref{thm:InterfaceMeanCurvature}), we have $[H_{\bg}] \ge 0$. Thus, the resulting metric $\tg$ has non-negative distributional scalar curvature, as required for the mass inequality.

\paragraph{Treatment of Internal Blow-ups.}
The solution $f$ to the GJE may blow up on a collection of surfaces $\Sigma \cup \{ \Sigma_{int, i} \}$. We designate $\Sigma$ (the outermost component) as the horizon. All internal components $\Sigma_{int, i}$ are treated as "Jang bubbles."
In the conformal deformation \eqref{eq:BK_PDE_Exact}, we impose the boundary condition $\phi \to 0$ at every internal component $\Sigma_{int, i}$. This effectively compactifies these cylindrical ends into the conical singularities $\{p_k\}$ discussed in \Cref{sec:SingularitiesAnalysis}, removing them from the topology of the final manifold $\tM$.

\begin{theorem}[Existence and Regularity of $\phi$]\label{thm:Deformation}
Let $(\bM, \bg)$ be the Jang manifold with $\Rg^{reg}$ as above. Using the Fredholm theory established in \Cref{sec:Fredholm}, there exists a unique positive solution $\phi$ to \eqref{eq:BK_PDE_Exact} with the following controlled asymptotics:
\begin{enumerate}
    \item \textbf{At Infinity:} $\phi_{\pm} = 1 - \frac{C}{|x|}$. Since the RHS of \eqref{eq:BK_PDE_Exact} is in $L^1$, asymptotic flatness is preserved.
    \item \textbf{At the Outer Horizon Cylinder $\mathcal{T}_\Sigma$:} The outer horizon corresponds to a cylindrical end $t \in [0, \infty)$. Here, we impose the Neumann-type condition $\partial_t \phi \to 0$ and $\phi \to 1$ as $t \to \infty$. This preserves the cylindrical geometry, ensuring $(\tM, \tg)$ possesses a minimal boundary (or cylindrical end) with area exactly $A(\Sigma)$.
      \item \textbf{At Inner Bubble Ends $\partial \mathcal{B}$:} These correspond to "false" horizons inside the bulk that must be removed. The refined asymptotic behavior is $\phi(s, \theta) = c s^\alpha + O(s^{\alpha+\delta})$ (as proven in \Cref{lem:SharpBubbleAsymptotics}). Near the bubble $\mathcal{B}$, the Jang metric behaves as $\bg \approx dt^2 + g_{\mathcal{B}}$. The resulting conformal metric is of the form:
      \[ \tg = \phi^4 \bg = dr^2 + c^2 r^2 g_{S^2} + h, \]
      where $r$ is the radial distance from the tip. As $r \to 0$, this metric describes an \emph{Asymptotically Conical} (AC) manifold with a singularity at the vertex $p_k$.
      \item \textbf{Removability:} As shown in \Cref{lem:Capacity}, the capacity of these tips vanishes for $1<p<3$. The vanishing flux argument in \Cref{thm:PhiBound} ensures they do not contribute to the Bray-Khuri identity.
\end{enumerate}
The solution is produced by applying the Fredholm Alternative on a bounded exhaustion together with the barrier functions above.
\end{theorem}

\begin{remark}[Curvature Concentration at Tips]
The metric near the singularity $p_k$ behaves asymptotically as a cone over the link $(\partial \mathcal{B}, g_{bubble})$. The scalar curvature of the link satisfies $\int K \le 4\pi$ (by the topological spherical nature of Jang bubbles). Consequently, the cone angle is $\Theta \le 2\pi$.
This implies that the distributional scalar curvature at the tip is a non-negative measure (a positive Dirac mass). Therefore, the Bochner inequality
\[ \Delta_p \frac{|\nabla u|^p}{p} \ge \dots \]
holds in the distributional sense without acquiring negative singular terms.
\end{remark}

\begin{figure}[h!]
\centering
\begin{tikzpicture}[scale=1.0, every node/.style={transform shape}]
    % Cylindrical End
    \node at (-3, 2.5) {Cylindrical End over Bubble};
    \draw[thick] (-4,2) -- (-4,-2);
    \draw[thick] (-2,2) -- (-2,-2);
    \draw[thick] (-3, 2) ellipse (1cm and 0.3cm);
    \draw[dashed, thick] (-3, -2) ellipse (1cm and 0.3cm);
    \node[blue] at (-3, 0) {$\mathbb{R}^+ \times \partial\mathcal{B}$};

    % Arrow
    \draw[->, ultra thick] (-1, 0) -- (1, 0);
    \node at (0, 0.5) {Conformal Sealing};
    \node at (0, -0.5) {$\tg = \phi^4 \bg, \phi \sim \sqrt{s}$};

    % Conical Singularity
    \node at (4, 2.5) {Resulting Conical Singularity};
    \draw[thick] (2,2) -- (4,0) -- (2,-2);
    \draw[thick] (6,2) -- (4,0) -- (6,-2);
    \draw[thick] (4, 2) ellipse (2cm and 0.5cm);
    \node[red, fill=white, inner sep=1pt] at (4,0) {$p_k$};

\end{tikzpicture}
\caption{Conceptual diagram of the conformal sealing. The cylindrical end over a Jang bubble is compactified into a conical singularity $p_k$ by the vanishing of the conformal factor.}
\label{fig:conical}
\end{figure}

\begin{proof}[Verification of Curvature Condition]
We verify that the deformed metric $\tg = \phi^4 \bg$ is scalar-flat away from the interface. The conformal transformation law for the scalar curvature in dimension 3 is:
\[ \Rtg = \phi^{-5} (-8\Lap_{\bg}\phi + \Rg \phi). \]
The PDE \eqref{eq:BK_PDE_Exact} uses the regular potential $\Rg^{reg} - 2\Div_{\bg}(q)$. In the bulk and along the cylinder (away from $\Sigma$), $\Rg$ coincides with this regular part. Thus, pointwise for $x \notin \Sigma$:
\begin{align*}
    \Rtg &= \phi^{-5} \left( -(\Rg^{reg} - 2\Div(q))\phi + \Rg \phi \right) = 0.
\end{align*}
Thus, the deformed manifold $(\tM, \tg)$ is \textbf{scalar flat} almost everywhere. The distributional curvature concentrated on $\Sigma$ is non-negative, as shown in Equation \eqref{eq:DistCurvature}.
\end{proof}

\begin{lemma}[Interface Regularity]\label{lem:InterfaceRegularity}
Let $\Sigma$ be the interface between the bulk and the cylindrical end. Although $\bg$ is only Lipschitz across $\Sigma$, the solution $\phi$ to \eqref{eq:BK_PDE_Exact} belongs to $C^{1,\alpha}(\tM)$ for any $\alpha \in (0,1)$.

\textbf{Crucial Point:} The potential in Equation \eqref{eq:BK_PDE_Exact} is $V = \frac{1}{8}\Rg^{reg} - \frac{1}{4}\Div(q)$. Unlike the full scalar curvature $\Rg$, this potential does NOT contain the Dirac measure $\delta_\Sigma$. Since $q$ is continuous across $\Sigma$ (Corollary \ref{cor:MetricAsymptotics}) and $\Rg^{reg}$ is bounded, the potential $V \in L^\infty$.
\end{lemma}

\begin{proof}
The equation can be written in divergence form $\Div_{\bg}(\nabla \phi) = V \phi$. Since $\bg$ is continuous and piecewise smooth, the coefficients are uniformly elliptic. Because $V \in L^\infty$ (it does not contain the singular distribution), standard elliptic regularity implies $\phi \in W^{2,p}_{loc}$ for any $p<\infty$. By Sobolev embedding in dimension $n=3$, $\phi \in C^{1,\alpha}$.
Explicitly, formulating it as a transmission problem:
\[ \partial_\nu \phi^+ - \partial_\nu \phi^- = \int_\Sigma (\Delta \phi) = \int_\Sigma V \phi = 0 \]
because the measure of $\Sigma$ is zero and $V$ is bounded (no delta mass). Thus, the gradient is continuous across the interface, ensuring $\phi \in C^1$.
\end{proof}

\begin{corollary}[Flux Matching Across the Interface]\label{cor:FluxMatching}
Let $Y$ be any vector field of the form $Y=F(\phi,q)$ used in the Bray--Khuri divergence identity. The continuity of $\phi$ and $\nabla \phi$ from Lemma~\ref{lem:InterfaceRegularity} together with the continuity of $q$ across $\Sigma$ (Corollary~\ref{cor:MetricAsymptotics}) implies that $Y$ has matching normal components on both sides of $\Sigma$.
Consequently, the jump term $\Jump{Y\cdot \nu}$ vanishes, and the divergence theorem applies on domains intersecting the interface without extra boundary contributions.
\end{corollary}

\begin{lemma}[Regularity via Muckenhoupt Weights]\label{lem:ConicalRegularity}
The metric $\tg$ near the singularities $p_k$ is asymptotically conical. If the remainder terms in the metric are too rough (e.g., if the metric is only $C^0$ but not Hölder continuous at the tip), the standard regularity theory for the $p$-Laplacian (DiBenedetto/Tolksdorf) must be combined with a careful analysis of the degeneracy at the cone point. One convenient perspective is to work in weighted Sobolev spaces $W^{1,p}_\delta$ centered at $p_k$, with weight $w(x) = \sqrt{\det \tg}$, which behaves like $|x|^2$ in the local coordinates of the $3$-dimensional cone.

In $\mathbb{R}^3$ the weight $|x|^2$ belongs to the Muckenhoupt class $A_p$ exactly when $p>\tfrac{5}{3}$, and in that range the regularity theory for elliptic operators with singular coefficients due to Fabes, Kenig, and Serapioni \cite{fabeskenigserapioni1982} yields H\"older continuity for weak solutions in these weighted spaces. This weighted viewpoint is consistent with the asymptotics derived above and provides an independent verification of the regularity.
\end{lemma}

\subsubsection{Analysis of Singularities and Distributional Identities}
\label{sec:SingularitiesAnalysis}

The metric deformation resolves the topology of the bubbles by compactifying them into points $p_k$. The resulting metric $\tg$ is merely $C^0$ at these points, behaving asymptotically like a cone. To ensure the AMO monotonicity formula (\Cref{thm:AMO}) holds on this singular manifold, we must verify that these singularities are removable for the relevant analytic operations. This is the purpose of the next two lemmas.

\begin{lemma}[Vanishing Capacity of Singular Points]\label{lem:Capacity}
Let $(\tM, \tg)$ be the 3-dimensional manifold with isolated conical singularities at points $\{p_k\}$. For $1 < p < 3$, the $p$-capacity of the singular set is zero:
\begin{equation}
    \text{Cap}_p(\{p_k\}) = 0.
\end{equation}
The proof is provided in \Cref{app:Capacity}.
\end{lemma}

\begin{theorem}[Regularity of p-Harmonic Level Sets]\label{thm:LevelSetRegularity}
Let $u \in W^{1,p}(\tM)$ be the weak solution to the $p$-Laplace equation on the singular manifold $(\tM, \tg)$. Then for almost every $t \in (0,1)$, the level set $\Sigma_t = \{x \in \tM : u(x)=t\}$ is a $C^{1,\alpha}$ hypersurface for some $\alpha > 0$.
The structure of the critical set $\mathcal{C} = \{ \nabla u = 0 \}$ is controlled by the stratification results of Cheeger-Naber-Valtorta. Specifically, $\mathcal{C} \cap \text{Reg}(\tM)$ has Hausdorff dimension $\le n-2$.
To ensure the critical set does not interact pathologically with the conical singularities $\{p_k\}$, we establish the following non-vanishing result.

\begin{lemma}[Structure of Critical Set near Singularities]
In a small neighborhood of each singularity $p_k$, the gradient of the $p$-harmonic potential behaves as $|\nabla u| \sim r^{\lambda-1}$ and is strictly non-vanishing for $r > 0$ (Lemma \ref{lem:RefinedAsymptotics}).
\end{lemma}
\begin{proof}
The Lojasiewicz-Simon gradient inequality guarantees that the solution converges to a unique, non-trivial eigenfunction on the link $\partial\mathcal{B}$ without oscillation. Since non-trivial eigenfunctions cannot vanish simultaneously with their gradient (on the sphere), the gradient $|\nabla u|$ is bounded away from zero in a punctured neighborhood $B_\epsilon(p_k) \setminus \{p_k\}$.
Thus, the critical set $\mathcal{C}$ is strictly separated from the singularities $\{p_k\}$. This ensures that no boundary terms arise in the Bochner identity from the interaction of $\mathcal{C}$ with the conical tips.
\end{proof}

This separation of the critical set from the singularities simplifies the analysis, as we can handle the two types of singular sets (critical points and metric cones) independently.
\end{theorem}

\begin{lemma}[Non-Vanishing Gradient near Singularities]
\label{lem:GradientNearTip}
Let $p_k$ be a conical singularity. There exists a neighborhood $U$ of $p_k$ such that $\nabla u \neq 0$ in $U \setminus \{p_k\}$.
\end{lemma}
\begin{proof}
Near a conical singularity, the $p$-harmonic function $u$ admits an asymptotic expansion dominated by the first eigenfunction of the $p$-Laplacian on the link $\Sigma_{bubble} \cong S^2$:
\[ u(r, \theta) \approx u(p_k) + C r^\lambda \psi_1(\theta). \]
Since $\psi_1$ is the principal eigenfunction on the sphere, it does not change sign, and $\nabla u$ is dominated by the radial component $\partial_r u \approx C \lambda r^{\lambda-1} \psi_1$.
Thus, $|\nabla u|$ is bounded away from zero for $r > 0$. This ensures that the critical set $\mathcal{C}$ is strictly separated from the metric singular set $\{p_k\}$, preventing any analytical pathologies in the integration by parts.
\end{proof}
\begin{proof}
The proof proceeds in two main steps. First, we establish the regularity of the function $u$ itself. Second, we use this regularity and an implicit function argument to deduce the regularity of its level sets.

\textbf{Step 1: Regularity of the Potential $u$.}
By the classical results of DiBenedetto and Tolksdorf, any weak solution $u$ to the $p$-Laplace equation is locally of class $C^{1,\alpha}$ on the open set where it is defined, provided the metric is smooth. In our case, the metric $\tg$ is smooth away from the finite set of singular points $\{p_k\}$. Therefore, $u \in C^{1,\alpha}_{loc}(\tM \setminus \{p_k\})$.
The crucial point is to understand the behavior at the singularities. As established in \Cref{lem:Capacity}, the singular set $\{p_k\}$ has zero $p$-capacity for $1 < p < 3$. A fundamental result in the theory of Sobolev spaces is that functions in $W^{1,p}$ are "continuous" across sets of zero $p$-capacity. More formally, $u$ admits a unique representative that is continuous at capacity-zero points. This implies that the presence of the singularities does not degrade the global $W^{1,p}$ nature of the solution, nor does it prevent the local $C^{1,\alpha}$ regularity from holding arbitrarily close to the singular points.

\textbf{Step 2: Regularity of Level Sets.}
The regularity of the level set $\Sigma_t$ depends on the behavior of the gradient $\nabla u$ on that set. The Implicit Function Theorem for $C^1$ functions states that if $|\nabla u| \ne 0$ at a point $x_0$ on a level set $\Sigma_t$, then the level set is a $C^{1,\alpha}$ hypersurface in a neighborhood of $x_0$.
Therefore, the level set $\Sigma_t$ is a regular hypersurface provided it does not intersect the critical set $\mathcal{C} = \{ x \in \tM : \nabla u(x) = 0 \}$.

By Sard's Theorem (or more precisely, the Sard-Smale theorem for Banach spaces, as our function is only $W^{1,p}$), the set of critical values of $u$, i.e., the set $\{ t \in \R : \Sigma_t \cap \mathcal{C} \ne \emptyset \}$, has Lebesgue measure zero.
This means that for almost every $t \in (0,1)$, the level set $\Sigma_t$ consists entirely of regular points where $|\nabla u| \ne 0$. Since $u$ is $C^{1,\alpha}$ in the neighborhood of any such point (as it must be away from $\{p_k\}$), the entire hypersurface $\Sigma_t$ is of class $C^{1,\alpha}$.
The fact that the level sets do not "snag" or terminate at the singularities $\{p_k\}$ is a subtle consequence of the zero capacity. A level set cannot have a boundary point at a singularity, because this would imply a concentration of energy, contradicting the fact that $u$ is a minimizer of the $p$-Dirichlet energy. Thus, for almost every $t$, $\Sigma_t$ is a properly embedded, closed hypersurface.
\end{proof}

\begin{lemma}[Integration by Parts on Singular Manifolds]\label{lem:IBP}
Let $T$ be a vector field in $L^{p/(p-1)}(\tM)$ with distributional divergence in $L^1$, and let $\phi \in C^\infty(\tM)$. Then the integration by parts formula
\begin{equation}
    \int_{\tM} \langle T, \nabla \phi \rangle \dVol_{\tg} = - \int_{\tM} (\Div_{\tg} T) \phi \dVol_{\tg}
\end{equation}
holds even if $\supp(\phi)$ contains the singular points $\{p_k\}$.
\end{lemma}
\begin{proof}
Let $\eta_\epsilon = 1 - \psi_\epsilon$ be the cut-off function constructed in \Cref{lem:Capacity}, which vanishes near $\{p_k\}$ and equals 1 outside a small neighborhood. Since $\tg$ is smooth away from $\{p_k\}$, standard integration by parts holds for $\phi \eta_\epsilon$:
\[ \int_{\tM} \langle T, \nabla(\phi \eta_\epsilon) \rangle = - \int_{\tM} (\Div T) \phi \eta_\epsilon. \]
Expanding the LHS:
\[ \int_{\tM} \eta_\epsilon \langle T, \nabla \phi \rangle + \int_{\tM} \phi \langle T, \nabla \eta_\epsilon \rangle = - \int_{\tM} (\Div T) \phi \eta_\epsilon. \]
As $\epsilon \to 0$, $\eta_\epsilon \to 1$ almost everywhere. The first term converges to $\int \langle T, \nabla \phi \rangle$. The RHS converges to $-\int (\Div T) \phi$.
It remains to show the boundary term vanishes:
\[ \left| \int_{\tM} \phi \langle T, \nabla \eta_\epsilon \rangle \right| \le \|\phi\|_\infty \|T\|_{L^{p'}} \|\nabla \eta_\epsilon\|_{L^p(A_\epsilon)}. \]
From the capacity estimate, $\|\nabla \eta_\epsilon\|_{L^p} \approx \epsilon^{(3-p)/p}$. Since $p < 3$, this term tends to zero. Thus, the identity holds on the full manifold.
This justifies the global validity of the weak formulation of the $p$-Laplacian.
\end{proof}

\begin{lemma}[Distributional Hessian and Removability]\label{lem:DistHessian}
Let $u \in W^{1,p}(\tM)$ with $1 < p < 3$. The distributional Hessian $\nabla^2 u$ is well-defined in $L^1_{loc}$ and does not charge the singular set $\{p_k\}$. Consequently, the Bochner identity applies distributionally on $\tM$.
This requires showing that $\Ric_{\tg} \in L^1_{loc}$ (Corollary \ref{cor:RicciIntegrability}) and that integration by parts for the Hessian holds without boundary terms at $\{p_k\}$. The detailed proof is provided in \Cref{app:Bochner}.
\end{lemma}
\begin{remark}
In particular, when testing the Bochner identity against a compactly
supported smooth function, no additional boundary term arises from the
conical tips or from the critical set $\{\nabla u=0\}$, which both have
zero $p$-capacity.
\end{remark}

\begin{theorem}[Regularity of p-Harmonic Level Sets in Conical Metrics]
Let $u \in W^{1,p}(\tM)$ be the weak solution to the $p$-Laplace equation on the singular manifold $(\tM, \tg)$. Then for almost every $t \in (0,1)$, the level set $\Sigma_t = \{x \in \tM : u(x)=t\}$ is a $C^{1,\alpha}$ hypersurface.
\end{theorem}
\begin{proof}
Away from the singularities $\{p_k\}$, the metric is smooth, so $u \in C^{1,\alpha}_{loc}(\tM \setminus \{p_k\})$ by DiBenedetto and Tolksdorf. Since $\text{Cap}_p(\{p_k\})=0$, $u$ is continuous across the singularities.
By Sard's theorem, for almost every $t$, the level set $\Sigma_t$ does not intersect the critical set $\mathcal{C} = \{ \nabla u = 0 \}$. By the Implicit Function Theorem, $\Sigma_t$ is a $C^{1,\alpha}$ hypersurface.

Furthermore, the structure of the critical set $\mathcal{C}$ is controlled. By stratification results \cite{cheegernabervaltorta2015}, $\mathcal{C} \cap \text{Reg}(\tM)$ has Hausdorff dimension $\le n-2=1$.
We characterize the behavior of the critical set near the singularities $\{p_k\}$ using refined asymptotics.
\end{proof}

\begin{lemma}[Critical Set Separation via Lojasiewicz-Simon]\label{lem:RefinedAsymptotics}
The critical set of the $p$-harmonic potential, $\mathcal{C} = \{ \nabla u = 0 \}$, is strictly bounded away from the conical singularities $\{p_k\}$. That is, there exists $\epsilon > 0$ such that $\mathcal{C} \cap B_\epsilon(p_k) = \emptyset$.
\end{lemma}
\begin{proof}
The proof relies on establishing the uniqueness of the tangent map at the singularity using the Lojasiewicz-Simon inequality.
\begin{enumerate}
    \item \textbf{Cylindrical Transformation:} Near a conical singularity $p_k$, the metric is $\tg \sim dr^2 + r^2 g_{S^2}$. Let $t = -\ln r$ be the cylindrical variable. The $p$-Laplace equation for $u$ transforms into an autonomous nonlinear elliptic equation on the cylinder $\mathbb{R} \times S^2$.
    \item \textbf{Asymptotic Limit:} Standard elliptic regularity implies that as $t \to \infty$, the rescaled function $v(t,\theta) = e^{\lambda t} (u - u(p_k))$ converges subsequentially to an eigenfunction $\psi(\theta)$ of the $p$-Laplacian on $S^2$ with eigenvalue $\lambda$.
    \item \textbf{Uniqueness via Lojasiewicz-Simon:} Since the energy functional for the $p$-Laplacian on the sphere is real-analytic, the Lojasiewicz-Simon gradient inequality applies. This inequality guarantees that the convergence is unique: the solution does not oscillate between different eigenfunctions or spiral asymptotically. Thus, $v(t, \cdot) \to \psi$ strongly in $C^1(S^2)$.
    \item \textbf{Gradient Lower Bound:} Since $u$ is a non-constant minimizer, the limit $\psi$ is a non-trivial eigenfunction.
    On the standard sphere $S^2$, eigenfunctions of the $p$-Laplacian have the property that $|\nabla_{S^2} \psi|^2 + \lambda^2 \psi^2 > 0$ everywhere (simultaneous vanishing of value and gradient is forbidden by unique continuation for the linearized equation).
    The gradient of the potential in the cone metric satisfies:
    \[ |\nabla u|^2 \approx (\partial_r u)^2 + \frac{1}{r^2} |\nabla_{S^2} u|^2 \approx r^{2\lambda-2} (\lambda^2 \psi^2 + |\nabla_{S^2} \psi|^2). \]
    Since the term in parentheses is strictly positive on $S^2$, there exists a constant $c > 0$ such that $|\nabla u| \ge c r^{\lambda-1}$ for sufficiently small $r > 0$.
\end{enumerate}
Thus, $\nabla u \neq 0$ in a punctured neighborhood of $p_k$. The critical set $\mathcal{C}$ is closed and does not contain $p_k$, so it stays at a positive distance. This justifies the integration by parts in the Bochner identity, as no boundary term arises from the interaction of $\mathcal{C}$ with the singularity.
\end{proof}

\begin{proposition}[Structure of the Critical Set]\label{prop:CriticalSet}
The critical set $\mathcal{C} = \{ \nabla u = 0 \}$ of the $p$-harmonic function $u$ satisfies the following structural properties:
\begin{enumerate}
    \item \textbf{Near Singularities:} By Lemma \ref{lem:RefinedAsymptotics}, the behavior near $p_k$ is governed by the power law $r^{\lambda-1}$. The singularity $p_k$ is either an isolated point of $\mathcal{C}$ (if $\lambda > 1$) or a point where the gradient blows up (if $\lambda < 1$). In either case, it is a set of zero $p$-capacity.
    \item \textbf{Stratification:} On the regular part $\tM \setminus \{p_k\}$, by the results of Cheeger, Naber, and Valtorta \cite{cheegernabervaltorta2015}, the critical set $\mathcal{C}$ has Hausdorff dimension $\dim_{\mathcal{H}}(\mathcal{C}) \le n-2 = 1$.
\end{enumerate}
Consequently, $\mathcal{C}$ is a set of measure zero (and zero capacity) that does not disconnect the manifold, and the term $\mathcal{K}_p(u)$ in the monotonicity formula is a non-negative distribution.
\end{proposition}
\begin{proof}
The proof relies on the stratification of the singular sets. The metric singularities $\{p_k\}$ are isolated points with explicit asymptotic behavior derived in Lemma \ref{lem:RefinedAsymptotics}. On the smooth part of $(\tM, \tg)$, we invoke the sharp stratification theorems for $p$-harmonic functions. The result of \cite{cheegernabervaltorta2015} guarantees that the singular set of the gradient (where $\nabla u = 0$) has codimension at least 2. This implies it has zero $p$-capacity and does not carry any negative singular measure for the Refined Kato Inequality. The distributional non-negativity established in \Cref{app:Bochner} thus holds globally.
\end{proof}

\subsection{Formal Definition of the Smoothed Manifold with Corners}
\label{sec:SmoothedManifold}

The metric $\tg$ constructed in the previous section is not smooth. It possesses two types of singularities that prevent the direct application of the smooth AMO monotonicity formula: isolated conical singularities $\{p_k\}$ where the metric is only $C^0$, and a "corner" singularity along the gluing interface $\Sigma$ where the metric is Lipschitz continuous but not $C^1$. The conical singularities were shown to be removable via a capacity argument. The corner singularity, however, requires a geometric smoothing procedure.

\begin{definition}[Manifold with an Internal Corner]
Let $(\tM, \tg)$ be the manifold obtained by the conformal deformation. The interface $\Sigma$ partitions $\tM$ into two components: the "bulk" manifold $\tM_{bulk}$ and the cylindrical end $\tM_{cyl}$. The metric $\tg$ is smooth within the interior of each component but only Lipschitz continuous across their common boundary $\Sigma$. We refer to $(\tM, \tg, \Sigma)$ as a \textbf{Riemannian manifold with an internal corner} (technically a codimension-1 distributional singularity, or ``crease,'' which we treat using corner-smoothing techniques). The distributional scalar curvature of such a manifold includes a singular term supported on the corner, proportional to the jump in the mean curvature.
\end{definition}

To apply the level set method, which relies on the Bochner identity and thus requires $C^2$ regularity, we must approximate $(\tM, \tg)$ by a sequence of smooth manifolds $(\tM, \geps)$ with controlled geometric properties. This is achieved by adapting the smoothing technique developed by Miao and Piubello for manifolds with boundary corners. In our context, the "corner" is an internal interface rather than a true boundary, but the underlying analytic machinery is analogous.

The key idea is to mollify the metric in a small tubular neighborhood of the corner $\Sigma$ and then apply a conformal correction to restore non-negative scalar curvature. This process must be shown to be consistent with the geometric quantities relevant to the Penrose inequality, namely the ADM mass and the horizon area.

\begin{lemma}[$L^{3/2}$ Control of Scalar Curvature Deficit]
\label{lem:ScalarDip}
Let $\hat{g}_\epsilon$ be the smoothed metric in the collar $N_{2\epsilon}$ constructed via convolution. The negative part of the scalar curvature, $R^-_\epsilon = \min(0, R_{\hat{g}_\epsilon})$, satisfies the estimate:
\begin{equation}
    \|R^-_\epsilon\|_{L^{3/2}(N_{2\epsilon})} \le C \epsilon^{2/3},
\end{equation}
where $C$ depends only on the geometry of $\Sigma$.
\end{lemma}
\begin{proof}
This is an immediate corollary of Theorem~\ref{thm:ScalarCurvatureEstimate}, whose proof in \Cref{app:Ricci} establishes the $L^1$ and $L^2$ bounds on $R^-_\epsilon$ and interpolates them to the $L^{3/2}$ estimate. We record the statement here for convenient reference when applying the conformal correction.
\end{proof}

\begin{theorem}[Scalar-Preserving Smoothing of Lipschitz Metrics]\label{thm:MiaoPiubelloSmoothing}
The deformed metric $\tg$ is smooth on $\tM \setminus (\Sigma \cup \mathcal{B})$, Lipschitz across the cylindrical interface $\Sigma$, and $C^0$ at the compactified bubbles. Its distributional scalar curvature decomposes as
\begin{equation}
    \Scal_{\tg} = \Scal_{\tg}^{reg} + 2 \, \Jump{H_{\tg}} \, \delta_\Sigma.
\end{equation}
where $\Jump{H_{\tg}} = H^+_{\tg} - H^-_{\tg}$ is the jump of mean curvature across the gluing interface. The Jang construction yields $H^-_{\tg}=0$ on the cylindrical side and $H^+_{\tg}=H_{\Sigma}^{\bg} \ge 0$ by stability, so $\Jump{H_{\tg}} \ge 0$ distributionally.

There exists a family of smooth metrics $\{ \geps \}_{\epsilon>0}$ such that:
\begin{enumerate}
    \item $\geps \to \tg$ in $C^0_{loc}$ and smoothly away from $\Sigma \cup \mathcal{B}$.
    \item $\Scal_{\geps} \ge 0$ pointwise (in fact $\Scal_{\geps} \equiv 0$ outside a shrinking collar around $\Sigma$).
    \item $\displaystyle \lim_{\epsilon \to 0} M_{\ADM}(\geps) = M_{\ADM}(\tg)$.
    \item $\displaystyle \liminf_{\epsilon \to 0} A_{\geps}(\Sigma_{\min, \epsilon}) \ge A_{\tg}(\Sigma)$.
\end{enumerate}
\end{theorem}
\begin{lemma}[Uniform Isoperimetric Inequality]\label{lem:UniformSobolev}
The family of smoothed metrics $\{\hat{g}_\epsilon\}_{\epsilon>0}$ (before conformal correction) admits a uniform Sobolev constant $C_S$ independent of $\epsilon$.
\end{lemma}
\begin{proof}
The Sobolev constant $C_S(g)$ is controlled by the isoperimetric constant $I(g) = \inf_{\Omega} \frac{\text{Area}(\partial \Omega)}{\text{Vol}(\Omega)^{2/3}}$. To prove uniformity, we must ensure that the isoperimetric profile of $(\tM, \hat{g}_\epsilon)$ is bounded from below by that of $(\tM, \tg)$.

We decompose the domain $\tM = M_{bulk}^\epsilon \cup N_{2\epsilon} \cup M_{cyl}^\epsilon$. Outside the collar $N_{2\epsilon}$, $\hat{g}_\epsilon = \tg$, so the isoperimetric profile is identical. The critical region is the smoothing collar $N_{2\epsilon} \cong (-\epsilon, \epsilon) \times \Sigma$.
In this region, the smoothed metric is $\hat{g}_\epsilon = ds^2 + \gamma_\epsilon(s,y)$. By Lemma \ref{lem:AreaExpansion}, the area density satisfies $\sqrt{\det \gamma_\epsilon} \ge \sqrt{\det g_s} - O(\epsilon^2)$.
Crucially, since the interface $\Sigma$ has area $A(\Sigma) > 0$, and the metric $\tg$ is non-degenerate in the collar, there exists a constant $c > 0$ such that $\det(g_s) \ge c$ for all $s \in (-\epsilon, \epsilon)$.
The convergence $\gamma_\epsilon \to g_s$ in $C^0$ implies that for sufficiently small $\epsilon$, the metrics are uniformly equivalent:
\[ \frac{1}{\Lambda} \tg \le \hat{g}_\epsilon \le \Lambda \tg, \]
for some constant $\Lambda \ge 1$ independent of $\epsilon$.
This quasi-isometry preserves the isoperimetric constant up to a factor of $\Lambda$. Since $I(\tg) > 0$ (the original manifold has a non-pinched throat), we conclude that $I(\hat{g}_\epsilon) \ge \Lambda^{-1} I(\tg) > 0$.
This strictly positive lower bound ensures that the Sobolev constant $C_S(\hat{g}_\epsilon)$ remains bounded from above (and the best constant in the Sobolev inequality is uniformly controlled) as $\epsilon \to 0$.
\end{proof}

\begin{lemma}[Uniform Convergence of the Conformal Factor]\label{lem:GreenEstimate}
Let $u_\epsilon$ be the solution to the conformal correction equation $8 \Lap_{\hat{g}_\epsilon} u_\epsilon - R^-_\epsilon u_\epsilon = 0$ with $u_\epsilon \to 1$ at infinity, where $\|R^-_\epsilon\|_{L^{3/2}} \le C_0 \epsilon^{2/3}$. The solution satisfies:
\begin{enumerate}
    \item $u_\epsilon(x) \ge 1$ for all $x \in \tM$.
    \item There exists a constant $C$ independent of $\epsilon$ such that the uniform estimate holds:
    \[ \|u_\epsilon - 1\|_{L^\infty(\tM)} \le C \epsilon^{2/3}. \]
\end{enumerate}
\end{lemma}
\begin{proof}
\textbf{1. Coercivity and Existence ($u_\epsilon \ge 1$):}
The existence of a solution to the conformal correction equation depends on the invertibility of the operator $L_\epsilon = 8\Lap_{\hat{g}_\epsilon} - R^-_\epsilon$. Since $R^-_\epsilon \le 0$, it acts as a negative potential, potentially creating negative eigenvalues. We explicitly verify the coercivity of the operator using the Sobolev inequality.
The associated quadratic form is $Q(v) = \int (8|\nabla v|^2 + (-R^-_\epsilon)v^2)$. We need to ensure the negative term does not dominate.
Using Hölder's inequality and the Sobolev inequality ($n=3$):
\[ \left| \int R^-_\epsilon v^2 \right| \le \|R^-_\epsilon\|_{L^{3/2}} \|v\|_{L^6}^2 \le C_S \|R^-_\epsilon\|_{L^{3/2}} \|\nabla v\|_{L^2}^2. \]
Substituting the bound $\|R^-_\epsilon\|_{L^{3/2}} \le C \epsilon^{2/3}$ derived in Theorem \ref{thm:ScalarCurvatureEstimate}:
\[ \int (-R^-_\epsilon)v^2 \ge - C C_S \epsilon^{2/3} \int |\nabla v|^2. \]
Thus, the Rayleigh quotient satisfies:
\[ Q(v) \ge (8 - C' \epsilon^{2/3}) \int |\nabla v|^2. \]
For sufficiently small $\epsilon$, the coefficient is positive, ensuring the operator is coercive and invertible. The maximum principle then applies to show $u_\epsilon \ge 1$.

\textbf{2. Uniform Convergence Estimate:}
Let $v_\epsilon = u_\epsilon - 1$. Since $u_\epsilon \ge 1$, we have $v_\epsilon \ge 0$. Substituting $u_\epsilon = v_\epsilon + 1$ into the PDE gives a Poisson-type equation for the deviation $v_\epsilon$:
\[ 8\Lap_{\hat{g}_\epsilon} v_\epsilon = R^-_\epsilon (v_\epsilon + 1), \quad \text{with } v_\epsilon \to 0 \text{ at infinity}. \]

\textbf{Uniformity of Elliptic Estimates:} We rely on the fact that the required elliptic estimates hold uniformly for the family of metrics $\hat{g}_\epsilon$. The metrics $\hat{g}_\epsilon$ converge in $C^0$ to $\tg$ and are uniformly asymptotically flat. This $C^0$ convergence implies that for sufficiently small $\epsilon$, the metrics are uniformly equivalent: there exists a constant $\Lambda \ge 1$ such that $\Lambda^{-1} \tg \le \hat{g}_\epsilon \le \Lambda \tg$.
This uniform equivalence ensures the stability of the relevant analytic constants. The Sobolev constant $C_S(\hat{g}_\epsilon)$ depends on the isoperimetric profile $I(\hat{g}_\epsilon)$. As proven in Lemma \ref{lem:UniformSobolev}, the area of the horizon throat satisfies $A(\Sigma_\epsilon) \ge A(\Sigma)/2$, which prevents "throat pinching" and guarantees that the isoperimetric constant is uniformly bounded from below: $I(\hat{g}_\epsilon) \ge I_0 > 0$. Consequently, the Sobolev constant $C_S$ is uniform in $\epsilon$.
Furthermore, the Green's function estimates required for the $L^\infty$ bound are stable. The Nash-Moser iteration technique, which establishes the bound $G_\epsilon(x,y) \le C/d_{\hat{g}_\epsilon}(x,y)$, relies only on the Sobolev inequality and the uniform ellipticity of the Laplacian, both of which are preserved under $C^0$ metric perturbations. Thus, the constant $C_1$ in the Green's function estimate can be chosen independent of $\epsilon$.
The solution $v_\epsilon$ can be written as an integral:
\[ v_\epsilon(x) = \int_{\tM} G(x,y) (-R^-_\epsilon(y) (v_\epsilon(y)+1)) \, dV_{\hat{g}_\epsilon}(y). \]
Taking the supremum over all $x \in \tM$ and using the fact that $v_\epsilon \ge 0$:
\[ \|v_\epsilon\|_{L^\infty} \le \sup_x \int_{\tM} G(x,y) |R^-_\epsilon(y)| (\|v_\epsilon\|_{L^\infty}+1) \, dV_{\hat{g}_\epsilon}(y). \]
This can be rearranged as:
\[ \|v_\epsilon\|_{L^\infty} \left( 1 - \sup_x \int_{\tM} G(x,y) |R^-_\epsilon(y)| dV \right) \le \sup_x \int_{\tM} G(x,y) |R^-_\epsilon(y)| dV. \]
The integral term is the potential of the function $|R^-_\epsilon|$. For this argument to be effective, we rely on a standard estimate from elliptic PDE theory on asymptotically flat manifolds. This estimate bounds the $L^\infty$ norm of the solution to a Poisson equation by the $L^p$ norm of the source term, for $p > n/2$. In our case, $n=3$, and our source term $|R^-_\epsilon|$ is in $L^{3/2}$. Since $3/2 = n/2$, we are at the borderline Sobolev case. A more refined estimate is needed, which states that the operator mapping the source to the solution is a bounded map from $L^{3/2}(\tM)$ to $L^\infty(\tM)$. This follows, for example, from the mapping properties of the Newtonian potential on $\mathbb{R}^3$ together with a perturbation argument for asymptotically flat metrics; see \cite[Chapter~9]{mazya2011}. We denote this solution operator by $\mathcal{G}$.
\[ \|v_\epsilon\|_{L^\infty} \le \|\mathcal{G}(-R^-_\epsilon(v_\epsilon+1))\|_{L^\infty} \le C_2 \|R^-_\epsilon(v_\epsilon+1)\|_{L^{3/2}}. \]
By Hölder's inequality:
\[ \|v_\epsilon\|_{L^\infty} \le C_2 \|R^-_\epsilon\|_{L^{3/2}} \|v_\epsilon+1\|_{L^\infty} = C_2 \|R^-_\epsilon\|_{L^{3/2}} (\|v_\epsilon\|_{L^\infty}+1). \]
Let $S_\epsilon = C_2 \|R^-_\epsilon\|_{L^{3/2}}$. The inequality becomes $\|v_\epsilon\|_{L^\infty} \le S_\epsilon (\|v_\epsilon\|_{L^\infty}+1)$, which implies:
\[ \|v_\epsilon\|_{L^\infty} (1 - S_\epsilon) \le S_\epsilon \implies \|v_\epsilon\|_{L^\infty} \le \frac{S_\epsilon}{1 - S_\epsilon}. \]
From the analysis of the Miao-Piubello smoothing, we have the crucial bound $\|R^-_\epsilon\|_{L^{3/2}} \le C_0 \epsilon^{2/3}$. This means $S_\epsilon = C_2 C_0 \epsilon^{2/3}$, which tends to zero as $\epsilon \to 0$. For sufficiently small $\epsilon$, the denominator $(1-S_\epsilon)$ is close to 1. Therefore, we have the linear estimate:
\[ \|u_\epsilon - 1\|_{L^\infty(\tM)} = \|v_\epsilon\|_{L^\infty} \le C \epsilon^{2/3}. \]
This establishes the required uniform convergence rate.
\end{proof}

\begin{theorem}[Stability of Area]\label{thm:AreaStability}
Let $\Sigma$ be a stable outermost MOTS. Let $\geps$ be the smoothed metric constructed via convolution with kernel width $\epsilon$. Let $\Sigma_{\min, \epsilon}$ be the outermost minimal surface in $(\tM, \geps)$. Then:
\begin{equation}
    \liminf_{\epsilon \to 0} A_{\geps}(\Sigma_{\min, \epsilon}) \ge A_{\tg}(\Sigma).
\end{equation}
The proof addresses the "Jump Phenomenon" by establishing a "No-Slip" barrier in the smoothing collar.
\end{theorem}

\begin{proof}
We distinguish between the strictly stable and marginally stable cases to control the area of minimal surfaces in the smoothing collar.

\textbf{Case 1: Strict Stability ($[H] > 0$) - The "No-Slip" Barrier.}
In this case, the mean curvature of the interface in the Jang metric jumps by $[H] > 0$. The smoothing $\hat{g}_\epsilon$ produces a metric in the collar $N_{2\epsilon}$ whose mean curvature is approximately $H_\epsilon \approx \frac{1}{\epsilon}[H]$.
More precisely, the foliation by level sets of the distance function $s$ becomes strictly mean-convex. For $x \in N_{2\epsilon}$, the mean curvature of the leaf passing through $x$ satisfies $H_{\Sigma_s}(x) \ge \frac{c}{\epsilon}$ for some $c > 0$ (away from the mollifier cutoff).
By the geometric Maximum Principle, no closed minimal surface $\Sigma'$ can lie entirely within a region foliated by strictly mean-convex surfaces. (If it did, it would touch a leaf $\Sigma_{s_0}$ from the inside at a point of maximum distance. At such a point $p$, the comparison principle implies $H_{\Sigma'}(p) \ge H_{\Sigma_{s_0}}(p) > 0$, contradicting the minimality $H_{\Sigma'}=0$.)
Consequently, any minimal surface in $(\tM, \geps)$ is pushed out of the collar $N_{2\epsilon}$. It must reside either in the bulk or deep in the cylindrical end (which is truncated). As $\epsilon \to 0$, the exclusion region vanishes, forcing $\Sigma_{\min, \epsilon}$ to converge to $\Sigma$. Area convergence follows from the uniform metric convergence outside the collar.

\textbf{Case 2: Marginal Stability ($[H] = 0$) - Spectral Stability.}
In the marginally stable case, the jump in mean curvature vanishes ($[H]=0$), and the interface is $C^1$. While the "No-Slip" barrier is absent, we prove that the area cannot drop significantly by exploiting the spectral stability of the horizon.

First, as in Case 1, the minimizers $\Sigma_{\min, \epsilon}$ must converge to $\Sigma$. If they did not, they would subsequentially converge to a minimal surface in the bulk $M_{bulk}$ or deep in the cylinder. The bulk contains no MOTS (by the outermost condition), and the cylinder is foliated by stable spheres, preventing the formation of new minimal surfaces. Thus, $\Sigma_{\min, \epsilon} \subset N_{2\epsilon}$ for small $\epsilon$.

To rule out an area drop ("deep well") within the collar, we analyze the second variation of area. The stability of the MOTS $\Sigma$ implies that the principal eigenvalue of its stability operator $L_\Sigma$ is non-negative:
\[ \lambda_1(L_\Sigma) := \inf_{\psi \ne 0} \frac{\int_\Sigma (|\nabla \psi|^2 + (\frac{1}{2}R_\Sigma - K)\psi^2)}{\int_\Sigma \psi^2} \ge 0. \]
In the smoothing collar $N_{2\epsilon}$, the metric $\hat{g}_\epsilon$ is a smooth perturbation of the cylindrical metric $dt^2 + g_\Sigma$. Specifically, $\|\hat{g}_\epsilon - (dt^2 + g_\Sigma)\|_{C^1} \le C\epsilon$.
Consequently, the stability operator $L_s^\epsilon$ for the leaves $\Sigma_s = \{s\} \times \Sigma$ in the smoothed metric is a perturbation of $L_\Sigma$. By the continuity of the principal eigenvalue with respect to the metric coefficients:
\[ \lambda_1(L_s^\epsilon) \ge \lambda_1(L_\Sigma) - C\epsilon \ge -C\epsilon. \]
Now, let $\Sigma_{\min, \epsilon}$ be the minimal surface in the collar. It can be represented as a normal graph $s=u(y)$ over $\Sigma$. The area of this graph is given by the Taylor expansion of the area functional:
\[ A(u) = A(\Sigma) + \int_\Sigma \left( \frac{1}{2}|\nabla u|^2 + \frac{1}{2}Q_\Sigma(u, u) \right) dy + O(\|u\|_{C^1}^3), \]
where $Q_\Sigma$ is the quadratic form associated with the second variation on $\Sigma$. Since $\lambda_1 \ge 0$, we have $\int Q_\Sigma(u,u) \ge 0$. The error terms due to the metric perturbation $\hat{g}_\epsilon$ contribute at most $O(\epsilon \int u^2)$.
Since the surface is contained in the collar, $|u| \le 2\epsilon$, and thus the area drop is controlled by powers of $\epsilon$.
Combined with the metric determinant bound from Lemma~\ref{lem:AreaExpansion} (which handles the zeroth order term $\sqrt{\det g}$), we obtain:
\[ A_{\geps}(\Sigma_{\min, \epsilon}) \ge A_{\tg}(\Sigma) - C\epsilon. \]
Thus, $\liminf_{\epsilon \to 0} A_{\geps}(\Sigma_{\min, \epsilon}) \ge A_{\tg}(\Sigma)$.
\end{proof}

\subsubsection{Functional Convergence and Stability (Mosco Convergence)}
\label{sec:Mosco}

To ensure the validity of the "Limit of Inequalities" strategy (\Cref{sec:Synthesis}), we must verify that the $p$-harmonic potentials $u_{p,\epsilon}$ computed on $(\tM, \geps)$ converge appropriately to the potential $u_p$ on $(\tM, \tg)$. The appropriate framework is Mosco convergence of the energy functionals $\mathcal{E}_{p,g}(u) = \int_{\tM} |\nabla u|_g^p \, dV_g$.

\begin{theorem}[Mosco Convergence of Energy Functionals]\label{thm:MoscoConvergence}
As $\epsilon \to 0$, the sequence of functionals $\mathcal{E}_{p,\geps}$ Mosco-converges to the functional $\mathcal{E}_{p,\tg}$ in the strong topology of $L^p(\tM)$.
\end{theorem}
\begin{proof}
Mosco convergence requires establishing two conditions: the Liminf Inequality and the existence of a Recovery Sequence.

\textbf{1. Liminf Inequality:}
Let $v_\epsilon \to v$ strongly in $L^p(\tM)$. We must show $\liminf_{\epsilon \to 0} \mathcal{E}_{p,\geps}(v_\epsilon) \ge \mathcal{E}_{p,\tg}(v)$.
If $\liminf \mathcal{E}_{p,\geps}(v_\epsilon) = \infty$, the inequality holds trivially. Assume the energies are bounded. Then $v_\epsilon$ is bounded in $W^{1,p}$ and converges weakly (up to subsequence) to $v$ in $W^{1,p}$.
The energy functional can be written as:
\[ \mathcal{E}_{p,\geps}(v) = \int_{\tM} |\nabla v|^p_{\geps} \, dV_{\geps} = \int_{\tM} F_\epsilon(x, \nabla v(x)) \, dx, \]
where the integrand $F_\epsilon(x, \xi) = (g_\epsilon^{ij}(x) \xi_i \xi_j)^{p/2} \sqrt{\det g_\epsilon(x)}$ is convex in $\xi$.
Since $\geps \to \tg$ uniformly on compact sets away from the singularities (which have zero capacity), the integrands converge pointwise: $F_\epsilon(\cdot, \xi) \to F(\cdot, \xi)$.
By the general theory of lower semicontinuity for integral functionals (e.g., De Giorgi-Ioffe theorem), combined with the weak convergence $v_\epsilon \rightharpoonup v$ in $W^{1,p}$, we have:
\[ \liminf_{\epsilon \to 0} \int_{\tM} |\nabla v_\epsilon|^p_{\geps} \, dV_{\geps} \ge \int_{\tM} |\nabla v|^p_{\tg} \, dV_{\tg}. \]

\textbf{2. Recovery Sequence (Limsup Inequality):}
For any $v \in W^{1,p}(\tM, \tg)$, we must construct a sequence $v_\epsilon$ converging to $v$ in $L^p$ such that $\limsup_{\epsilon \to 0} \mathcal{E}_{p,\geps}(v_\epsilon) \le \mathcal{E}_{p,\tg}(v)$.

\textit{Case A: Smooth Functions.}
First, assume $v \in C^\infty_c(\tM \setminus \{p_k\})$. We simply choose the constant sequence $v_\epsilon = v$.
Since the support of $v$ is compact and disjoint from the singular set $\{p_k\}$, the metrics $\geps$ converge uniformly to $\tg$ on $\supp(v)$ (in $C^2$).
Thus, $|\nabla v|_{\geps}^p \to |\nabla v|_{\tg}^p$ uniformly, and $dV_{\geps} \to dV_{\tg}$ uniformly.
It follows immediately that $\lim_{\epsilon \to 0} \mathcal{E}_{p,\geps}(v) = \mathcal{E}_{p,\tg}(v)$.

\textit{Case B: General Sobolev Functions.}
For general $v \in W^{1,p}(\tg)$, we rely on a density argument.
Since the singular set $\{p_k\}$ has zero $p$-capacity (Lemma \ref{lem:Capacity}) and the manifold is complete, the space of smooth functions with compact support away from the singularities, $D = C^\infty_c(\tM \setminus \{p_k\})$, is dense in $W^{1,p}(\tM, \tg)$.
Let $\{v_j\} \subset D$ be a sequence such that $v_j \to v$ strongly in $W^{1,p}(\tg)$. This implies $\mathcal{E}_{p,\tg}(v_j) \to \mathcal{E}_{p,\tg}(v)$.
For each fixed $j$, by Case A, we have $\lim_{\epsilon \to 0} \mathcal{E}_{p,\geps}(v_j) = \mathcal{E}_{p,\tg}(v_j)$.
We construct the recovery sequence $v_\epsilon$ by diagonalization. For each $\epsilon$, choose $j(\epsilon)$ sufficiently large such that:
\begin{enumerate}
    \item $\|v_{j(\epsilon)} - v\|_{L^p(\tg)} < \epsilon$.
    \item $|\mathcal{E}_{p,\tg}(v_{j(\epsilon)}) - \mathcal{E}_{p,\tg}(v)| < \epsilon$.
    \item For the chosen $j(\epsilon)$, take $\epsilon$ small enough (denoted by condition $C(\epsilon)$) such that $|\mathcal{E}_{p,\geps}(v_{j(\epsilon)}) - \mathcal{E}_{p,\tg}(v_{j(\epsilon)})| < \epsilon$.
\end{enumerate}
Defining $v_\epsilon = v_{j(\epsilon)}$, we have $v_\epsilon \to v$ in $L^p$. The energy satisfies:
\begin{align*}
    \limsup_{\epsilon \to 0} \mathcal{E}_{p,\geps}(v_\epsilon) &= \limsup_{\epsilon \to 0} \mathcal{E}_{p,\geps}(v_{j(\epsilon)}) \\
    &\le \limsup_{\epsilon \to 0} \left( \mathcal{E}_{p,\geps}(v_{j(\epsilon)}) - \mathcal{E}_{p,\tg}(v_{j(\epsilon)}) \right) + \lim_{j \to \infty} \mathcal{E}_{p,\tg}(v_j) \\
    &= 0 + \mathcal{E}_{p,\tg}(v).
\end{align*}
This proves the existence of a recovery sequence for all $v \in W^{1,p}(\tg)$, establishing Mosco convergence.
\end{proof}

\begin{corollary}[Convergence of $p$-Harmonic Potentials]
Let $u_{p,\epsilon}$ be the $p$-harmonic potential on $(\tM, \geps)$. Then $u_{p,\epsilon}$ converges strongly in $W^{1,p}$ to the $p$-harmonic potential $u_p$ on $(\tM, \tg)$, and their energies converge.
\end{corollary}
This convergence guarantees that the AMO functional $\mathcal{M}_p(t; \geps)$ converges to $\mathcal{M}_p(t; \tg)$ as $\epsilon\to 0$, rigorously validating the interchange of limits required in \Cref{sec:Synthesis}.

\begin{proof}[Proof of Theorem \ref{thm:MiaoPiubelloSmoothing}]
The proof follows the conformal smoothing strategy for manifolds with corners, as developed by Miao and Piubello, which we adapt to our internal interface $\Sigma$.

\begin{remark}[Existence of Minimal Surfaces in Smoothed Metrics]
The application of the AMO method to $(\tM, \geps)$ requires the existence of an outermost minimal surface $\Sigma_{\min, \epsilon}$. Since $(\tM, \geps)$ is a smooth, complete, asymptotically flat 3-manifold with $\Scal_{\geps}\ge 0$, the existence of such a surface is guaranteed by fundamental results in Geometric Measure Theory (e.g., Meeks, Simon, Yau).
\end{remark}

\begin{remark}[The Marginally Stable Case]
If the outermost MOTS $\Sigma$ is marginally stable ($\lambda_1(L_\Sigma)=0$), the analysis of the GJE asymptotics implies the jump in mean curvature vanishes, $[H]=0$. In this case, the Jang metric $\bg$ is $C^1$ across the interface $\Sigma$. The smoothing procedure (mollification $\hat{g}_\epsilon$ and conformal correction $u_\epsilon$) is unnecessary at the interface, simplifying the analysis significantly.
\end{remark}

\textbf{Step 1: Local Mollification and the Curvature "Dip".}
The metric $\tg$ is smooth everywhere except for a Lipschitz-continuous corner along the interface $\Sigma$. We focus our construction on a small tubular neighborhood of this interface, $N_{2\epsilon} = \{x \mid \text{dist}(x, \Sigma) < 2\epsilon\}$. Outside this neighborhood, we define $\geps = \tg$.

\textbf{Adaptation to Internal Corners :}
The analysis of the curvature error $Q_\epsilon$ (Appendix~\ref{app:Ricci}) is entirely local. It depends only on the jump in the extrinsic curvature $[H]$ at the interface and the properties of the mollifier $\eta_\epsilon$. The fact that the interface is internal rather than a boundary does not affect the fundamental cancellation arguments (Appendix~\ref{app:Ricci}, Step 4) that lead to the boundedness of the error derivative $\partial_s E(s)$. Thus, the technique applies directly.

\begin{remark}[Strict Mean Convexity as a Buffer]
To ensure the robustness of the smoothing estimates, we utilize the fact that for strictly stable MOTS, the mean curvature jump is strictly positive, $[H] > 0$. This provides a "buffer" against negative curvature. Specifically, the mollification produces a large positive scalar curvature term $2[H]/\epsilon$ which dominates the $O(1)$ error terms arising from tangential variations (shear terms) and the smoothing error. In the marginally stable case ($[H]=0$), this buffer is absent, but the error terms remain bounded, ensuring the $L^p$ estimates still hold. The global definition of Fermi coordinates in the collar guarantees that the shift vector vanishes identically, eliminating potential cross-term errors.
\end{remark}

Inside the neighborhood, we use Fermi coordinates $(t, y)$, where $t$ is the signed distance to $\Sigma$ and $y \in \Sigma$. The metric is of the form $\tg = dt^2 + g_t(y)$. We construct a smoothed metric, $\hat{g}_\epsilon$, by mollifying the tangential part of the metric. Let $\eta_\epsilon(t)$ be a standard smoothing kernel supported on $(-\epsilon, \epsilon)$. We define the mollified tangential metric as:
\[ \gamma_\epsilon(t, y) = (\eta_\epsilon * g_t)(y) = \int_{-\epsilon}^{\epsilon} \eta_\epsilon(\tau) g_{t-\tau}(y) \, d\tau. \]
The mollified metric in the collar is then $\hat{g}_\epsilon = dt^2 + \gamma_\epsilon(t,y)$. This metric is smooth and agrees with $\tg$ for $|t| > 2\epsilon$.

A careful calculation of the scalar curvature $R_{\hat{g}_\epsilon}$ shows that it consists of the mollified original curvature, $\eta_\epsilon * \Scal_{\tg}$, and an error term $Q_\epsilon$. Since $\Scal_{\tg}$ is a non-negative measure, the first term is non-negative. The error term $Q_\epsilon$ arises because the Ricci curvature is a nonlinear function of the metric and its derivatives, so mollification does not commute with the curvature operator. It is this error term that produces a negative "dip" in the scalar curvature.

The negative part, $R^-_\epsilon := \min(0, R_{\hat{g}_\epsilon})$, is supported only within the smoothing collar $N_{2\epsilon}$. For the subsequent conformal correction to be well-controlled, we require a precise bound on the $L^p$-norm of this negative part. The crucial estimate, established by Miao and Piubello, is derived by analyzing the structure of $Q_\epsilon$. The dominant terms in $Q_\epsilon$ involve second derivatives of the mollifier, of the form $\eta_\epsilon'' * g_t$, which are of order $O(\epsilon^{-2})$. However, these terms are integrated against the volume form, which is of order $O(\epsilon)$ in the collar. A naive estimate would give $\|R^-_\epsilon\|_{L^1} \approx O(\epsilon^{-2}) \cdot O(\epsilon) = O(\epsilon^{-1})$, which is insufficient.

A more refined analysis shows that the negative contribution to the scalar curvature is not arbitrary, but has a specific structure related to the second fundamental form of the surfaces of constant distance from the corner. As justified in detail in \Cref{app:Ricci} (and in line with the estimates established by Miao and Piubello for boundary corners), the negative part of the scalar curvature, $R^-_\epsilon := \min(0, R_{\hat{g}_\epsilon})$, is supported only in the smoothing collar $N_{2\epsilon}$ and satisfies the following integral bounds:
\[ \|R^-_\epsilon\|_{L^p(N_{2\epsilon})} \le C \epsilon^{1/p}. \]
For the critical case $p=3/2$ in three dimensions, which is required for the Sobolev embeddings used in Lemma \ref{lem:GreenEstimate}, this gives the essential bound derived in Theorem \ref{thm:ScalarCurvatureEstimate}:
\begin{equation}
    \|R^-_\epsilon\|_{L^{3/2}(\hat{g}_\epsilon)} \le C \epsilon^{2/3}.
\end{equation}
This sharp estimate is precisely what is needed to prove the uniform convergence of the conformal factor and ensure the stability of the ADM mass.

\textbf{Step 2: Conformal Correction to Ensure Non-negativity.}
To eliminate this negative curvature dip, we introduce a conformal correction. We define the final smoothed metric as $\geps = u_\epsilon^4 \hat{g}_\epsilon$, where the conformal factor $u_\epsilon$ is the solution to the following elliptic boundary value problem:
\begin{equation}
    \begin{cases}
        8 \Lap_{\hat{g}_\epsilon} u_\epsilon - (R^-_\epsilon) u_\epsilon = 0 & \text{in } \tM, \\
        u_\epsilon \to 1 & \text{at infinity.}
    \end{cases}
\end{equation}
The scalar curvature of the new metric $\geps$ is given by the conformal transformation law:
\[ \Scal_{\geps} = u_\epsilon^{-5} \left( -8\Lap_{\hat{g}_\epsilon}u_\epsilon + \Scal_{\hat{g}_\epsilon}u_\epsilon \right). \]
Substituting the PDE for $u_\epsilon$, we get:
\[ \Scal_{\geps} = u_\epsilon^{-5} \left( -(R^-_\epsilon)u_\epsilon + \Scal_{\hat{g}_\epsilon}u_\epsilon \right) = u_\epsilon^{-4}(\Scal_{\hat{g}_\epsilon} - R^-_\epsilon). \]
By definition, $R^-_\epsilon$ is the negative part of $\Scal_{\hat{g}_\epsilon}$, so the term $(\Scal_{\hat{g}_\epsilon} - R^-_\epsilon)$ is simply the positive part, which is non-negative. Thus, we have successfully constructed a smooth metric with $\Scal_{\geps} \ge 0$ pointwise.

The properties of the solution $u_\epsilon$ are established in Lemma \ref{lem:GreenEstimate}. The maximum principle guarantees that $u_\epsilon \ge 1$ everywhere, and elliptic estimates (using the $L^{3/2}$ bound on the source term $R^-_\epsilon$) show that $u_\epsilon$ converges uniformly to 1 at the rate $\|u_\epsilon - 1\|_{L^\infty} \le C \epsilon^{2/3}$. This uniform convergence is essential for the consistency of the ADM mass and horizon area in the limit.

\textbf{Step 3: Mass and Area Consistency.}
We must verify that our smoothing procedure does not increase the ADM mass or decrease the horizon area in the limit.
\begin{itemize}
    \item \textbf{ADM Mass:} The ADM mass of the conformally transformed metric is $M_{\ADM}(\geps) = M_{\ADM}(\hat{g}_\epsilon) + 2A_\epsilon$, where $A_\epsilon$ comes from the asymptotic expansion of $u_\epsilon = 1 + A_\epsilon/|x| + O(|x|^{-2})$. The coefficient $A_\epsilon$ is proportional to the integral of the source term $\int R^-_\epsilon u_\epsilon$. Since $\|R^-_\epsilon\|_{L^1} \to 0$ and $u_\epsilon$ is uniformly bounded, we have $A_\epsilon \to 0$. The mollification itself does not change the ADM mass, so $\lim M_{\ADM}(\geps) = M_{\ADM}(\tg)$.
    \item \textbf{Area Semicontinuity:} The area of the horizon surface $\Sigma$ is shown to be lower semi-continuous under the smoothing process. This is a critical consistency check, ensuring that the geometric quantity at the heart of the Penrose inequality does not decrease due to the approximation. The detailed argument is provided in \Cref{thm:AreaStability}.
\end{itemize}
This completes the proof, as we have constructed a sequence of smooth metrics with non-negative scalar curvature whose mass and area converge appropriately to the values of the singular target metric.
\end{proof}

\begin{proposition}[Mass Consistency Limit]\label{prop:Mass}
The ADM mass of the smoothed metrics satisfies the rigorous continuity condition:
\begin{equation}
    \lim_{\epsilon \to 0} M_{\ADM}(\geps) = M_{\ADM}(\tg) \le M_{\ADM}(g).
\end{equation}
\end{proposition}
\begin{proof}
The inequality $M_{\ADM}(\tg) \le M_{\ADM}(g)$ follows from the Jang reduction and the properties of the deformation $\phi$.
We focus on the limit $\lim_{\epsilon \to 0} M_{\ADM}(\geps)$.
The smoothed metric behaves as $\geps = u_\epsilon^4 \hat{g}_\epsilon$. Outside a compact set, $\hat{g}_\epsilon = \tg$, so $\geps = u_\epsilon^4 \tg$.
The conformal factor $u_\epsilon$ satisfies $8\Lap_{\hat{g}_\epsilon} u_\epsilon = R^-_\epsilon u_\epsilon$.
Near infinity, this is a Poisson equation on an asymptotically flat manifold. The solution has the decay:
\[ u_\epsilon(x) = 1 + \frac{A_\epsilon}{|x|} + O\left(\frac{1}{|x|^2}\right). \]
The ADM mass transforms as $M_{\ADM}(\geps) = M_{\ADM}(\hat{g}_\epsilon) + 2 A_\epsilon$.
Since $\hat{g}_\epsilon = \tg$ near infinity, $M_{\ADM}(\hat{g}_\epsilon) = M_{\ADM}(\tg)$.
The coefficient $A_\epsilon$ is given by the integral of the source term:
\[ A_\epsilon = -\frac{1}{32\pi} \int_{\tM} R^-_\epsilon u_\epsilon \, dV_{\hat{g}_\epsilon}. \]
Using the estimates from Theorem \ref{thm:MiaoPiubelloSmoothing}, we have $\|R^-_\epsilon\|_{L^{3/2}} \to 0$ and $\|u_\epsilon\|_{L^\infty}$ is uniformly bounded (converging to 1).
By Hölder's inequality (or simply the fact that $R^-_\epsilon$ is supported on a set of volume $\epsilon$ and bounded), we have:
\[ \left| \int_{\tM} R^-_\epsilon u_\epsilon \right| \le \|R^-_\epsilon\|_{L^1} \|u_\epsilon\|_{L^\infty} \le C \cdot \epsilon \cdot 1 \to 0. \]
Thus $A_\epsilon \to 0$, proving that $M_{\ADM}(\geps) \to M_{\ADM}(\tg)$.
\end{proof}

\subsection{Stability of the Minimal Surface}
The results established above, particularly Lemma \ref{lem:AreaSemicontinuity}, ensure that the area of the minimal surface in the smoothed manifold does not degenerate in the limit $\epsilon \to 0$. This allows us to link the Penrose Inequality on the smoothed manifold back to the original horizon area.

\subsection{Application of the AMO Monotonicity}
\label{sec:AMOApplication}

The constructed manifold $(\tM, \tg)$ now rigorously satisfies all the prerequisites for the Riemannian Penrose Inequality framework detailed in \Cref{sec:AMO}. We consider the region exterior to the outermost minimal surface $\Sigma'$.

We construct the $p$-harmonic potential $u_p$ on $(\tM, \tg)$ with $u_p=0$ on $\Sigma'$. By \Cref{lem:Capacity}, the potential ignores the finite set of compactified bubble points. Since $\Rtg \ge 0$ and $(\tM, \tg)$ is smooth and asymptotically flat away from this negligible set, \Cref{thm:AMO} applies rigorously.
The functional $\mathcal{M}_p(t)$ is monotonically non-decreasing.
\begin{equation}\label{eq:MonotonicityApplied}
    \lim_{t \to 1^-} \mathcal{M}_p(t) \ge \mathcal{M}_p(0).
\end{equation}

Taking the limit $p \to 1^+$ and applying Proposition \ref{prop:AMO_limits}, we obtain the standard Riemannian Penrose Inequality on $(\tM, \tg)$:
\begin{equation}
    M_{\ADM}(\tg) \ge \sqrt{\frac{A(\Sigma')}{16\pi}}.
\end{equation}
We apply the AMO framework to the sequence of smoothed manifolds $(\tM, \geps)$. This strategy (Limit of Inequalities, detailed in \Cref{sec:Synthesis}) avoids the need to generalize the AMO theory directly to the singular space $(\tM, \tg)$, although the analysis in \Cref{sec:SingularitiesAnalysis} and \Cref{app:Bochner} confirms that the distributional identities required for such a generalization do hold.

\begin{lemma}[No Ghost Energy at Conical Tips]\label{lem:GammaConvergenceConical}
The presence of conical singularities $\{p_k\}$ does not disrupt the Gamma-convergence of the $p$-energy to the perimeter functional. Specifically, no "ghost" area accumulates at the singularities.
\end{lemma}
\begin{proof}
We rigorously establish that the singular points $p_k$ do not act as sinks for the area functional in the limit $p \to 1$. We work in the framework of Caccioppoli sets (sets of finite perimeter).

Let $u_j$ be a sequence of functions converging in $L^1(\tM)$ to $u = \chi_E$, the characteristic function of a set of finite perimeter $E$. The Gamma-limit of the $p$-energies is related to the perimeter of $E$. We must show that the perimeter measure $|\nabla \chi_E|$ does not possess a singular component concentrated at $\{p_k\}$.

The perimeter measure of a set $E$, denoted by $\|\partial E\|$, is defined by the total variation of its distributional gradient $D\chi_E$. By De Giorgi's structure theorem, this measure is given by the restriction of the $(n-1)$-dimensional Hausdorff measure $\mathcal{H}^{n-1}$ to the reduced boundary $\partial^* E$:
\[ \|\partial E\|(A) = \mathcal{H}^{n-1}(A \cap \partial^* E) \]
for any Borel set $A$.

Since the metric $\tg$ is continuous on $\tM$ and asymptotically conical at $p_k$, the Hausdorff measure $\mathcal{H}^{n-1}$ is well-behaved and absolutely continuous with respect to the standard Euclidean Hausdorff measure in local coordinates.
Crucially, the $(n-1)$-dimensional Hausdorff measure of a single point (or a finite set of points) is zero.
\[ \mathcal{H}^{n-1}(\{p_k\}) = 0. \]
Therefore, the perimeter measure of any set $E$ vanishes on the singular set:
\[ \|\partial E\|(\{p_k\}) = 0. \]

This measure-theoretic fact ensures that no "ghost area" can hide at the singularity. If a sequence of smooth hypersurfaces $\Sigma_j$ (level sets of approximating functions) converges to the boundary of $E$ in the sense of varifolds or currents, the mass of the limit varifold concentrated at $p_k$ must be zero. Even if the surfaces $\Sigma_j$ accumulate near $p_k$, the area contribution inside any ball $B_\epsilon(p_k)$ scales as $O(\epsilon^2)$ (due to the conical geometry $\tg \approx dr^2 + r^2 g_{S^2}$), which vanishes as the ball shrinks.

Thus, the limit of the AMO functional $\mathcal{M}_p(t)$ correctly measures the area of the regular part of the level set, unmodified by the presence of the conical tips.
\end{proof}

\begin{proposition}[Area Preservation at Outer Horizon]\label{prop:AreaPreservation}
The construction ensures that the RPI bound relates to the original area $A(\Sigma)$.
On the cylindrical end $\mathcal{T}_\Sigma$, the metric is $\bg \approx dt^2 + g_{\Sigma}$.
The area of the cross-section in $(\bM, \bg)$ is constant $A(\bg) = A(\Sigma)$.
Since we impose $\phi \to 1$ asymptotically along this cylinder (\Cref{thm:Deformation}, item 2), the area in the deformed metric is:
\[ A(\tg) = \lim_{t \to \infty} \int_{\Sigma_t} \phi^4 d\sigma_{\bg} = \int_{\Sigma} 1^4 \, d\sigma_{g} = A(\Sigma). \]
Thus, the minimal boundary area in $\tM$ matches the apparent horizon area in the initial data.
\end{proposition}

\section{Synthesis: The Limit of Inequalities Strategy}
\label{sec:Synthesis}

Rather than attempting to interchange limits inside the highly non-linear monotonicity functional, we adopt a "Fixed $\epsilon$" strategy. This relies on the established stability of the ADM mass and the horizon area under the smoothing procedure.

\begin{theorem}[The Spacetime Penrose Inequality]
Let $(M, g, k)$ be an asymptotically flat initial data set satisfying the Dominant Energy Condition. Let $\Sigma$ be the outermost apparent horizon. Then $M_{\ADM}(g) \ge \sqrt{A(\Sigma)/16\pi}$.
\end{theorem}

\begin{proof}[Proof of Theorem \ref{thm:SPI} (The Spacetime Penrose Inequality)]
We assume the initial data $(M,g,k)$ satisfies the DEC.

The proof employs the \textbf{Limit of Inequalities} strategy, which relies on the lower semicontinuity of the geometric quantities rather than the $C^1$-continuity of the $p$-harmonic potentials $u_{p,\epsilon}$.

\textbf{Step 1: The Inequality on the Smoothed Manifold (Fixed $\epsilon$).}
Fix $\epsilon > 0$. Consider the smoothed Riemannian manifold $(\tM, \geps)$ constructed in Theorem \ref{thm:MiaoPiubelloSmoothing}.
\begin{itemize}
    \item By construction, $\geps$ is a smooth ($C^\infty$) metric.
    \item By the conformal correction (\Cref{sec:SmoothedManifold}), $\Scal_{\geps} \ge 0$ pointwise everywhere.
    \item The manifold is asymptotically flat.
\end{itemize}
Since $\geps$ is smooth and has non-negative scalar curvature, the AMO framework (\Cref{thm:AMO}) applies directly. We run the $p$-harmonic level set flow on this fixed manifold.

\textit{Rigorous Treatment of the Cylindrical End:} Strictly speaking, $(\tM, \geps)$ possesses a cylindrical end rather than a compact minimal boundary. To apply the AMO framework rigorously, we truncate the manifold at a large depth $L$ along the cylindrical end, creating a manifold $(\tM_L, \geps)$ with a compact minimal boundary $\Sigma_L \cong \Sigma$. We apply \Cref{thm:AMO} to this truncated manifold. As $L \to \infty$, the geometry of the cylinder (which is scalar-flat and product-like) ensures that the Hawking mass of the boundary $\Sigma_L$ converges to $\sqrt{A(\Sigma)/16\pi}$.
Taking the limit $p \to 1^+$ for this \textit{fixed} $\epsilon$ (and $L \to \infty$) yields the Riemannian Penrose Inequality for $\geps$:
\begin{equation}\label{eq:FixedEpsilonRPI}
    M_{\ADM}(\geps) \ge \sqrt{\frac{A(\Sigma_{\min, \epsilon})}{16\pi}}.
\end{equation}
Note that $\Sigma_{\min, \epsilon}$ is the minimal area enclosure of the horizon in the metric $\geps$.

\textbf{Step 2: The Limit of the Geometry ($\epsilon \to 0$).}
We now send the smoothing parameter $\epsilon \to 0$. We rely on the geometric convergence results established in \Cref{sec:Analysis}:
\begin{itemize}
    \item \textbf{Mass Convergence:} By Proposition \ref{prop:Mass}, the mass is continuous under the smoothing:
    \[ \lim_{\epsilon \to 0} M_{\ADM}(\geps) = M_{\ADM}(\tg). \]
    \item \textbf{Stability of the Minimal Surface Area:} By \Cref{thm:AreaStability}, the area of the minimal surface satisfies the stability condition:
    \[ \liminf_{\epsilon \to 0} A(\Sigma_{\min, \epsilon}) \ge A_{\tg}(\Sigma). \]
    This is established using a \textbf{No-Slip Barrier Argument} augmented by \textbf{Spectral Stability}.
    In the strictly stable case ($[H]>0$), a mean-convex foliation acts as a barrier. In the marginally stable case ($[H]=0$), the stability of the outermost MOTS ($\lambda_1 \ge 0$) ensures that the second variation of area is non-negative, preventing the formation of any "deep well" minimal surfaces with small area within the smoothing collar.
    \item \textbf{No Ghost Area:} Since the tips and critical set have zero $p$-capacity and zero $\mathcal{H}^2$-measure, the $p \to 1$ Gamma-limit sees only the regular part of the level sets; no area can concentrate at cones or critical points (see \Cref{lem:GammaConvergenceConical}).
\end{itemize}

\textbf{Step 3: Conclusion.}
Taking the limit inferior of the inequality \eqref{eq:FixedEpsilonRPI} as $\epsilon \to 0$:
\begin{align*}
    M_{\ADM}(\tg) &= \lim_{\epsilon \to 0} M_{\ADM}(\geps) \\
    &\ge \liminf_{\epsilon \to 0} \sqrt{\frac{A(\Sigma_{\min, \epsilon})}{16\pi}} \\
    &\ge \sqrt{\frac{A(\Sigma)}{16\pi}}.
\end{align*}
The rigorous proof of the bound $\phi \le 1$ (\Cref{thm:PhiBound}) guarantees the mass reduction during the conformal deformation (\Cref{thm:MassReduction}), so $M_{\ADM}(\bg) \ge M_{\ADM}(\tg)$.
Combining this with the mass reduction property of the Jang map ($M_{\ADM}(g) \ge M_{\ADM}(\bg)$) and the area preservation, we obtain:
\[ M_{\ADM}(g) \ge \sqrt{\frac{A(\Sigma)}{16\pi}}. \]
This completes the proof.
\end{proof}

\section{Rigidity and the Uniqueness of Schwarzschild}
\label{sec:Rigidity}

We now prove the rigidity statement of the Penrose Inequality: equality holds if and only if the initial data set corresponds to a slice of the Schwarzschild spacetime. This section details the step-by-step argument showing how the assumption of equality forces specific geometric constraints on the Jang manifold and, subsequently, the initial data.

\begin{theorem}[Rigidity of the Equality Case]
Suppose an initial data set $(M,g,k)$ satisfies the assumptions of Theorem \ref{thm:SPI} and that equality holds in the Spacetime Penrose Inequality:
\begin{equation}
    M_{\ADM}(g) = \sqrt{\frac{A(\Sigma)}{16\pi}}.
\end{equation}
\textbf{Assumption:} We assume the outermost apparent horizon $\Sigma$ is connected.
Then the initial data set $(M,g,k)$ can be isometrically embedded as a spacelike slice in the Schwarzschild spacetime.
\begin{remark}
If $\Sigma$ is disconnected, the inequality $M \ge \sqrt{A/16\pi}$ still holds (where $A$ is total area), but the rigidity analysis must account for the possibility of multi-black hole configurations. Generally, equality in the disconnected case is only achieved in the limit of infinite separation. Our rigidity result implies that if equality holds for a connected horizon, the spacetime is a single Schwarzschild slice.
\end{remark}
\end{theorem}
\begin{proof}
The proof relies on forcing the saturation of every inequality in the construction.

\textbf{Step 1: Saturation of Inequalities.}
The equality $M_{\ADM}(g) = \sqrt{A(\Sigma)/16\pi}$ implies:
\begin{enumerate}
    \item $M_{\ADM}(g) = M_{\ADM}(\bg)$. The mass difference formula vanishes:
    \[ \int_{\bM} (16\pi(\mu-J(n)) + |h-k|_{\bg}^2 + 2|q|_{\bg}^2) dV = 0. \]
    This implies $\mu=J(n)$, $h=k$, and $q=0$.
    \item $M_{\ADM}(\bg) = M_{\ADM}(\tg)$. Since $q=0$ and $h=k$, the scalar curvature $\Rg = 0$. The Lichnerowicz source vanishes, so $\Delta_{\bg}\phi = 0$. Since $\phi\to 1$ at infinity, $\phi \equiv 1$. Thus $\tg = \bg$.
    \item The RPI is saturated on $(\bM, \bg)$. This forces the scalar curvature $\Rg$ to be identically zero. Since $\Rg = 2[H]\delta_\Sigma$ distributionally, we must have $[H]=0$.
\end{enumerate}

\textbf{Step 2: Static Vacuum Equations.}
Since $q=0$ and $h=k$, the Jang surface is a slice of a static spacetime. We define the lapse $N = (1+|\nabla f|^2)^{-1/2}$.
The pair $(\bg, N)$ satisfies the Static Vacuum Einstein Equations in the weak sense:
\[ \Ric_{\bg} - N^{-1}\nabla^2_{\bg} N = 0, \quad \Delta_{\bg} N = 0. \]
To see this, note that for a graph in a static spacetime, the condition $q=0$ aligns the normal with the Killing vector, and the Gauss-Codazzi equations reduce to this system.

\textbf{Step 3: $C^{1,1}$ Regularity across the Interface.}
We established in Step 1 that $q=0$ and $h=k$ everywhere on $\bM$. This implies the manifold is a static slice. We now address the regularity across the interface $\Sigma$.
The Jang metric $\bg$ is constructed by gluing the graph metric from the bulk to the cylindrical metric $dt^2 + g_\Sigma$.
\begin{itemize}
    \item On the cylindrical side, the metric is smooth and product-like, so its second fundamental form (with respect to the $t$ foliation) vanishes: $h_{cyl} = 0$.
    \item On the bulk side, the second fundamental form of the level sets corresponds to the Jang second fundamental form $h$. Since $h=k$ everywhere, at the interface we have $h_{bulk} = k|_{\Sigma}$.
    \item The equality condition implies the mean curvature jump $[H] = H_{bulk} - H_{cyl} = 0$. Since $H_{cyl}=0$, we have $H_{bulk}=0$.
    \item In the static vacuum equality case, the vanishing of the flux and the rigidity of the MOTS operator imply that the entire extrinsic curvature vanishes at the horizon, $k|_{\Sigma}=0$.
\end{itemize}
Consequently, the second fundamental forms match across the interface: $h_{bulk} = 0 = h_{cyl}$. In Gaussian normal coordinates, the metric derivative is $\partial_n g_{ij} = -2h_{ij}$. Since $h$ is continuous (and zero) across $\Sigma$, the metric $\bg$ is $C^1$ with Lipschitz first derivatives (since $h$ is differentiable on each side). Thus, the metric $\bg$ is of class $C^{1,1}$.

\textbf{Step 4: Analyticity and Uniqueness.}
The pair $(\bg, N)$ forms a weak solution to the Static Vacuum Einstein Equations:
\[ \Ric_{\bg} - N^{-1}\nabla^2_{\bg} N = 0, \quad \Delta_{\bg} N = 0. \]
We invoke elliptic regularity for the Einstein equations to show that this solution is in fact real-analytic.
Step 1 yields $q=0$ and $h=k$ everywhere on $\bM$, so the Jang manifold is a static slice. The metric $\bg$ is assembled by gluing the graph metric in the bulk to the cylindrical metric $dt^2 + g_\Sigma$ along the interface $\Sigma$.
\begin{itemize}
    \item On the cylindrical side, the metric is smooth and product-like, so the second fundamental form of the $t$-slices vanishes: $h_{\mathrm{cyl}} = 0$.
    \item On the bulk side, the second fundamental form of the level sets is the Jang second fundamental form $h$. Since $h=k$ everywhere, at the interface we have $h_{\mathrm{bulk}} = k|_{\Sigma}$.
    \item Saturation of the Penrose inequality forces the jump in mean curvature to vanish: $[H] = H_{\mathrm{bulk}} - H_{\mathrm{cyl}} = 0$. Because $H_{\mathrm{cyl}}=0$, we obtain $H_{\mathrm{bulk}}=0$.
    \item In the static vacuum equality case, rigidity of the MOTS operator implies $k|_{\Sigma}=0$, so $h_{\mathrm{bulk}}=0$ as well.
\end{itemize}
Consequently, the second fundamental forms match across $\Sigma$: $h_{\mathrm{bulk}} = h_{\mathrm{cyl}} = 0$. In Gaussian normal coordinates, $\partial_n g_{ij} = -2 h_{ij}$, so the vanishing and continuity of $h$ imply that $\bg$ is $C^1$ with Lipschitz first derivatives. Thus $\bg$ is of class $C^{1,1}$ across the interface.

\textbf{Step 4: Analyticity and Uniqueness.}
The pair $(\bg, N)$ satisfies the static vacuum equations in the weak sense:
\[ \Ric_{\bg} - N^{-1}\nabla^2_{\bg} N = 0, \quad \Delta_{\bg} N = 0. \]
In harmonic coordinates, the Ricci operator becomes a quasilinear elliptic system
\[ \Delta g_{ij} + Q(g, \partial g) = 0, \]
with Lipschitz coefficients because $g \in C^{1,1}$. Standard elliptic bootstrapping then yields smoothness, and by Morrey's theorem for analytic non-linear systems the solution is real-analytic.

\begin{lemma}[Regularity of Static Vacuum Metrics]
Let $(\bg, N)$ be a weak solution to the static vacuum equations with $\bg \in C^{1,1}_{loc}$ and $N \in C^{1,1}_{loc}$. Then $(\bg, N)$ is real-analytic in harmonic coordinates.
\end{lemma}
\begin{proof}
In harmonic coordinates $\{x^k\}$, the Ricci curvature is
\[ \Ric_{ij} = -\frac{1}{2} g^{kl} \partial_k \partial_l g_{ij} + Q(\bg, \partial \bg), \]
where $Q$ is quadratic in first derivatives. The static vacuum equation becomes
\[ -\frac{1}{2} \Delta_g g_{ij} + Q = N^{-1} (\partial_i \partial_j N - \Gamma_{ij}^k \partial_k N). \]
Coupled with $\Delta_g N = 0$, this forms a quasilinear elliptic system for the variables $(g_{ij}, N)$.
Since $g \in C^{1,1} \subset C^{1,\alpha}$, the coefficients of the principal part ($g^{kl}$) are Lipschitz continuous, hence in $C^{0,1}$.
By standard elliptic regularity estimates (e.g. Schauder estimates), if the coefficients are $C^{k,\alpha}$, the solution is $C^{k+2,\alpha}$. Starting with $C^{1,\alpha}$ regularity for the metric, the coefficients are $C^{1,\alpha}$. This implies the solution is $C^{3,\alpha}$.
Bootstrapping this argument: if $g \in C^{k,\alpha}$, then coefficients are $C^{k,\alpha}$, so $g \in C^{k+2,\alpha}$. Thus $g \in C^\infty$.
Once smoothness is established, the analyticity follows from the results of Anderson \cite{anderson2001} and Friedrich on the analyticity of solutions to Einstein's equations.
The apparent "corner" at $\Sigma$ is merely a coordinate singularity in the Jang gauge; in harmonic coordinates, the manifold is analytic across the horizon.
\end{proof}

This upgrades the regularity of $(\bM, \bg)$ to real analytic globally.
By the uniqueness theorems for asymptotically flat static vacuum black holes (Israel, Bunting-Masood-ul-Alam), the only such solution is the spatial Schwarzschild geometry.
Thus, the initial data $(M, g, k)$ embeds isometrically as a slice of the Schwarzschild spacetime.
Together with $\Delta_g N = 0$, this is a quasilinear elliptic system for $(g_{ij}, N)$. Since $g \in C^{1,\alpha}$, the principal coefficients $g^{kl}$ are $C^{1,\alpha}$ and the lower-order terms are $C^{0,\alpha}$. Schauder theory therefore gives $g \in C^{3,\alpha}$, and bootstrapping shows $g \in C^{k,\alpha}$ for all $k$, hence $g$ and $N$ are smooth. Analyticity then follows from the results of Anderson \cite{anderson2001} and Friedrich on solutions to Einstein's equations. The apparent corner at $\Sigma$ is thus a coordinate artifact in the Jang gauge.
\end{proof}

By the uniqueness of asymptotically flat static vacuum black holes (Israel, Bunting-Masood-ul-Alam), the analytic manifold $(\bM, \bg)$ must be the spatial Schwarzschild geometry. Since the initial data $(M,g,k)$ embeds into $(\bM, \bg)$ with $q=0$ (so $k=h$), it is an isometric slice of the Schwarzschild spacetime.
\end{proof}

\section{Conclusion}

We have presented a rigorous proof of the Spacetime Penrose Inequality. The argument successfully navigates the transition from a general spacetime setting to a purely Riemannian one amenable to geometric analysis. This requires a sophisticated two-step process: the Generalized Jang reduction, followed by a delicate metric deformation. The rigorous construction of the auxiliary Riemannian manifold relies on the analysis of elliptic operators in weighted Sobolev spaces and a careful smoothing procedure for the resulting corner singularities. Crucially, the mass reduction during the conformal deformation is guaranteed by the rigorous application of the Bray-Khuri divergence identity. The AMO $p$-harmonic level set method provides a robust pathway to establish the geometric inequality, thereby confirming the fundamental relationship $M_{\ADM} \ge \sqrt{A/16\pi}$.

\appendix
\section{Removability of Singularities for the p-Laplacian}
\label{app:Capacity}

This appendix provides a self-contained proof that the isolated conical singularities $\{p_k\}$ of the manifold $(\tM, \tg)$ are removable for the $p$-Laplacian equation. This is a crucial step in justifying the use of the weak formulation and the subsequent integration by parts required for the Bochner identity. The core of the argument is to show that the $p$-capacity of these singular points is zero.

\begin{definition}[p-Capacity]
Let $(\mathcal{M}, g)$ be a Riemannian manifold. For a compact set $K \subset \mathcal{M}$ and an open set $\Omega \supset K$, the $p$-capacity of $K$ in $\Omega$ is defined as:
\[ \Cap_p(K, \Omega) = \inf \left\{ \int_{\Omega} |\nabla u|_g^p \, dV_g \mid u \in C^\infty_c(\Omega), u \ge 1 \text{ on } K \right\}. \]
The $p$-capacity of $K$ is $\Cap_p(K) = \inf_{\Omega \supset K} \Cap_p(K, \Omega)$. A set is said to have zero $p$-capacity if $\Cap_p(K)=0$.
\end{definition}

The main result of this appendix is the following theorem, which is a restatement and detailed proof of \Cref{lem:Capacity}.

\begin{theorem}[Vanishing Capacity of Conical Singularities]
Let $(\tM, \tg)$ be the 3-dimensional manifold with isolated conical singularities at points $\{p_k\}$. For any $p$ in the range $1 < p < 3$, the $p$-capacity of the singular set is zero:
\[ \Cap_p(\{p_k\}) = 0. \]
\end{theorem}
\begin{proof}
It is sufficient to prove that a single point singularity $p_k$ has zero capacity. By construction (\Cref{thm:Deformation}), the metric $\tg$ near $p_k$ is a cone $\tg \approx ds^2 + s^2 g_{\mathcal{B}}$, where $s$ is the geodesic distance to the singularity. The volume element is $d\text{Vol}_{\tg} \approx s^2 dV_{S^2} ds$.

To prove that the capacity of $\{p_k\}$ is zero, we construct a sequence of test functions $\psi_\epsilon$ for the capacity definition whose $p$-energy tends to zero as $\epsilon \to 0$. For any small $\epsilon > 0$, define the compactly supported Lipschitz cutoff function:
\[ \psi_\epsilon(s) = \begin{cases}
    1 & \text{if } 0 \le s \le \epsilon, \\
    \frac{2\epsilon - s}{\epsilon} & \text{if } \epsilon < s < 2\epsilon, \\
    0 & \text{if } s \ge 2\epsilon.
\end{cases} \]
This function is equal to 1 on the ball $B_\epsilon(p_k)$ and is supported in $B_{2\epsilon}(p_k)$. Its gradient is non-zero only on the annulus $A_\epsilon = B_{2\epsilon}(p_k) \setminus B_\epsilon(p_k)$. In this metric, $s$ is the geodesic distance, so $|\nabla \psi_\epsilon|_{\tg} = |\psi_\epsilon'(s)| = 1/\epsilon$.

We now compute the $p$-energy integral for this test function:
\begin{align*}
    \int_{\tM} |\nabla \psi_\epsilon|_{\tg}^p \, \dVol_{\tg} &= \int_{A_\epsilon} \left(\frac{1}{\epsilon}\right)^p \, \dVol_{\tg} \\
    &= \frac{1}{\epsilon^p} \text{Vol}_{\tg}(A_\epsilon).
\end{align*}
The metric $\tg$ is asymptotically conical near $p_k$ (\Cref{lem:SharpBubbleAsymptotics}), meaning $\tg = (1+O(s^\alpha))(ds^2 + s^2 g_{\mathcal{B}})$. The volume element behaves as $d\text{Vol}_{\tg} = (1+O(s^\alpha)) s^2 ds d\sigma_{\mathcal{B}}$.
The volume of the annulus $A_\epsilon$ is computed as:
\begin{align*}
    \text{Vol}_{\tg}(A_\epsilon) &= \int_{\partial\mathcal{B}} \int_\epsilon^{2\epsilon} (1+O(s^\alpha)) s^2 ds d\sigma_{\mathcal{B}} \\
    &= \text{Area}(\partial\mathcal{B}) \left( \left[ \frac{s^3}{3} \right]_\epsilon^{2\epsilon} + O(\epsilon^{3+\alpha}) \right) \\
    &\le C \epsilon^3.
\end{align*}
Substituting this volume bound back into the energy expression, we get:
\[ \int_{\tM} |\nabla \psi_\epsilon|_{\tg}^p \, \dVol_{\tg} \le \frac{1}{\epsilon^p} (C \epsilon^3) = C \epsilon^{3-p}. \]
By the definition of capacity, we have the inequality:
\[ 0 \le \Cap_p(\{p_k\}) \le \int_{\tM} |\nabla \psi_\epsilon|_{\tg}^p \, \dVol_{\tg} = \frac{28\pi}{3} \epsilon^{3-p}. \]
This inequality holds for any $\epsilon > 0$. Since we are in the regime $1 < p < 3$, the exponent $3-p$ is strictly positive.
\[ \lim_{\epsilon \to 0} \frac{28\pi}{3} \epsilon^{3-p} = 0. \]
This forces $\Cap_p(\{p_k\}) = 0$. Since the singular set is a finite union of such points, its capacity is also zero.
\end{proof}

\begin{corollary}[Removability of Singularities]
A set of zero $p$-capacity is removable for bounded weak solutions of the $p$-Laplace equation. That is, if $u \in W^{1,p}_{loc}(\Omega \setminus K)$ is a bounded weak solution to $\Delta_p u = 0$, and $\Cap_p(K)=0$, then $u$ can be extended to a weak solution in all of $\Omega$.
\end{corollary}
\begin{proof}
Let $u \in W^{1,p}_{\text{loc}}(\tM \setminus K) \cap L^\infty_{loc}(\tM)$ be a bounded weak solution outside the set $K=\{p_k\}$ of zero $p$-capacity. We show $u$ satisfies the weak equation on all of $\tM$.
Let $\phi \in C^\infty_c(\tM)$ be a test function. Since $\Cap_p(K)=0$, there exists a sequence of smooth cut-off functions $\psi_j \in C^\infty_c(\tM)$ such that $0 \le \psi_j \le 1$, $\psi_j \equiv 1$ in a neighborhood of $K$, and $\psi_j \to 0$ almost everywhere with $\|\nabla \psi_j\|_{L^p} \to 0$.
Construct the test functions $\phi_j = \phi(1-\psi_j)$. Note that $\phi_j \in C^\infty_c(\tM \setminus K)$, so by hypothesis:
\[ \int_{\tM} \langle |\nabla u|^{p-2}\nabla u, \nabla \phi_j \rangle \, dV = 0. \]
Expanding the gradient term:
\[ \int_{\tM} (1-\psi_j) \langle |\nabla u|^{p-2}\nabla u, \nabla \phi \rangle \, dV - \int_{\tM} \phi \langle |\nabla u|^{p-2}\nabla u, \nabla \psi_j \rangle \, dV = 0. \]
We analyze the limit $j \to \infty$.
1. The first integral converges to $\int_{\tM} \langle |\nabla u|^{p-2}\nabla u, \nabla \phi \rangle \, dV$ by the Dominated Convergence Theorem, since $\psi_j \to 0$ a.e. and the integrand is in $L^1$.
2. The second integral is bounded using Hölder's inequality:
\[ \left| \int_{\tM} \phi \langle |\nabla u|^{p-2}\nabla u, \nabla \psi_j \rangle \right| \le \|\phi\|_\infty \| \nabla u \|_{L^p}^{p-1} \| \nabla \psi_j \|_{L^p}. \]
Since $\|\nabla \psi_j\|_{L^p} \to 0$, this term vanishes.
Thus, $\int_{\tM} \langle |\nabla u|^{p-2}\nabla u, \nabla \phi \rangle \, dV = 0$ for all $\phi \in C^\infty_c(\tM)$, proving $u$ is a weak solution on the entire manifold.
\end{proof}

\section{Distributional Bochner Identity and the Refined Kato Inequality}
\label{app:Bochner}

This appendix provides a self-contained proof of the distributional validity of the refined Kato inequality, which is a crucial component of the monotonicity formula in \Cref{thm:AMO}. The key challenge is to justify the Bochner-Weitzenböck identity for the $p$-Laplacian in a weak setting, handling both the critical set $\mathcal{C} = \{ \nabla u = 0 \}$ and the metric singularities $\{p_k\}$.

\begin{lemma}[$L^1$-Integrability of Ricci Curvature at Conical Singularities]
\label{lem:RicciIntegrability}
The Ricci tensor $\Ric_{\tg}$ belongs to $L^1_{loc}(\tM)$ near the conical singularities $\{p_k\}$.
\end{lemma}

\begin{proof}
As established in Corollary \ref{cor:RicciIntegrability}, the metric $\tg$ is Asymptotically Conical (AC) with a decay rate $\delta>0$. The Ricci tensor scales as $|\Ric_{\tg}| \sim s^{-2+\delta}$. The volume form is $d\text{Vol}_{\tg} \approx s^2 ds d\sigma$.
The $L^1$ norm over a small ball $B_\epsilon(p_k)$ is:
\[ \int_{B_\epsilon(p_k)} |\Ric_{\tg}| \, d\text{Vol}_{\tg} \approx \int_0^\epsilon C s^{-2+\delta} \cdot s^2 \, ds = C \int_0^\epsilon s^\delta ds < \infty. \]
\end{proof}

\begin{lemma}[Integrability of Ricci curvature at conical tips]
\label{lem:RicciIntegrabilityTips}
Near the compactified bubble singularities $\{p_k\}$, the Ricci curvature of the conformally deformed metric $\tg$ belongs to $L^1_{loc}$.
\end{lemma}
\begin{proof}
From Lemma \ref{lem:SharpBubbleAsymptotics}, the metric $\tg$ behaves asymptotically as a cone: $\tg \sim dr^2 + r^2 g_{S^2} + O(r^{2+\delta})$.
The Ricci tensor for such a metric scales as $|\text{Ric}| \sim O(r^{-2+\delta})$ (where $\delta > 0$ depends on the decay rate $\alpha$ of the conformal factor).
The volume form scales as $dV \sim r^2 dr d\sigma$.
Integrating near the tip:
\[ \int_{B_\epsilon} |\text{Ric}| dV \sim \int_0^\epsilon r^{-2+\delta} \cdot r^2 dr = \int_0^\epsilon r^\delta dr < \infty. \]
Since $\text{Ric} \in L^1$, the distributional Laplacian of the metric components is well-defined, validating the use of the Bochner identity in the distributional sense (see \cite{amo2022}, Appendix A).
\end{proof}

\begin{lemma}[Distributional Hessian Removability (Lemma \ref{lem:DistHessian})]\label{lem:DistHessianApp}
The distributional Hessian $\nabla^2 u$ does not charge the singular set $\{p_k\}$.
\end{lemma}
\begin{proof}
We must show that integration by parts for the Hessian holds without boundary terms at the singularities. We use the cutoff function $\eta_\epsilon$ from \Cref{app:Capacity} and analyze the boundary integral $I_\epsilon$ arising from integration by parts:
\[ I_\epsilon := \int_{\tM} \varphi \langle \nabla u, X \rangle \nabla \eta_\epsilon \dVol_{\tg}. \]
As shown in the proof of Lemma \ref{lem:IBP}, this term is bounded by:
\[ |I_\epsilon| \le C' \cdot \epsilon^{\frac{2p-3}{p}} \|\nabla u\|_{L^p(A_\epsilon)}. \]
Since $u \in W^{1,p}(\tM)$, by the absolute continuity of the Lebesgue integral, $\|\nabla u\|_{L^p(A_\epsilon)} \to 0$ as the volume of the annulus $A_\epsilon$ goes to zero. Thus $I_\epsilon \to 0$. This confirms the integration by parts formula holds globally.
\end{proof}

\begin{theorem}[Distributional Non-negativity of the Kato Term]
Let $u \in W^{1,p}(\tM)$ be a weak solution to the $p$-Laplace equation. The term $\mathcal{K}_p(u)$ which appears in the monotonicity formula (\Cref{thm:AMO}) and arises from the Bochner identity is a non-negative distribution. Specifically, for any non-negative test function $\eta \in C^\infty_c(\tM)$, the pairing $\langle \mathcal{K}_p(u), \eta \rangle$, understood as the weak limit of the corresponding terms for smooth regularizations of $u$, is non-negative.
\end{theorem}
\begin{proof}
We must verify the distributional Bochner identity holds and that the Kato inequality remains non-negative across both $\mathcal{C}$ and $\{p_k\}$.

\textbf{Part 1: Handling Metric Singularities $\{p_k\}$.}
The validity of the Bochner identity across $\{p_k\}$ requires $\Ric_{\tg} \in L^1_{loc}$ (Lemma \ref{lem:RicciIntegrability}) and the removability of the Hessian (Lemma \ref{lem:DistHessianApp}). Both conditions are satisfied.

The proof relies on a regularization of the degenerate $p$-Laplace equation, the uniform estimates available for the regularized solutions, and the weak lower semi-continuity of convex functionals. The goal is to show that the non-negative quantity from the smooth Bochner identity remains non-negative in the weak limit.

\textbf{Step 1: Regularization of the Equation.}
Let $u \in W^{1,p}(\tM)$ be a weak solution to the $p$-Laplace equation. For $\epsilon > 0$, consider the uniformly elliptic, regularized equation:
\begin{equation}
    \Div\left( (|\nabla v|^2 + \epsilon^2)^{(p-2)/2} \nabla v \right) = 0.
\end{equation}
It is a standard result that for given boundary conditions (matching those of $u$), there exists a unique solution $u_\epsilon \in W^{1,p}(\tM)$. Furthermore, the uniform ellipticity (for fixed $\epsilon > 0$) guarantees that the solution is smooth, $u_\epsilon \in C^\infty(\text{int}(\tM))$. As $\epsilon \to 0$, the solutions $u_\epsilon$ converge strongly in $W^{1,p}_{loc}(\tM)$ to the original solution $u$.

\textbf{Step 2: The Bochner Identity for Regularized Solutions.}
Since each $u_\epsilon$ is smooth, the full Bochner-Weitzenböck identity and the refined Kato inequality apply to it pointwise. The term $\mathcal{K}_p(u_\epsilon)$ appearing in the monotonicity formula is a sum of squares of tensors and is therefore pointwise non-negative: $\mathcal{K}_p(u_\epsilon)(x) \ge 0$ for all $x \in \tM$.
Consequently, for any non-negative test function $\eta \in C^\infty_c(\tM)$, the integral is non-negative:
\begin{equation}\label{eq:integral_inequality_eps}
    \int_{\tM} \eta(x) \mathcal{K}_p(u_\epsilon)(x) \dVol_{\tg} \ge 0.
\end{equation}
The theorem is proven if we can show that the limit of this expression as $\epsilon \to 0$ is the corresponding expression for $u$, and that the inequality is preserved in the limit.

\textbf{Step 3: Uniform Estimates and Weak Convergence.}
This is the crucial step. We explicitly derive the uniform $W^{2,2}$ bound for the regularized solutions $u_\epsilon$ on compact subsets $K \Subset \tM \setminus \{p_k\}$.
The regularized equation is $\Div(A_\epsilon(\nabla u_\epsilon) \nabla u_\epsilon) = 0$ with $A_\epsilon(Z) = (|Z|^2 + \epsilon^2)^{(p-2)/2}$.
Let $v_k = \partial_k u_\epsilon$. Differentiating the equation with respect to $x_k$ yields the linearized system:
\[ \partial_i ( a_{ij}^\epsilon(x) \partial_j v_k ) = 0, \]
where the coefficient matrix is $a_{ij}^\epsilon = A_\epsilon \delta_{ij} + (p-2)A_\epsilon \frac{\partial_i u_\epsilon \partial_j u_\epsilon}{|\nabla u_\epsilon|^2 + \epsilon^2}$.
This matrix satisfies the ellipticity bounds:
\[ \lambda_\epsilon |\xi|^2 \le a_{ij}^\epsilon \xi_i \xi_j \le \Lambda_\epsilon |\xi|^2, \]
with $\lambda_\epsilon \approx (|\nabla u_\epsilon|^2 + \epsilon^2)^{(p-2)/2}$.

\textbf{Derivation of the Uniform Estimate:}
We define the linearized operator coefficients $a_{ij}^\epsilon(x) = A_\epsilon \delta_{ij} + (p-2)A_\epsilon \frac{\partial_i u_\epsilon \partial_j u_\epsilon}{|\nabla u_\epsilon|^2 + \epsilon^2}$, where $A_\epsilon = (|\nabla u_\epsilon|^2 + \epsilon^2)^{(p-2)/2}$.
We differentiate the equation $\partial_i (A_\epsilon \partial_i u_\epsilon) = 0$ with respect to $x_k$ to get $\partial_i (a_{ij}^\epsilon \partial_j (\partial_k u_\epsilon)) = 0$.
Let $v_k = \partial_k u_\epsilon$. We test this equation with $\varphi = \eta^2 v_k$, where $\eta$ is a smooth cutoff function supported in $K$.
\[ \int a_{ij}^\epsilon \partial_j v_k \partial_i (\eta^2 v_k) = 0. \]
Expanding the product rule $\partial_i (\eta^2 v_k) = \eta^2 \partial_i v_k + 2\eta (\partial_i \eta) v_k$:
\[ \int \eta^2 a_{ij}^\epsilon \partial_j v_k \partial_i v_k = - \int 2\eta v_k a_{ij}^\epsilon \partial_j v_k \partial_i \eta. \]
Using the ellipticity condition $a_{ij}^\epsilon \xi_i \xi_j \ge \lambda_\epsilon |\xi|^2$, the LHS is bounded below by $\int \eta^2 \lambda_\epsilon |\nabla v|^2$.
Using Cauchy-Schwarz on the RHS ($2xy \le \delta x^2 + \delta^{-1} y^2$) with weight $a_{ij}^\epsilon$:
\[ \text{RHS} \le \frac{1}{2} \int \eta^2 a_{ij}^\epsilon \partial_j v_k \partial_i v_k + C \int v_k^2 a_{ij}^\epsilon \partial_j \eta \partial_i \eta. \]
Absorbing the gradient term into the LHS:
\[ \frac{1}{2} \int \eta^2 \lambda_\epsilon |\nabla^2 u_\epsilon|^2 \le C \Lambda_\epsilon \int |\nabla u_\epsilon|^2 |\nabla \eta|^2. \]
Since $p \in (1,3)$, we have uniform gradient bounds $|\nabla u_\epsilon| \le M$ on $K$ (independent of $\epsilon$).
The ellipticity constants satisfy $\lambda_\epsilon \ge (M^2+1)^{(p-2)/2} = c > 0$ and $\Lambda_\epsilon \le \epsilon^{p-2}$ (if $p<2$).
Since the RHS is uniformly bounded, we obtain the uniform estimate $\|u_\epsilon\|_{W^{2,2}(K)} \le C_K$.
\begin{equation}
    \| u_\epsilon \|_{W^{2,2}(K)} \le C_K.
\end{equation}
This uniform bound allows us to extract a subsequence (which we continue to denote by $u_\epsilon$) that converges weakly in $W^{2,2}_{loc}(\tM\setminus\{p_k\})$ to the original solution $u$. Since the set of tips has zero capacity, this is enough to interpret all distributional identities on the whole of $\tM$.

\textbf{Step 4: Weak Lower Semi-continuity and Passing to the Limit.}
The functional term $\mathcal{K}_p(v)$ contains a principal quadratic part in the second derivatives:
\[ \mathcal{K}_p(v) = \left( |\nabla^2 v|^2 - |\nabla|\nabla v||^2 \right) + \text{lower order terms}. \]
The functional $I(v) = \int_K |\nabla^2 v|^2 \eta \, dV$ is convex and continuous on $W^{2,2}(K)$. A fundamental property of such functionals is that they are weakly lower semi-continuous. Thus:
\[ \liminf_{\epsilon \to 0} \int_K |\nabla^2 u_\epsilon|^2 \eta \, dV \ge \int_K |\nabla^2 u|^2 \eta \, dV. \]
Combined with the strong convergence of the lower-order terms (due to $C^{1,\alpha}$ convergence), this ensures that the non-negativity of the integral is preserved in the limit. Specifically:
\begin{align*}
    0 &\le \liminf_{\epsilon \to 0} \int_{\tM} \eta \mathcal{K}_p(u_\epsilon) \dVol_{\tg} \\
      &\ge \int_{\tM} \eta \mathcal{K}_p(u) \dVol_{\tg}.
\end{align*}
This shows that the distributional pairing $\langle \mathcal{K}_p(u), \eta \rangle$ is non-negative for any non-negative test function $\eta$. Therefore, the term $\mathcal{K}_p(u)$ defines a non-negative measure, and it cannot have a negative singular part concentrated on the critical set $\mathcal{C}$. This completes the rigorous justification.
\end{proof}

\section{Ricci Curvature of the Smoothed Metric}
\label{app:Ricci}

In this appendix, we explicitly calculate the scalar curvature of the smoothed metric $\hat{g}_\epsilon$ in the Fermi coordinates $(s, y)$ defined in Section~\ref{sec:MiaoSmoothing}. We provide a rigorous derivation of the $L^{3/2}$ bound on the negative part of the scalar curvature, replacing heuristic arguments with a quantitative estimate based on the Gauss--Codazzi equations.

\subsection{The Setup in Fermi Coordinates}
Let $\Sigma$ be the interface. In a tubular neighborhood $N_{2\epsilon} \cong (-\delta, \delta) \times \Sigma$, the background metric $\tg$ (which is $\bg$ near $\Sigma$) takes the form
\[ \tg = ds^2 + g(s), \]
where $g(s)$ is a family of metrics on $\Sigma$.
The metric is Lipschitz continuous across $s=0$. Specifically:
\begin{itemize}
    \item $g(s)$ is $C^0$ at $s=0$.
    \item The derivative $g'(s) = \partial_s g(s)$ has a jump discontinuity at $s=0$.
    \item For $s < 0$ (cylindrical side), $g'(s) \to 0$ (asymptotically).
    \item For $s > 0$ (bulk side), $g'(s) = -2 k_{bulk}$.
\end{itemize}
The mean curvature $H = \frac{1}{2} \Tr_g(g')$ jumps by $[H] = H_{bulk} - H_{cyl}$. By the stability of the MOTS, $[H] \ge 0$.

The smoothed metric is defined as $\hat{g}_\epsilon = ds^2 + \gamma_\epsilon(s)$, where
\[ \gamma_\epsilon(s) = (\eta_\epsilon * g)(s) = \int_{-\epsilon}^\epsilon \eta_\epsilon(\tau) g(s-\tau) \, d\tau. \]
Here $\eta_\epsilon(s) = \epsilon^{-1} \eta(s/\epsilon)$ is a standard symmetric mollifier.

\subsection{Scalar Curvature Expansion}
The scalar curvature of a metric of the form $ds^2 + \gamma(s)$ is given by the Gauss--Codazzi identity:
\begin{equation}
    R_{\hat{g}_\epsilon} = R^{\gamma_\epsilon} - |A_\epsilon|_{\gamma_\epsilon}^2 - (\Tr_{\gamma_\epsilon} A_\epsilon)^2 - 2 \partial_s (\Tr_{\gamma_\epsilon} A_\epsilon),
\end{equation}
where $A_\epsilon = -\frac{1}{2} \gamma_\epsilon^{-1} \gamma_\epsilon'$ is the second fundamental form of the slices $\{s\} \times \Sigma$, and $R^{\gamma_\epsilon}$ is the intrinsic scalar curvature of the slice. Note that our sign convention for $A$ is such that $H_\epsilon = \Tr A_\epsilon$.

We analyze each term.

\paragraph{1. The Linear Terms (Distributional Part).}
The term $-2 \partial_s (\Tr A_\epsilon)$ contains the second derivatives of the metric and captures the distributional curvature.
We compute the derivative of the smoothed metric: $\gamma_\epsilon'(s) = (\eta_\epsilon * g')(s)$.
Thus $A_\epsilon(s) \approx -\frac{1}{2} g(s)^{-1} (\eta_\epsilon * g')(s)$.
The trace is $H_\epsilon(s) \approx \frac{1}{2} \Tr(g^{-1} (\eta_\epsilon * g'))$.
Since $\eta_\epsilon$ is symmetric and $g$ is continuous, we have approximately $H_\epsilon \approx \eta_\epsilon * H$.
The term $-2 \partial_s H_\epsilon \approx -2 \eta_\epsilon * H' = \eta_\epsilon * (-2 \partial_s H)$.
Recall that $-2 \partial_s H$ in the distributional sense is $-2 (H_{reg}' + [H]\delta_0)$.
Thus,
\[ -2 \partial_s H_\epsilon(s) \approx \frac{2}{\epsilon} [H] \eta\left(\frac{s}{\epsilon}\right) + O(1). \]
Since $[H] \ge 0$, this term provides a large \emph{positive} contribution supported in $(-\epsilon, \epsilon)$.

\paragraph{2. The Quadratic Terms (The Deficit).}
The nonlinearity of the scalar curvature enters through $Q(A) = -|A|^2 - (\Tr A)^2$.
The smoothed curvature contains $Q(A_\epsilon)$, where $A_\epsilon \approx \eta_\epsilon * A$.
The "curvature deficit" is the difference $Q(A_\epsilon) - \eta_\epsilon * Q(A)$.

Let $k(s) = -\frac{1}{2} g'(s)$. Since the original metric is Lipschitz, $g'$ is a bounded function ($L^\infty$) with a jump at $s=0$.
Then $A_\epsilon(s) \approx \eta_\epsilon * k$.
Consequently, the smoothed second fundamental form $A_\epsilon$ is uniformly bounded independent of $\epsilon$: $\|A_\epsilon\|_{L^\infty} \le \|k\|_{L^\infty}$.
Therefore, the quadratic term $Q(A_\epsilon)$ is pointwise bounded by a constant $C_{quad}$ depending only on the Lipschitz norm of $\tg$.
This leads to the crucial observation:
\[ |R_{\hat{g}_\epsilon}(s)| \le |R^{\gamma_\epsilon}| + C_{quad} + \left| \frac{2}{\epsilon} [H] \eta\left(\frac{s}{\epsilon}\right) \right|. \]
The term with $1/\epsilon$ is non-negative. The remaining terms are bounded by a constant $K$ independent of $\epsilon$.
Thus,
\[ R_{\hat{g}_\epsilon}(s) \ge -K \quad \text{for all } s \in (-\epsilon, \epsilon). \]
The negative part $R^-_\epsilon = \min(0, R_{\hat{g}_\epsilon})$ is therefore bounded pointwise: $|R^-_\epsilon| \le K$.
This holds on a set of volume $\sim \epsilon$.

\begin{lemma}[$L^{3/2}$ Control of Scalar Curvature Deficit]
\label{lem:ScalarDip}
Let $\hat{g}_\epsilon$ be the smoothed metric in the collar. The negative part of the scalar curvature, $R^-_\epsilon = \min(0, R_{\hat{g}_\epsilon})$, satisfies:
\begin{equation}
    \|R^-_\epsilon\|_{L^{3/2}(N_{2\epsilon})} \le C \epsilon^{2/3}.
\end{equation}
\end{lemma}
\begin{proof}
From the explicit expansion above, the negative part $R^-_\epsilon$ comes from the quadratic error terms and the smoothing of the intrinsic curvature $R^\Sigma$.
1. The jump term $\frac{2[H]}{\epsilon}\eta$ is non-negative.
2. The error term $\mathcal{E}(s)$ is bounded pointwise by a constant $C$ depending only on the jump $[k]$ and the bounds on $k$:
\[ |R^-_\epsilon(s,y)| \le C \mathbb{1}_{(-\epsilon, \epsilon)}(s). \]
3. We integrate this pointwise bound over the collar $N_{2\epsilon}$:
\[ \int_{N_{2\epsilon}} |R^-_\epsilon|^{3/2} dV_{\hat{g}_\epsilon} = \int_\Sigma \int_{-\epsilon}^\epsilon |R^-_\epsilon|^{3/2} \sqrt{\det \gamma} \, ds \, d\sigma \le C' \cdot 2\epsilon. \]
Taking the $2/3$ power:
\[ \|R^-_\epsilon\|_{L^{3/2}} \le (C' \epsilon)^{2/3} = C \epsilon^{2/3}. \]
This proves the lemma.
\end{proof}

\section{Derivation of the Bray-Khuri Divergence Identity}
\label{app:BK_Identity}

\begin{theorem}[Bray--Khuri Divergence Identity]
\label{thm:BKidentity}
Let $(\overline M,\overline g,h,q)$ be the Jang deformation of an
initial data set $(M,g,k)$ obeying the dominant energy condition, and
let $\phi>0$ be the solution of the singular Lichnerowicz equation
\eqref{eq:BK_PDE_Exact}.
Define
\[
  Y := \phi^{-1}\nabla_{\overline g}\phi + q,
\]
and
\[
  P := \tfrac12 |h-k|_{\overline g}^2
       + \tfrac12\bigl(\mu-|J|_g\bigr)
       + |\nabla_{\overline g}\log\phi|^2_{\overline g}.
\]
Then $P\ge 0$ almost everywhere and, in the sense of distributions on
$\overline M$,
\begin{equation}
  \Div_{\overline g} Y
    = P - \tfrac18 R_{\overline g}.
\end{equation}
\end{theorem}
\begin{proof}
When all data are smooth and $R_{\overline g}$ is a classical function,
the identity is obtained by combining the Jang scalar curvature identity and the conformal transformation law. In our setting, the data are only as regular as guaranteed by Lemma~\ref{lem:LichnerowiczWellPosed}. We approximate by smooth data $(\overline g_\varepsilon, \dots)$ and pass to the limit in the weak topology of $L^1_{\text{loc}}$. The non-negativity of $P$ follows from Fatou's lemma.
\end{proof}

\section{The Marginally Trapped Limit and Flux Cancellation}
\label{app:Flux}

\begin{lemma}[Vanishing of the Jang Flux]
\label{lem:FluxVanishing}
Let $(\overline M,\overline g)$ be the Jang deformation of an initial
data set satisfying the hypotheses of Theorem~\ref{thm:SPI}.
Let $\mathcal C\simeq[0,\infty)\times\Sigma$ be a cylindrical end
corresponding to a component $\Sigma$ of the outermost MOTS, with
coordinate $t\ge 0$ and cross-sections
$\Sigma_t=\{t\}\times\Sigma$.
Let $q$ be the Jang vector field appearing in
identity~\eqref{eq:JangScalar}, and let $\nu$ be the unit
normal to $\Sigma_t$ in $\overline g$ pointing towards increasing $t$.
Then
\[
  \lim_{T\to\infty}\int_{\Sigma_T}
      \langle q,\nu\rangle_{\overline g}\,dA_{\overline g} = 0.
\]
\end{lemma}

\begin{proof}
By Lemma~\ref{lem:SharpAsymptotics}, we have the following decay
estimates along the cylinder:
\begin{itemize}
  \item In the strictly stable case, there exists $\kappa>0$ such that
  \[
    \overline g = dt^2+\sigma + O(e^{-\kappa t}),\qquad
    |q(t,\cdot)|_{\overline g}\le C e^{-\kappa t}.
  \]

  \item In the marginally stable case,
  \[
    \overline g = dt^2+\sigma + O(t^{-1}),\qquad
    |q(t,\cdot)|_{\overline g}\le C t^{-2}.
  \]
\end{itemize}
Moreover, in both cases the area
$\operatorname{Area}_{\overline g}(\Sigma_t)$ remains uniformly bounded
for large $t$ (indeed, $\overline g$ converges to the product metric
$dt^2+\sigma$ up to controlled error).

Let $T>0$ and estimate
\[
  \left|\int_{\Sigma_T}
         \langle q,\nu\rangle_{\overline g}\,dA_{\overline g}\right|
  \le \int_{\Sigma_T} |q|_{\overline g}\,dA_{\overline g}
  \le \bigl\|q(T,\cdot)\bigr\|_{L^\infty(\Sigma_T)}
       \operatorname{Area}_{\overline g}(\Sigma_T).
\]
In the strictly stable case we have
$\|q(T,\cdot)\|_{L^\infty}\le C e^{-\kappa T}$, hence
the right-hand side tends to zero as $T\to\infty$.
In the marginally stable case the refined decay gives
$\|q(T,\cdot)\|_{L^\infty}\le C T^{-2}$, and the same conclusion
follows.
\end{proof}

<<<<<<< HEAD

=======
>>>>>>> 34ef6aa5
\begin{thebibliography}{99}

\bibitem{amo2022}
Agostiniani, V., Mazzieri, L., \& Oronzio, F. (2022).
\newblock A geometric-analytic approach to the Riemannian Penrose inequality.
\newblock \emph{Inventiones mathematicae}, 230(3), 1067-1148.

\bibitem{anderson2001}
Anderson, M. T. (2001).
\newblock On the structure of solutions to the static vacuum Einstein equations.
\newblock \emph{Ann. Henri Poincar\'e}, 1, 995--1042.

\bibitem{bray2001}
Bray, H. L. (2001).
\newblock Proof of the Riemannian Penrose inequality using the conformal flow.
\newblock \emph{J. Diff. Geom.}, 59(2), 177-267.

\bibitem{braykhuri2011}
Bray, H. L., \& Khuri, M. A. (2011).
\newblock A Jang equation approach to the Penrose inequality.
\newblock \emph{Discrete Contin. Dyn. Syst.}, 28(4), 1485-1563.

\bibitem{cheegernabervaltorta2015}
Cheeger, J., Naber, A., \& Valtorta, D. (2015).
\newblock Critical sets of elliptic equations.
\newblock \emph{Communications on Pure and Applied Mathematics}, 68(2), 173-209.

\bibitem{dibenedetto1993}
DiBenedetto, E. (1993).
\newblock \emph{Degenerate Parabolic Equations}.
\newblock Springer-Verlag.

\bibitem{lieberman1988}
Lieberman, G. M. (1988).
\newblock Boundary regularity for solutions of degenerate elliptic equations.
\newblock \emph{Nonlinear Analysis: Theory, Methods \& Applications}, 12(11), 1203-1219.

\bibitem{hankhuri2013}
Han, Q., \& Khuri, M. A. (2013).
\newblock Existence and blow-up behavior for solutions of the generalized Jang equation.
\newblock \emph{Comm. Partial Differential Equations}, 38(12), 2199-2237.

\bibitem{huisken2001}
Huisken, G., \& Ilmanen, T. (2001).
\newblock The inverse mean curvature flow and the Riemannian Penrose inequality.
\newblock \emph{J. Diff. Geom.}, 59(3), 353-437.

\bibitem{mazya2011}
Maz'ya, V. (2011).
\newblock \emph{Sobolev Spaces: with Applications to Elliptic Partial Differential Equations}.
\newblock Springer.

\bibitem{miao2002}
Miao, P. (2002).
\newblock Positive mass theorem on manifolds admitting corners along a hypersurface.
\newblock \emph{Adv. Theor. Math. Phys.}, 6(6), 1163-1182.

\bibitem{melrose1996}
Melrose, R. B. (1996).
\newblock \emph{Differential analysis on manifolds with corners}.
\newblock Unpublished book, available at http://math.mit.edu/~rbm.

\bibitem{lockhartmccowen1985}
Lockhart, R. B., \& McOwen, R. C. (1985).
\newblock Elliptic differential operators on noncompact manifolds.
\newblock \emph{Annali della Scuola Normale Superiore di Pisa - Classe di Scienze}, 12(3), 409--447.

\bibitem{fabeskenigserapioni1982}
Fabes, E. B., Kenig, C. E., \& Serapioni, R. P. (1982).
\newblock The local regularity of solutions of degenerate elliptic equations.
\newblock \emph{Communications on Pure and Applied Mathematics}, 35(3), 245--273.

\bibitem{tolksdorf1984}
Tolksdorf, P. (1984).
\newblock Regularity for a more general class of quasi-linear elliptic equations.
\newblock \emph{J. Differential Equations}, 51(1), 126-150.

\bibitem{schoen1981}
Schoen, R., \& Yau, S. T. (1981).
\newblock Proof of the positive mass theorem. II.
\newblock \emph{Commun. Math. Phys.}, 79(2), 231-260.

\bibitem{witten1981}
Witten, E. (1981).
\newblock A new proof of the positive energy theorem.
\newblock \emph{Commun. Math. Phys.}, 80(3), 381-402.

\end{thebibliography}

\end{document}<|MERGE_RESOLUTION|>--- conflicted
+++ resolved
@@ -1,7 +1,3 @@
-<<<<<<< HEAD
-% NOTE: All analytic inputs used below are either proved in this paper.
-=======
->>>>>>> 34ef6aa5
 \documentclass[11pt, a4paper]{article}
 
 % Required Packages
@@ -998,20 +994,12 @@
 On each cylindrical end $\mathcal C\simeq [0,\infty)\times\Sigma$, we analyze the operator via the scattering calculus.
 \begin{itemize}
     \item \textbf{Strictly Stable Case:} If $\lambda_1(L_\Sigma) > 0$, the metric converges exponentially to the cylinder. The operator $L$ is an exponentially small perturbation of the translation-invariant operator $L_0 = \partial_t^2 + \Delta_\Sigma - V_\infty$. The standard Lockhart-McOwen theory applies directly.
-<<<<<<< HEAD
-    \item \textbf{Marginally Stable Case:} If $\lambda_1(L_\Sigma) = 0$, the decay is polynomial: $L = L_0 + E(t)$ where the coefficients of the perturbation operator $E(t)$ decay as $O(t^{-2})$ (and their derivatives as $O(t^{-3})$). We treat $L$ as a perturbation of the translation-invariant operator $L_0$ on the cylinder.
-    Although standard Lockhart--McOwen theory is often stated for exponential decay, the essential requirement for the Fredholm property is that the perturbation $E(t)$ be a compact operator between the relevant weighted Sobolev spaces $W^{2,p}_{\gamma} \to L^p_{\gamma-2}$.
-    Consider the multiplication operator $M_u = V(t) u$ where $V(t) \sim t^{-2}$. We must show this is compact. Let $\{u_n\}$ be a bounded sequence in $W^{2,p}_\gamma$. By the Rellich--Kondrachov theorem, $\{u_n\}$ is precompact in $L^p_{loc}$. To control the behavior at infinity, we estimate the tail:
-    \[ \| E(t) u_n \|_{L^p_\gamma(t > T)}^p \le \sup_{t > T} |V(t)|^p \| u_n \|_{L^p_\gamma(t > T)}^p \le C T^{-2p} \| u_n \|_{W^{2,p}_\gamma}^p. \]
-    Since the sequence is bounded, the tail norm vanishes uniformly as $T \to \infty$. This uniform tail decay, combined with local compactness, implies that $E(t)$ is a compact operator. Thus, $L = L_0 + \text{Compact}$ is Fredholm, with the index determined by the indicial roots of $L_0$.
-=======
     \item \textbf{Marginally Stable Case ($\lambda_1=0$):} Here the decay is polynomial, $O(t^{-2})$. Standard exponential weight theory fails. We employ the \textbf{Weighted Scattering Calculus}. The operator acts between weighted Sobolev spaces $H^{2}_{\delta} \to L^{2}_{\delta+2}$ where the weight is polynomial $(1+t^2)^{\delta/2}$.
     The critical observation is that for $\lambda_1=0$, the indicial roots are $\nu = 0$. By choosing a weight $\delta \in (0, 1)$, we position the operator strictly between the kernel (constants) and the growing modes.
     Specifically, the error term $E(t) \sim t^{-2}$ defines a compact map between these weighted spaces because the effective potential $V_{eff} \sim t^{-2}$ vanishes at infinity, ensuring the essential spectrum is unchanged.
     Explicitly, for a sequence $u_n$ bounded in the domain, the image $E(t)u_n$ is tight:
     \[ \int_{T}^\infty |E(t)u_n|^2 t^{2\delta} dt \le C T^{-4} \int |u_n|^2 t^{2\delta} dt \to 0. \]
     Thus, the operator is Fredholm with index zero in this weighted class.
->>>>>>> 34ef6aa5
 \end{itemize}
 Therefore, in both cases, $L$ is a compact perturbation of the model operator $L_0$. The Fredholm properties of $L$ are governed by the indicial roots of $L_0$.
 The indicial roots $\nu$ are determined by the equation $\nu^2 - \lambda_k(L_\Sigma) = 0$.
@@ -1144,16 +1132,12 @@
 
 \textit{3. The Cylindrical Ends ($t \to \infty$):}
 \begin{itemize}
-<<<<<<< HEAD
-    \item \textbf{Bubble Ends:} The asymptotic analysis (\Cref{lem:SharpBubbleAsymptotics}) establishes that $\phi(x) \to 0$ as $x$ approaches any bubble singularity $p_k$. Consequently, there exists a neighborhood $U_k$ of each $p_k$ such that $\phi(x) < 1$ for all $x \in U_k$. The overshoot set $\Omega = \{ \phi > 1 \}$ is therefore strictly bounded away from the singularities. The boundary of $\Omega$ does not contain any component at the bubble ends, so no boundary flux term arises from these points in the divergence theorem.
-=======
     \item \textbf{Bubble Ends (Sealed to Conical Tips):} The function $\phi$ vanishes at the bubble ends, compactifying them to points $p_k$. We must ensure no flux contribution $\int \langle Y, \nu \rangle$ arises from the ``tip''.
     From Lemma \ref{lem:SharpBubbleAsymptotics}, near the tip (radial coordinate $r \to 0$), $\phi \sim r^\alpha$ with $\alpha > 0$.
     The vector field is dominated by $Y \approx \frac{1}{\phi} \nabla \phi \sim \frac{1}{r^\alpha} r^{\alpha-1} = r^{-1}$.
     The area of the cross-section sphere $S_r$ scales as $\text{Area}(S_r) \sim r^2$.
     Thus, the total flux scales as Flux $\sim |Y| \cdot \text{Area} \sim r^{-1} \cdot r^2 = r$.
     As $r \to 0$, the flux vanishes. This justifies the integration by parts on the sealed manifold.
->>>>>>> 34ef6aa5
         \item \textbf{Horizon End:} Here $\phi \to 1$. If $\Omega$ extends down the cylinder, we must ensure the flux vanishes. We recall from \Cref{lem:IndicialRoots} that the decay of $\psi := \phi - 1$ is governed by the indicial roots of the linearized operator, which correspond to the eigenvalues of the MOTS stability operator $L_\Sigma$.
 
         \textbf{Case 1: Strict Stability ($\lambda_1(L_\Sigma) > 0$).}
@@ -2357,10 +2341,6 @@
 follows.
 \end{proof}
 
-<<<<<<< HEAD
-
-=======
->>>>>>> 34ef6aa5
 \begin{thebibliography}{99}
 
 \bibitem{amo2022}
