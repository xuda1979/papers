--- conflicted
+++ resolved
@@ -1770,11 +1770,7 @@
 
 The negative part, $R^-_\epsilon := \min(0, R_{\hat{g}_\epsilon})$, is supported only within the smoothing collar $N_{2\epsilon}$. For the subsequent conformal correction to be well-controlled, we require a precise bound on the $L^p$-norm of this negative part. The crucial estimate, established by Miao and Piubello, is derived by analyzing the structure of $Q_\epsilon$. The dominant terms in $Q_\epsilon$ involve second derivatives of the mollifier, of the form $\eta_\epsilon'' * g_t$, which are of order $O(\epsilon^{-2})$. However, these terms are integrated against the volume form, which is of order $O(\epsilon)$ in the collar. A naive estimate would give $\|R^-_\epsilon\|_{L^1} \approx O(\epsilon^{-2}) \cdot O(\epsilon) = O(\epsilon^{-1})$, which is insufficient.
 
-<<<<<<< HEAD
-A more refined analysis shows that the negative contribution to the scalar curvature is not arbitrary, but has a specific structure related to the second fundamental form of the surfaces of constant distance from the corner. As justified in detail in \Cref{app:Smoothing} (and in line with the estimates established by Miao and Piubello for boundary corners), the negative part of the scalar curvature, $R^-_\epsilon := \min(0, R_{\hat{g}_\epsilon})$, is supported only in the smoothing collar $N_{2\epsilon}$ and satisfies the following integral bounds:
-=======
 A more refined analysis shows that the negative contribution to the scalar curvature is not arbitrary, but has a specific structure related to the second fundamental form of the surfaces of constant distance from the corner. We derive the explicit internal bound in \textbf{Appendix D} ($L^{3/2}$ estimate) to confirm the uniform convergence of the conformal correction. The negative part of the scalar curvature, $R^-_\epsilon := \min(0, R_{\hat{g}_\epsilon})$, is supported only in the smoothing collar $N_{2\epsilon}$ and satisfies the following integral bounds:
->>>>>>> 9322bb7f
 \[ \|R^-_\epsilon\|_{L^p(N_{2\epsilon})} \le C \epsilon^{1/p}. \]
 For the critical case $p=3/2$ in three dimensions, which is required for the Sobolev embeddings used in Lemma \ref{lem:GreenEstimate}, this gives the essential bound derived in Theorem \ref{thm:ScalarCurvatureEstimate}:
 \begin{equation}
@@ -2233,8 +2229,6 @@
 This shows that the distributional pairing $\langle \mathcal{K}_p(u), \eta \rangle$ is non-negative for any non-negative test function $\eta$. Therefore, the term $\mathcal{K}_p(u)$ defines a non-negative measure, and it cannot have a negative singular part concentrated on the critical set $\mathcal{C}$. This completes the rigorous justification.
 \end{proof}
 
-<<<<<<< HEAD
-=======
 \section{The Asymptotic Engine: Fredholm Theory (Track A)}
 \label{app:Fredholm}
 
@@ -2472,7 +2466,6 @@
 This proves the lemma.
 \end{proof}
 
->>>>>>> 9322bb7f
 \section{Derivation of the Bray-Khuri Divergence Identity}
 \label{app:BK_Identity}
 
