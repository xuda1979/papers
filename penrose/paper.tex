--- conflicted
+++ resolved
@@ -1148,7 +1148,6 @@
 where $R_{\text{pos}} = \frac{1}{8}\mathcal{S}_{\text{other}} + \frac{3}{16}|q|^2 \ge 0$. The operator $H$ is positive semi-definite.
 
 \begin{theorem}[Positivity and Asymptotic Barrier for $\phi$]\label{thm:PositivityPhi}
-<<<<<<< HEAD
 \textbf{Proof of Coercivity:}
 We rigorously establish the coercivity of the Lichnerowicz operator $L = \Lap_{\bg} - \frac{1}{8}\mathcal{S}$ without assuming the Yamabe positivity of the background metric $\bg$.
 The associated quadratic form is $Q(u) = \int_{\bM} (|\nabla u|^2 + \frac{1}{8}\mathcal{S} u^2) dV_{\bg}$.
@@ -1160,16 +1159,6 @@
 \end{equation}
 Note: We treat $\Div(q)$ as a source term, avoiding the indefinite potential formulation.
 Then $\phi(x) > 0$ for all $x \in \bM \setminus \mathcal{B}$.
-=======
-\textbf{Proof of Coercivity (Yamabe Positivity):}
-We rigorously establish the coercivity of the Lichnerowicz operator $L = \Lap_{\bg} - \frac{1}{8}\mathcal{S}$ without assuming the Yamabe positivity of the background metric $\bg$.
-The associated quadratic form is $Q(u) = \int_{\bM} (|\nabla u|^2 + \frac{1}{8}\mathcal{S} u^2) dV_{\bg}$.
-1. \textbf{Non-negativity:} Since the Dominant Energy Condition implies $\mathcal{S} \ge 0$ pointwise, the form is manifestly non-negative.
-2. \textbf{Strict Positivity:} We claim the first eigenvalue $\lambda_1(L) > 0$. Suppose $\lambda_1 = 0$. The corresponding eigenfunction $u_0$ would satisfy $\int |\nabla u_0|^2 = 0$ (implying $u_0$ is constant) and $\int \mathcal{S} u_0^2 = 0$ (implying $\mathcal{S} \equiv 0$ on the support of $u_0$).
-However, $\mathcal{S}$ contains the term $|h-k|^2$. If $\mathcal{S} \equiv 0$, then $h=k$ and the spacetime is static. In the generic case, $\mathcal{S}$ is not identically zero, forcing $\lambda_1 > 0$.
-Even in the static case, the Dirichlet boundary conditions at infinity ($\phi-1 \in H^1$) or the specific decay at the bubble tips ensure trivial kernel for the homogeneous problem.
-Thus, the operator is coercive, and a unique positive solution $\phi$ exists.
->>>>>>> e15c73fb
 \end{theorem}
 \begin{proof}
 Since $L\phi=0$ and $\phi$ has strictly positive boundary conditions ($\phi\to 1$), the maximum principle ensures $\phi$ cannot attain a non-positive interior minimum. Thus $\phi > 0$. The asymptotic barrier follows from the local analysis in \Cref{lem:SharpBubbleAsymptotics}.
