% NOTE: The present version includes a number of small edits whose sole purpose
% is to make all statements and references logically precise (for example by
% fixing ambiguous notation and marking results that are taken from the
% literature rather than re-proved here).  No change to the underlying
% mathematics is intended.
\documentclass[11pt, a4paper]{article}

% Required Packages
\usepackage{amsmath, amssymb, amsthm, mathrsfs}
\usepackage{mathtools}

\usepackage{geometry}
\usepackage{cite}
\usepackage{graphicx}
\usepackage{color}
\usepackage{enumitem}
\usepackage{tikz}
\usepackage{hyperref}
\usepackage{cleveref}
\usepackage{microtype}

% Geometry Settings
\geometry{
    margin=1in, headheight=12pt
}

% Hyperref Setup
\hypersetup{
    colorlinks=true,
    linkcolor=blue,
    citecolor=red,
    urlcolor=blue
}

% Theorem Environments
\newtheorem{theorem}{Theorem}[section]
\newtheorem{lemma}[theorem]{Lemma}
\newtheorem{definition}[theorem]{Definition}
\newtheorem{corollary}[theorem]{Corollary}
\newtheorem{proposition}[theorem]{Proposition}
\newtheorem{assumption}[theorem]{Assumption}
\newtheorem{remark}[theorem]{Remark}

\numberwithin{equation}{section}

% Mathematical Macros
\newcommand{\R}{\mathbb{R}}
\newcommand{\N}{\mathbb{N}}
\newcommand{\Lap}{\Delta}
\newcommand{\ConfLap}{\Lap_{\bg} - \frac{1}{8}\Rg}
\newcommand{\ADM}{\text{ADM}}
\newcommand{\DEC}{\text{DEC}}
\newcommand{\GJE}{\text{GJE}}
\newcommand{\MOTS}{\text{MOTS}}
\renewcommand{\Cap}{\text{Cap}}
\newcommand{\Wkp}{W^{1,p}_{\text{loc}}}
\newcommand{\Hone}{H^1_{\text{loc}}}
\newcommand{\Eigen}{\lambda_1}
\newcommand{\geps}{g_{\epsilon}}
\newcommand{\hatgeps}{\hat{g}_{\epsilon}}
\newcommand{\Met}{\mathcal{M}}
\newcommand{\JOp}{\mathcal{J}}
\newcommand{\LOp}{\mathcal{L}}
\newcommand{\Jump}[1]{[\![ #1 ]\!]}
\newcommand{\Weight}[2]{W^{#1, p}_{#2}}
\newcommand{\Holder}[2]{C^{#1, \alpha}_{#2}}
\newcommand{\Norm}[2]{\|#1\|_{#2}}
\newcommand{\EdgeSpace}[2]{H^{#1}_{0,#2}}
\newcommand{\Ind}{\mathrm{Ind}}
\newcommand{\Spec}{\mathrm{Spec}}
\newcommand{\Harm}{\mathcal{H}}
\newcommand{\Energy}{\mathcal{E}}
\newcommand{\bM}{\overline{M}}
\newcommand{\bg}{\overline{g}}
\newcommand{\tM}{\widetilde{M}}
\newcommand{\tg}{\widetilde{g}}
\newcommand{\Rg}{R_{\overline{g}}}
\newcommand{\Rtg}{R_{\widetilde{g}}}
\newcommand{\dV}{\,dV}
\newcommand{\dVol}{\,d\text{Vol}}
\newcommand{\dsigma}{\,d\sigma}
\newcommand{\Scal}{\mathrm{R}}
\newcommand{\Ric}{\mathrm{Ric}}
\newcommand{\Tr}{\mathrm{Tr}}
\newcommand{\Div}{\mathrm{div}}
\newcommand{\supp}{\mathrm{supp}}

% Title Information
\title{\textbf{A Proof of the Spacetime Penrose Inequality via Metric Deformation and $p$-Harmonic Level Sets}}
\author{\textbf{Da Xu} \\
China Mobile Research Institute}
\date{\today}

\begin{document}

\maketitle

\begin{abstract}
We establish the Spacetime Penrose Inequality $M_{\ADM} \ge \sqrt{A/16\pi}$ for asymptotically flat initial data sets satisfying the Dominant Energy Condition. The proof unifies the generalized Jang reduction with the $p$-harmonic level set method via a rigorous analysis of the \textbf{Jang--Lichnerowicz System}. We overcome the key difficulty regarding mass reduction during the conformal deformation by utilizing the Bray-Khuri divergence identity to rigorously prove the necessary bound on the conformal factor ($\phi \le 1$). We resolve the central obstruction---the distributional scalar curvature singularity at the horizon interface---by exploiting the stability of the outermost MOTS. This ensures the singularity is convex, allowing for a scalar-curvature preserving smoothing. Finally, we establish the rigidity of the equality case, showing that equality forces the initial data to arise from a Schwarzschild slice.
\end{abstract}

\tableofcontents

\section{Introduction: A Unified Proof via Edge Sobolev Spaces}
\label{sec:Intro}

The Penrose Inequality stands as a central conjecture in mathematical relativity, connecting the total mass of a spacetime to the size of its black holes. Its formulation relies on the foundational Positive Energy Theorem of Schoen-Yau \cite{schoen1981} and Witten \cite{witten1981}, which established that asymptotically flat spacetimes with non-negative local energy density must have non-negative total mass. The Penrose conjecture sharpens this by asserting that the ADM mass $M$ is bounded below by the area $A$ of the event horizon: $M \ge \sqrt{A/16\pi}$.

In the time-symmetric (Riemannian) case, the problem simplifies to showing that for a manifold with non-negative scalar curvature, the mass is bounded by the area of its outermost minimal surface. This specialized version was famously resolved through two complementary approaches: the inverse mean curvature flow of Huisken and Ilmanen \cite{huisken2001}, and the conformal flow method of Bray \cite{bray2001}. Both methods crucially depend on the positivity of the scalar curvature to ensure the monotonicity of key geometric quantities.

The full spacetime (non-time-symmetric) inequality presents a much greater challenge, precisely because the Jang metric, the primary tool for reducing the problem to a Riemannian one, is incompatible with the techniques of Huisken-Ilmanen and Bray. The core monotonicity arguments driving both Inverse Mean Curvature Flow and the Conformal Flow are fundamentally local; they require the scalar curvature to be \emph{pointwise non-negative} at every step of the flow to function. The Jang metric dramatically fails this condition. Its scalar curvature is not, in general, pointwise non-negative; moreover, its most problematic component is a divergence term which is not even a function but only a distribution. This lack of pointwise positivity has been the central roadblock to extending these powerful geometric flow methods to the full spacetime problem.

This paper provides a proof by directly addressing this roadblock. We demonstrate that the spacetime problem does not require pointwise non-negative scalar curvature, but rather a much weaker condition: \textbf{distributional non-negativity}. We show that while the Jang metric's curvature is poorly behaved pointwise, its distributional structure is remarkably well-controlled. Specifically, the stability of the outermost MOTS ensures that the singular parts of the curvature have a favorable sign. This allows us to perform a carefully constructed conformal deformation, solving a Lichnerowicz-type equation that precisely cancels the negative divergence term and smooths the metric's singularities. The result is a new Riemannian manifold that is (distributionally) scalar-flat.

At the heart of this structure is the Jang scalar curvature identity, which can be schematically written as
\[
    R_{\bg} = \mathcal{S} - 2\,\Div_{\bg}(q), \qquad \mathcal{S} \ge 0,
\]
where $\mathcal{S}$ is a non-negative combination of geometric quantities controlled by the Dominant Energy Condition and $q$ is a vector field arising from the discrepancy between the second fundamental form of the Jang graph and the extrinsic curvature of the initial data. The conformal deformation is designed to ``absorb'' the divergence term $-2\Div_{\bg}(q)$ while preserving the mass and the horizon area.

\subsection*{Standing assumptions and scope}
Throughout the paper we work in dimension $n=3$ and with initial data sets $(M,g,k)$ satisfying the following standing hypotheses. The manifold $M$ is complete and has a single asymptotically flat end (essential for the definition of the ADM mass) with decay rate $\tau>1/2$ (essential for the Fredholm theory, see Remark~\ref{rem:DecayRateRole}), as in Definition~\ref{def:AF} below. The matter fields obey the Dominant Energy Condition ($\mu \ge |J|_g$). The boundary of the region containing trapped surfaces that are visible from infinity is the outermost MOTS $\Sigma\subset M$, which we assume to be compact. $\Sigma$ may be disconnected. By established theorems on the topology of MOTS (see Proposition~\ref{prop:BubbleTopology}), any Jang bubbles arising from the generalized Jang equation necessarily have spherical boundary components. Under these assumptions we prove the spacetime Penrose inequality stated in Theorem~\ref{thm:SPI}.

\begin{remark}[Regularity of MOTS]
We invoke the fundamental results on the existence and regularity of outermost MOTS (Andersson, Metzger, Eichmair). Under the DEC, the outermost boundary of the trapped region exists and is a smooth, closed, embedded hypersurface (see Theorem~\ref{thm:MOTS_Properties}). This regularity is essential for the subsequent analysis of the GJE asymptotics.
\end{remark}

\begin{remark}[Notation]
Throughout the paper we work in dimension $n=3$. We use the following conventions:
\begin{itemize}
    \item $\Scal_g$ denotes the scalar curvature of a Riemannian metric $g$ on $M$.
    \item $R_{\bg}$ (or $\Rg$) denotes the scalar curvature of the Jang metric $\bg$, and $R_{\tg}$ (or $\Rtg$) denotes the scalar curvature of the conformally deformed metric $\tg$.
    \item When no confusion can arise, we sometimes write $R_g$ or simply $R$ for the scalar curvature, but always with the metric indicated in the surrounding text or by the subscript.
\end{itemize}
All results are formulated for $n=3$ and are not intended to be dimension-independent.
\end{remark}

Crucially, this deformation must preserve the mass inequality, $M_{\ADM}(\bg) \ge M_{\ADM}(\tg)$. This requires the conformal factor $\phi$ to satisfy $\phi \le 1$. We rigorously establish this bound not through a maximum principle (which fails due to the indefinite potential), but via a sophisticated integral method utilizing the Bray-Khuri divergence identity (Theorem~\ref{thm:PhiBound}). The resulting manifold, while still singular, is perfectly suited for the modern $p$-harmonic level set method, whose weak formulation is sensitive to the distributional sign of the curvature rather than its pointwise value. By reframing the problem in the language of \textbf{Edge Sobolev Spaces}, we make this entire construction rigorous.

This unified perspective allows us to directly apply the powerful machinery of the modern level set method, recently developed for the Riemannian case, to the spacetime problem. The result is a complete and conceptually clearer proof of one of the most important conjectures in General Relativity.

\medskip

To avoid ambiguity, we briefly summarize the status of the various ingredients. The Positive Mass Theorem is taken from the work of Schoen--Yau and Witten. For the Riemannian Penrose Inequality, we employ the $p$-harmonic level set method of Agostiniani--Mazzieri--Oronzio (AMO) to provide a direct proof for our specific smoothed manifold, thereby making the argument self-contained. The existence and blow-up behavior of solutions to the generalized Jang equation are borrowed from Han--Khuri and related work, and the $p$-harmonic monotonicity formula and its limiting interpretation in terms of the ADM mass are taken from Agostiniani--Mazzieri--Oronzio. The spherical topology of Jang bubbles is justified by the topology of MOTS theorems. Our main contributions are: (i) the rigorous application of the Bray-Khuri identity to ensure mass reduction; (ii) the analysis of the Jang scalar curvature in the distributional sense and its favorable sign structure; (iii) the construction of a scalar-curvature-preserving smoothing of the resulting Lipschitz manifold, adapted to an \emph{internal} corner; and (iv) the verification that the smoothed metrics are compatible with the $p$-harmonic level set method, leading to a complete proof of the spacetime Penrose inequality.

\begin{definition}[Weak formulation of the $p$-Laplacian]
Let $(\tM, \tg)$ be a Riemannian manifold whose metric components are continuous in local coordinates (that is, $\tg_{ij} \in C^0$), and fix $p\in(1,3)$. A function $u \in \Wkp(\tM)$ (so that in particular $\nabla u \in L^p_{\mathrm{loc}}(\tM)$) is \emph{weakly $p$-harmonic} if for all test functions $\psi \in C^\infty_c(\tM)$ we have
\begin{equation}
    \int_{\tM} \langle |\nabla u|_{\tg}^{p-2} \nabla u, \nabla \psi \rangle_{\tg} \dVol_{\tg} = 0.
\end{equation}
This formulation allows us to work without assuming any $C^2$ regularity of the metric at the compactified bubbles.
\end{definition}

\begin{definition}[ADM Mass for Low Regularity Metrics]\label{def:ADM_Lipschitz}
For an asymptotically flat manifold $(M,g)$ where the metric $g$ is Lipschitz continuous ($C^{0,1}$) and satisfies the standard decay conditions, the ADM mass is well-defined provided the scalar curvature (in the distributional sense) is integrable. The Positive Mass Theorem remains valid in this class. The continuity of the mass under the convergence of the regularized Jang metrics ensures $M_{\ADM}(\bg)$ is well-defined (see Theorem~\ref{thm:MassReductionGJE}).
\end{definition}

\begin{definition}[Distributional Scalar Curvature]\label{def:dist_scalar}
For a metric $g \in C^{0,1}$, set
\[ V^k = g^{ij} \Gamma^k_{ij} - g^{ik} \Gamma^j_{ij}, \qquad F = g^{ij}\big(\Gamma^k_{ij}\Gamma^\ell_{k\ell} - \Gamma^\ell_{ik}\Gamma^k_{j\ell}\big), \]
where $\Gamma$ are the Christoffel symbols of $g$. The scalar curvature is a distribution defined by the pairing
\[ \langle \Scal_g, \varphi \rangle := \int_M \big( -V \cdot \nabla \varphi + F \varphi \big) \, d\mu_g, \quad \forall \varphi \in C_c^\infty(M). \]
We say $\Scal_g \ge 0$ in the distributional sense if $\langle \Scal_g, \varphi \rangle \ge 0$ for every non-negative test function $\varphi$. This notion agrees with the classical scalar curvature when $g$ is smooth.
\end{definition}

\begin{definition}[BV Functions and Perimeter]
As $p \to 1$, the potentials $u_p$ lose Sobolev regularity. We work in the space of functions of Bounded Variation, $BV(\tM)$. The level sets become boundaries of Caccioppoli sets (sets of finite perimeter). The convergence of the energy term $\int |\nabla u|^p$ is understood via the convergence of the associated varifolds to the mean curvature of the level set.
\end{definition}

\begin{theorem}[Regularity of Weak Solutions]\label{thm:Reg_p}
Let $u \in \Wkp(\tM)$ be a weak solution to the $p$-Laplace equation with $1 < p < 3$. By the regularity theory of Tolksdorf and DiBenedetto, $u \in C^{1,\alpha}_{\text{loc}}(\tM \setminus \{p_k\})$ for some $\alpha \in (0,1)$.

\begin{remark}[Regularity across the Lipschitz Interface]
The metric $\tg$ is Lipschitz continuous ($C^{0,1}$) across the interface $\Sigma$. The coefficients of the $p$-Laplace operator depend on the metric and are thus also Lipschitz in the spatial variable $x$. Standard elliptic regularity theory for quasilinear equations (e.g., \cite{tolksdorf1984, lieberman1988}) guarantees $C^{1,\alpha}$ regularity for $u$ provided the coefficients are merely H\"older continuous. Since Lipschitz implies $C^{0,\alpha}$, the solution $u$ is strictly $C^{1,\alpha}$ across the interface $\Sigma$, and no separate transmission analysis is required for the $p$-harmonic potential itself.
\end{remark}

Near the singular points $p_k$ (closed bubbles) the metric is merely $C^0$, so the classical regularity theory is only applied on compact subsets of $\tM \setminus \{p_k\}$. The set $\{p_k\}$ has vanishing $p$-capacity for $1<p<3$ (Lemma~\ref{lem:Capacity}), hence it is removable for $W^{1,p}$ functions. Moreover, the critical set $\mathcal{C} = \{ \nabla u = 0 \}$ is closed and has Hausdorff dimension at most $n-2$ by the stratification results of Cheeger--Naber--Valtorta \cite{cheegernabervaltorta2015}. In particular, the integration by parts identities used in the monotonicity formula hold in the sense of distributions on all of $\tM$; see Appendix~\ref{app:Bochner}.
\end{theorem}

\subsection{Definitions and Main Theorem}

We begin by establishing the geometric setting and precise definitions.

\begin{definition}[Weighted Asymptotic Flatness]\label{def:AF}
An initial data set $(M, g, k)$ is asymptotically flat with rate $\tau$ if there exist coordinates $\{x^i\}$ at infinity such that:
\[
    g_{ij} - \delta_{ij} = O(|x|^{-\tau}), \quad \partial_k g_{ij} = O(|x|^{-\tau-1}), \quad \partial_{k\ell} g_{ij} = O(|x|^{-\tau-2}),
\]
\[
    k_{ij} = O(|x|^{-\tau-1}), \quad \partial_k k_{ij} = O(|x|^{-\tau-2}),
\]
for all coordinate indices $i,j,k,\ell \in \{1,2,3\}$, where $\partial_k = \frac{\partial}{\partial x^k}$ and $\partial_{k\ell} = \partial_k \partial_\ell$.
\end{definition}

\begin{remark}[Integrability of the Jang Source]
The decay rate $\tau > 1/2$ is necessary and sufficient to ensure that the source term in the Lichnerowicz equation, $\Div_{\bg}(q)$, resides in the correct weighted Sobolev space. Specifically, if $k \sim r^{-\tau-1}$, then $q \sim r^{-\tau-1}$ and $\Div(q) \sim r^{-\tau-2}$.

A naïve heuristic based on viewing $\Div_{\bg}(q)$ as an $L^1$ source for a Poisson equation on $\R^3$ would suggest the stricter requirement $\tau>1$, since the volume element is $r^2dr$ and
\[
    \int_R^\infty |\Div q|\,r^2\,dr \approx \int_R^\infty r^{-\tau}\,dr
\]
converges only if $\tau>1$. However, in our actual argument we do not use this $L^1$ heuristic. Instead, we rely on the Fredholm theory for elliptic operators on asymptotically flat manifolds (see \Cref{sec:Fredholm}), which applies in the wider range $\tau>1/2$ and suffices to ensure that $\phi-1$ lies in an appropriate weighted Sobolev space. Thus the assumption $\tau>1/2$ is exactly what is needed in the proof.
\footnote{Standard definitions of asymptotic flatness often require $\tau \ge 1$. Our requirement $\tau > 1/2$ is sharp: it is the precise threshold required for the squared source term $|\Div q|^2$ to belong to the integrable weighted space $L^1(\bM)$, a necessity for the existence of the conformal factor.}
\end{remark}

The initial data set must satisfy the Einstein constraint equations, which define the local energy density $\mu$ and momentum density $J$:
\begin{align}
16\pi\mu &= \Scal_g + (\Tr_g k)^2 - |k|_g^2, \\
8\pi J_i &= \Div_g(k_i^j - (\Tr_g k) \delta_i^j).
\end{align}

\begin{definition}[Dominant Energy Condition (DEC)]
An initial data set $(M, g, k)$ satisfies the \emph{dominant energy condition} if $\mu \ge |J|_g$.
\end{definition}

The total energy is quantified by the ADM mass.

\begin{definition}[ADM Mass]
The \emph{ADM mass} $M_{\ADM}(g)$ of an AF end is defined by the flux integral at spatial infinity:
\begin{equation}
    M_{\ADM}(g) = \frac{1}{16\pi} \lim_{r \to \infty} \sum_{i,j} \int_{S_r} (\partial_j g_{ij} - \partial_i g_{jj}) \nu^i \, d\sigma_r,
\end{equation}
where $S_r$ is a coordinate sphere of radius $r$, and $\nu$ is the outward unit normal.
\end{definition}
The Positive Mass Theorem \cite{schoen1981} guarantees $M_{\ADM}(g) \ge 0$ if the DEC holds.

The inequality concerns the boundary of the trapped region.

\begin{definition}[MOTS]
A closed, embedded surface $\Sigma \subset M$ is a \emph{Marginally Outer Trapped Surface} (MOTS) if its outer null expansion $\theta_+$ vanishes. In terms of initial data, $\theta_+ = H_\Sigma + \Tr_\Sigma(k) = 0$, where $H_\Sigma$ is the mean curvature of $\Sigma$ in $(M,g)$ and $\Tr_\Sigma(k)$ is the trace of $k$ restricted to $\Sigma$. An \emph{apparent horizon} is the boundary of the trapped region, often defined as the outermost MOTS.
\end{definition}

\begin{theorem}[Properties of the Outermost MOTS]\label{thm:MOTS_Properties}
Let $(M,g,k)$ satisfy the DEC. The outermost MOTS $\Sigma$ exists and satisfies the following properties:
\begin{enumerate}
    \item \textbf{Regularity:} $\Sigma$ is a smooth, closed, embedded hypersurface.
    \item \textbf{Stability:} $\Sigma$ is stable, meaning the principal eigenvalue of its stability operator $L_\Sigma$ is non-negative, $\lambda_1(L_\Sigma) \ge 0$.
\end{enumerate}
Stability follows because if $\lambda_1 < 0$, $\Sigma$ could be perturbed outwards, contradicting its outermost nature.

\begin{remark}[Handling the Marginally Stable Case]
The case $\lambda_1(L_\Sigma)=0$ (marginal stability) is physically significant, corresponding to non-generic horizons (e.g., extremal black holes). Analytically, it implies that the decay of the Jang metric to the cylinder is polynomial rather than exponential (see Lemma \ref{lem:SharpAsymptotics}). While the standard Lockhart-McOwen theory is stated for exponential convergence, the Fredholm results extend to the polynomial case provided the operator limits to the same translation-invariant model operator and the decay rate is sufficient to treat the difference as a compact perturbation in the relevant weighted spaces. We rigorously verify that the polynomial decay $O(t^{-k})$ is sufficient for all subsequent flux calculations.
\end{remark}
\end{theorem}

We can now state the main theorem precisely.

\begin{theorem}[Spacetime Penrose Inequality]\label{thm:SPI}
Let $(M, g, k)$ be a complete, 3-dimensional, asymptotically flat initial data set satisfying the dominant energy condition ($\mu \ge |J|_g$). Let $\Sigma \subset M$ be the outermost apparent horizon. $\Sigma$ is a smooth, closed, embedded hypersurface which may be disconnected, i.e., $\Sigma = \cup_{i=1}^N \Sigma_i$.

The ADM mass satisfies:
\begin{equation}
    M_{\ADM}(g) \ge \sqrt{\frac{A(\Sigma)}{16\pi}},
\end{equation}
where $A(\Sigma) = \sum_{i=1}^N \text{Area}(\Sigma_i)$.
Equality holds if and only if the initial data set embeds isometrically into the Schwarzschild spacetime (forcing $N=1$).
\end{theorem}

\subsection{Strategy of the Proof: A Heuristic Roadmap}

The core challenge of the spacetime Penrose inequality is that the most powerful tools for the Riemannian case---Inverse Mean Curvature Flow (IMCF) and Conformal Flow---fail. Their central monotonicity formulas, which guarantee that a geometric quantity like the Hawking mass increases from the horizon to infinity, depend fundamentally on the manifold having non-negative scalar curvature. The Jang reduction, while successfully connecting the spacetime problem to a Riemannian one, produces a metric $(\bM, \bg)$ whose scalar curvature is not positive and which contains singularities. Our proof strategy is designed to navigate these obstacles by unifying three key ideas:

\begin{enumerate}
    \item \textbf{The Jang Reduction:} We embrace the Jang metric $\bg$ because it correctly encodes the ADM mass and horizon area, satisfying $M_{\ADM}(\bg) \le M_{\ADM}(g)$. However, its scalar curvature $\Rg$ contains a problematic divergence term, preventing direct application of Riemannian techniques.

    \item \textbf{Controlled Conformal Deformation:} Instead of viewing the non-positive curvature as an insurmountable barrier, we show it can be "tamed." We conformally deform the Jang metric to a new metric $\tg = \phi^4 \bg$. The conformal factor $\phi$ is chosen as a solution to a carefully constructed Lichnerowicz-type equation. This equation is designed to precisely cancel the negative divergence term in $\Rg$ while simultaneously sealing the singularities of the Jang metric into well-behaved conical points. The crucial insight is that the stability of the outermost MOTS ensures the distributional part of the scalar curvature has a favorable sign, making this cancellation possible. The result is a (singular) manifold $(\tM, \tg)$ which is scalar-flat.

\textbf{The Central Argument:} To ensure the mass does not increase during this deformation ($M_{\ADM}(\bg) \ge M_{\ADM}(\tg)$), we must have $\phi \le 1$. We rigorously prove this using the Bray-Khuri divergence identity (\Cref{sec:GlobalBound}).
    \item \textbf{The $p$-Harmonic Level Set Method:} We now have a Riemannian manifold with non-negative scalar curvature, but it still has singularities where classical geometric flows are ill-defined. Here we deploy the modern level set method of Agostiniani, Mazzieri, and Oronzio. We solve for a $p$-harmonic function $u_p$ on this singular manifold. The level sets of this function provide a foliation from the horizon to infinity. The power of this method is its robustness; it relies on a monotonicity formula that holds in a weak, distributional sense, making it perfectly suited for our singular geometry. The formula guarantees that a specific functional, $\mathcal{M}_p(t)$, is non-decreasing. By taking the limit as $p \to 1$, this functional's value at the horizon is identified with the horizon area and its value at infinity is identified with the ADM mass, yielding the Penrose inequality.
\end{enumerate}

Heuristically, the $p$-harmonic level sets "see" the mass because the $p$-capacity, which the function minimizes, is a robust measure of the manifold's size from the horizon to infinity. Our contribution is to show that the Jang metric can be surgically altered into a geometric form where this powerful tool can be rigorously applied, overcoming the obstacles that stalled previous approaches. The technical details of this construction are outlined below.

\begin{table}[h!]
\centering
\renewcommand{\arraystretch}{1.2}
\begin{tabular}{|l|l|l|l|l|}
\hline
\textbf{Metric} & \textbf{Symbol} & \textbf{Regularity} & \textbf{Scalar Curvature} & \textbf{End Structure} \\ \hline
Initial Data & $(M,g)$ & Smooth ($C^\infty$) & $R_g$ (general) & Asymptotically Flat \\ \hline
Jang Metric & $(\bM, \bg)$ & Lipschitz ($C^{0,1}$) & $R_{\bg}$ (distr. $\ge 0$) & AF + Cylindrical \\ \hline
Conformal & $(\tM, \tg)$ & $C^0$ / Lip & $R_{\tg} \ge 0$ (distr.) & AF + Conical/Cyl \\ \hline
Smoothed & $(\tM, \geps)$ & Smooth ($C^\infty$) & $R_{\geps} \ge 0$ (pointwise) & AF + Cylindrical (trunc) \\ \hline
\end{tabular}
\caption{Roadmap of metric deformations used in the proof.}
\label{tab:MetricRoadmap}
\end{table}

\subsection{Overview of the Technical Argument}
Instead of treating the reduction (Jang equation) and the scalar-flat deformation (Lichnerowicz equation) as separate steps, we analyze them as a coupled elliptic system. Let $\tau > 1/2$. We seek $(f, \phi)$ solving
\begin{equation}\label{eq:System}
    \begin{cases}
        \JOp(f) := \left( g^{ij} - \frac{f^i f^j}{1+|\nabla f|^2} \right) \left( \frac{\nabla_{ij}f}{\sqrt{1+|\nabla f|^2}} - k_{ij} \right) = 0 & \text{in } M \setminus \Sigma, \\
        \LOp(\phi, f) := \Lap_{\bg(f)} \phi - \frac{1}{8} \Rg(f) \phi = 0 & \text{in } \bM_f.
    \end{cases}
\end{equation}

\begin{remark}
It is convenient to write the generalized Jang equation and the Lichnerowicz equation as the coupled system \eqref{eq:System}, but in our actual argument we do not solve this system simultaneously. Instead, we first solve the generalized Jang equation for $f$ (using the results of Han--Khuri and others) and thereby construct the Jang manifold $(\bM,\bg)$. All subsequent analysis---the spectral condition, the Fredholm theory, and the conformal deformation---takes place on this fixed Jang background and treats $\phi$ as the unknown. No analytic fixed-point argument in the pair $(f,\phi)$ is required.
\end{remark}

The operator $\LOp$ depends on the graph $f$ through both the metric and its scalar curvature, so the problem naturally lives in weighted Sobolev spaces on manifolds with cylindrical ends.

\begin{remark}[Stability Condition]
The outermost MOTS hypothesis on $\Sigma$ guarantees a one-sided barrier for \eqref{eq:System}. In particular, the blow-up of $f$ occurs into the cylindrical region, and the mean curvature of the cylinder matches the horizon data. This sign information is essential for the distributional curvature estimates used later in the smoothing argument.
\end{remark}

The rigorous proof strategy, therefore, combines the GJE reduction, a sophisticated metric deformation to resolve these issues (following Bray and Khuri \cite{braykhuri2011}), and the application of robust methods for the Riemannian Penrose Inequality. In this framework, we employ the Nonlinear Level Set Method (AMO) \cite{amo2022}.

\section{The $p$-Harmonic Level Set Method (AMO Framework)}
\label{sec:AMO}

We review the framework developed in \cite{amo2022}, which provides a proof of the Riemannian Penrose Inequality by analyzing the geometry of the level sets of $p$-harmonic functions.

\subsection{Setup and the Monotonicity Formula}
\label{sec:AMOSetup}
Let $(\tM, \tg)$ be a complete, smooth, asymptotically flat 3-manifold with non-negative scalar curvature $\Rtg \ge 0$. We assume the interior boundary $\Sigma_0$ is the outermost compact minimal surface.

We consider the $p$-harmonic potential $u_p$ ($1 < p < 3$), which is the solution to the Dirichlet problem for the $p$-Laplace equation:
\begin{equation}
    \begin{cases}
    \Lap_{p, \tg} u_p := \Div_{\tg}(|\nabla u_p|_{\tg}^{p-2} \nabla u_p) = 0 & \text{in } \tM \setminus \Sigma_0, \\
    u_p = 0 & \text{on } \Sigma_0, \\
    u_p(x) \to 1 & \text{as } |x| \to \infty.
    \end{cases}
\end{equation}
For almost every $t \in (0,1)$ the level set $\Sigma_t = \{ u_p = t \}$ is a smooth hypersurface in $\tM$; throughout we restrict attention to such regular values of $t$ when evaluating geometric quantities along the level sets.

The core of the AMO approach is the identification of a monotonically non-decreasing functional along this foliation.

\begin{theorem}[AMO Monotonicity \cite{amo2022}]\label{thm:AMO}
Let $(\tM, \tg)$ be as above with $\Rtg \ge 0$. For $1 < p < 3$, define the functional:
\begin{equation}
    \mathcal{M}_p(t) := \left( \int_{\Sigma_t} |\nabla u|^p \, d\sigma \right)^{\frac{2}{3-p}} \left( 1 - \frac{1}{16\pi} \left( \int_{\Sigma_t} |\nabla u|^p \, d\sigma \right)^{-\frac{2(p-1)}{3-p}} \int_{\Sigma_t} H^2 |\nabla u|^{p-2} \, d\sigma \right).
\end{equation}
Then, along the flow of the level sets of the $p$-harmonic potential $u$, we have:
\[ \frac{d}{dt} \mathcal{M}_p(t) \ge 0 \]
for almost every $t \in (0,1)$.
\end{theorem}
\begin{proof}[Proof after \cite{amo2022}]
We recall the main steps of the argument in \cite{amo2022}; for complete details we refer the reader to that paper. The proof relies on the precise Bochner--Weitzenböck identity for the $p$-Laplacian. For a smooth solution $u$, we have:
\begin{equation}\label{eq:Bochner_p}
    \frac{1}{p} \Lap (|\nabla u|^p) = |\nabla^2 u|^2 + \langle \nabla u, \nabla(\Lap u) \rangle + \Ric(\nabla u, \nabla u) + (p-2) \langle \nabla u, \nabla |\nabla u| \rangle^2 |\nabla u|^{-2}.
\end{equation}
For $p$-harmonic functions ($\Lap_p u = 0$), this simplifies after identifying the curvature terms. Using the Gauss-Codazzi relations on the level sets $\Sigma_t$ to relate $\Ric(\nabla u, \nabla u)$ to the scalar curvature $\Rtg$ and the extrinsic curvature $A$ (with mean curvature $H$), we derive:
\begin{equation}
\frac{d}{dt} \mathcal{M}_p(t) = C(p,t) \int_{\Sigma_t} \left[ \frac{1}{2}\Rtg + \frac{1}{2}\left(|A|^2 - \frac{1}{2}H^2\right) + \frac{p-1}{p} |\nabla_T \nu|^2 + \mathcal{K}_p(u) \right] |\nabla u|^{p-1} \, d\sigma,
\end{equation}
where $\mathcal{K}_p(u)$ is a term arising from the Refined Kato Inequality. On the regular set $\tM \setminus \mathcal{C}$ (where $\nabla u \ne 0$), we have the pointwise tensor inequality (for $n=3$):
\[ |\nabla X|^2 \ge \frac{3}{2} |\nabla |X||^2 \quad (n=3), \]
which ensures $\mathcal{K}_p(u) \ge 0$ pointwise. Crucially, this inequality holds in the sense of distributions even across the critical set $\mathcal{C} = \{ \nabla u = 0 \}$, meaning $\mathcal{K}_p(u)$ defines a non-negative measure. A rigorous proof of this fact, relying on regularization and weak convergence, is provided in \Cref{app:Bochner}. Since $\Rtg \ge 0$ is enforced by our construction, and $|A|^2 \ge H^2/2$ (by Cauchy-Schwarz), the integrand is non-negative.
\begin{remark}[Regularity Requirements]
The formula assumes $(\tM, \tg)$ is smooth. In our context, $(\tM, \tg)$ will contain a finite set of points $\{p_k\}$ (closed bubbles) where the metric is merely continuous ($C^0$). However, since we work with weak solutions $u \in W^{1,p}_{\text{loc}}$ and the singular set has zero $p$-capacity for $1 < p < 3$ (see \Cref{lem:Capacity}), the monotonicity formula continues to hold distributionally, as justified in \Cref{app:Bochner}.
\end{remark}
\end{proof}

\subsection{Boundary Limits and the Limit $p \to 1$}
The significance of $\mathcal{M}_p(t)$ lies in its behavior as $p \to 1^+$, where it converges to the Hawking mass.

\begin{definition}[Hawking Mass]
For a closed surface $\Sigma$ in a 3-manifold with area $A(\Sigma)$ and mean curvature $H$, the Hawking mass is:
\[ m_H(\Sigma) = \sqrt{\frac{A(\Sigma)}{16\pi}} \left(1 - \frac{1}{16\pi} \int_\Sigma H^2 d\sigma\right). \]
\end{definition}

\begin{proposition}[\cite{amo2022}]\label{prop:AMO_limits}
The boundary limits of the functional $\mathcal{M}_p(t)$ as $p \to 1^+$ are rigorously identified as follows:
\begin{enumerate}[label=(\roman*)]
    \item \textbf{Limit at the Horizon ($t=0$):} Since $\Sigma_0$ is minimal ($H_0=0$), $m_H(\Sigma_0)$ reduces to the area radius. It is shown that
    \[ \lim_{p \to 1^+} \mathcal{M}_p(0) = \sqrt{\frac{A(\Sigma_0)}{16\pi}}. \]
    \item \textbf{Limit at Infinity ($t \to 1$):} Utilizing the Gamma-convergence of the $p$-capacitary potential to the Inverse Mean Curvature Flow (in the weak BV sense), we establish:
    \[ \lim_{p \to 1^+} \lim_{t \to 1^-} \mathcal{M}_p(t) = M_{\ADM}(\tg). \]
\end{enumerate}

\begin{proof}[Rigorous Justification of the Limit at Infinity]
The identification of the limit with the ADM mass relies on the precise asymptotic expansion of the $p$-harmonic potential $u_p$ near the AF end. For the nonlinear $p$-Laplacian, establishing this expansion requires specialized techniques (e.g., comparison principles or methods by Kichenassamy). We utilize the established expansion:
\[ u_p(x) = 1 - \frac{C_p}{|x|^{3-p}} + O(|x|^{3-p-\epsilon}), \quad \text{as } |x|\to\infty. \]
Substituting this into $\mathcal{M}_p(t)$ and taking the limit $t\to 1$ yields a value related to the capacity $C_p$. The final step relies on the precise relationship between the capacity $C_p$ and the ADM mass $M_{\ADM}(\tg)$ as $p\to 1$.

Crucially, this behavior must be stable under the smoothing process. The Mosco convergence (\Cref{thm:MoscoConvergence}) guarantees the convergence of the potentials $u_{p,\epsilon} \to u_p$. The uniform control over the metrics $\geps$ ensures that the asymptotic expansions are uniform in $\epsilon$, validating the stability of the capacity constants $C_p(\geps) \to C_p(\tg)$.
\end{proof}

\begin{remark}[Robustness of Gamma-Convergence]
The Gamma-convergence of the $p$-energy to the perimeter functional (as $p\to 1$) is robust even in the presence of the conical singularities and the Lipschitz interface of $\tg$, as these sets have zero capacity (\Cref{app:Capacity}) and do not contribute to the energy limit (see \Cref{lem:GammaConvergenceConical}). Furthermore, the convergence is uniform with respect to the smoothing parameter $\epsilon$ (due to the controlled $C^0$ convergence of the metrics, \Cref{thm:MoscoConvergence}), which justifies the interchange of limits in the "Limit of Inequalities" strategy (\Cref{sec:Synthesis}).
\end{remark}
This double limit process ($t \to 1, p \to 1$) is justified by the fact that the $p$-harmonic level sets approximate the weak solution of the IMCF (Huisken-Ilmanen flow) without requiring the flow to be smooth.

\begin{remark}
Throughout, the limit $t\to 1^-$ is taken first for each fixed $p$, and only afterwards is the limit $p\to 1^+$ considered. For the purposes of the Penrose inequality it is enough to know that
\[
    M_{\ADM}(\tg) \ge \lim_{p\to 1^+}\lim_{t\to 1^-}\mathcal{M}_p(t),
\]
together with the identification of $\lim_{p\to 1^+}\mathcal{M}_p(0)$ with the Hawking mass of the horizon. The full identities in Proposition~\ref{prop:AMO_limits} are included for completeness.
\end{remark}

\begin{remark}[Application to Manifolds with Cylindrical Ends]\label{rem:CylindricalAMO}
Although the standard AMO framework assumes a compact interior boundary, the monotonicity analysis extends to manifolds with cylindrical ends by a standard truncation procedure. We apply the theory to the manifold truncated at depth $L$ in the cylinder, imposing the zero Dirichlet condition on the cross-section $\Sigma_L$. Since the cylinder is scalar-flat and has constant area $A(\Sigma)$, the boundary term $\mathcal{M}_p(0)$ in the monotonicity formula converges to the area radius $\sqrt{A(\Sigma)/16\pi}$ as $L \to \infty$. This justifies the application of the method to our manifold $(\tM, \geps)$.
\end{remark}
\end{proposition}

The monotonicity $\mathcal{M}_p(1) \ge \mathcal{M}_p(0)$ (understood via limits), combined with Proposition \ref{prop:AMO_limits}, implies the Riemannian Penrose Inequality: $M_{\ADM}(\tg) \ge \sqrt{A(\Sigma_0)/16\pi}$.

\section{The Generalized Jang Reduction and Analytical Obstructions}
\label{sec:Jang}

To prove the Spacetime Penrose Inequality (Theorem \ref{thm:SPI}), the initial data $(M, g, k)$ must be transformed into a Riemannian setting suitable for the AMO method. This is achieved via the Generalized Jang Equation (GJE).

\begin{figure}[h!]
\centering
\begin{tikzpicture}[scale=0.9, every node/.style={transform shape}]
    % Initial Manifold
    \node at (-3, 2.5) {Initial Data $(M,g)$};
    \draw[thick] (-3,0) .. controls (-4,2) and (-2,2) .. (-3,0);
    \draw[thick] (-3,0) .. controls (-4,-2) and (-2,-2) .. (-3,0);
    \draw[red, thick, fill=red!10] (-3, 0) ellipse (0.3cm and 1cm);
    \node[red] at (-2.2, 0) {Horizon $\Sigma$};

    % Arrow
    \draw[->, ultra thick] (-0.5, 0) -- (1.5, 0);
    \node at (0.5, 0.5) {Jang Blow-up};

    % Jang Manifold
    \node at (5.5, 2.5) {Jang Manifold $(\bM, \bg)$};
    \draw[thick] (5,0) .. controls (4,2) and (6,2) .. (5,0);
    % Cut-out part
    \draw[thick] (5,0) .. controls (4.5,-0.5) and (4,-1) .. (4,-2);
    \draw[thick] (5,0) .. controls (5.5,-0.5) and (6,-1) .. (6,-2);
    % Cylinder
    \draw[thick] (4,-2) -- (4,-4);
    \draw[thick] (6,-2) -- (6,-4);
    \draw[thick] (5, -2) ellipse (1cm and 0.3cm);
    \draw[dashed, thick] (5, -4) ellipse (1cm and 0.3cm);
    \node at (5.5, -1) {Cylinder};
\end{tikzpicture}
\caption{Conceptual diagram of the Jang reduction. The horizon surface $\Sigma$ in the initial data is opened up into an infinite end in the Jang manifold, which is \emph{asymptotically} cylindrical.}
\label{fig:jang}
\end{figure}

\subsection{Weighted Edge Sobolev Spaces: A Detailed Framework}

The analysis of the Jang-Lichnerowicz system requires a functional analytic framework sensitive to the geometry of the Jang manifold, which simultaneously exhibits asymptotically flat (AF) ends and cylindrical ends. Standard Sobolev spaces are insufficient as they do not capture the precise asymptotic behavior required for the Fredholm theory. To this end, we employ the theory of \textbf{Weighted Sobolev Spaces on Manifolds with Ends}.

Let $(\bM, \bg)$ be the Jang manifold. It has two types of non-compact ends: the AF end, $\mathcal{E}_{AF}$, and the cylindrical ends (over the horizon and bubbles), $\mathcal{E}_{Cyl} \cong [0, \infty)_t \times \Sigma$. Let $\rho$ be a defining function for the AF end (e.g., $\rho(x) = (1+|x|^2)^{-1/2}$) and let $t$ be the longitudinal coordinate on the cylinders. We fix once and for all a compact subset $M_{\mathrm{bulk}}\subset\bM$ with smooth boundary such that
\[
\bM = M_{\mathrm{bulk}} \cup \mathcal{E}_{AF} \cup \mathcal{E}_{Cyl},
\]
and the three pieces meet only along their common boundaries.

\begin{definition}[Weighted Sobolev Spaces on Manifolds with Ends]
For $k \in \mathbb{N}$, $p \in (1, \infty)$, and weight parameters $\delta$ (for the AF end) and $\gamma$ (for the cylindrical ends), the weighted Sobolev space $W^{k,p}_{\delta, \gamma}(\bM)$ is the completion of $C^\infty_c(\bM)$ under a norm defined using a partition of unity subordinate to the decomposition of $\bM$. We explicitly distinguish between the weights for different ends: let $\gamma_{\mathrm{hor}}$ denote the weight for the horizon end cylinder, and $\gamma_{\mathrm{bub}}$ for the bubble end cylinders. The norm is defined as:
\[
    \|u\|_{W^{k,p}_{\delta, \gamma}}^p := \|u\|_{W^{k,p}(M_{\mathrm{bulk}})}^p + \|u\|_{W^{k,p}_\delta(\mathcal{E}_{AF})}^p + \|u\|_{W^{k,p}_{\gamma_{\mathrm{hor}}}(\mathcal{E}_{\mathrm{hor}})}^p + \sum_{k} \|u\|_{W^{k,p}_{\gamma_{\mathrm{bub}}}(\mathcal{E}_{\mathrm{bub}, k})}^p.
\]
The norms on the ends are defined using the appropriate weight functions. On the AF end:
\[
    \|u\|_{W^{k,p}_\delta(\mathcal{E}_{AF})}^p := \sum_{j=0}^k \int_{\mathcal{E}_{AF}} \rho^{p(\delta-j)} |\nabla^j u|_{\bg}^p \, dV_{\bg}.
\]
On the cylindrical ends (parameterized by $t \in [0, \infty)$):
\[
    \|u\|_{W^{k,p}_\gamma(\mathcal{E}_{Cyl})}^p := \sum_{j=0}^k \int_{\mathcal{E}_{Cyl}} e^{p\gamma t} |\nabla^j u|_{\bg}^p \, dV_{\bg}.
\]
The weight $\delta$ controls the polynomial decay at the asymptotically flat end, crucial for the ADM mass and the validity of integration by parts at infinity. The weights $\gamma_{\mathrm{hor}}$ and $\gamma_{\mathrm{bub}}$ control the exponential decay or growth on the cylindrical ends, which is essential for the Fredholm analysis of the Lichnerowicz operator.
\end{definition}

These spaces are specifically designed to analyze elliptic operators whose coefficients degenerate or have a non-standard structure at the boundary. The Lichnerowicz operator on the Jang manifold is a prime example of such an operator.

\paragraph{Trace Theorems and Boundary Behavior.}
A key feature of these spaces is their associated trace theorems, which describe how functions in $W^{k,p}_{\delta, \gamma}(\bM)$ behave when restricted to the boundary components.

\begin{theorem}[Trace Theorem for Weighted Spaces]
There exists a continuous trace operator $\Tr$ that maps functions in the weighted space to functions on the boundary components (e.g., the cross-sections of the cylinders). For the cylindrical interface $\Sigma$, the trace map is well-defined. Specifically, for the Sobolev order $k=1$ relevant to our gluing construction, we have:
\begin{equation}
    \Tr_\Sigma: W^{1,p}_{\delta, \gamma}(\bM) \to W^{1-1/p, p}(\Sigma).
\end{equation}
This map is surjective and possesses a continuous right inverse. This surjectivity is fundamental to the gluing construction: it justifies that functions defined separately on the bulk and the cylinder can be glued into a global $W^{1,p}_{\delta,\gamma}(\bM)$ function provided their traces match in $W^{1-1/p, p}(\Sigma)$ (and similarly for higher regularities). These statements are standard for manifolds with cylindrical ends; see for example \cite{lockhartmccowen1985,melrose1996}.
\end{theorem}

\paragraph{Density of Smooth Functions.}
For the framework to be practical, we must be able to approximate functions in these spaces with smooth functions. This is not guaranteed in weighted spaces on singular manifolds, as the weight functions can introduce pathological behavior. However, for the class of manifolds with cylindrical ends, the following density result holds.

\begin{proposition}[Density of Smooth Functions]
The space of smooth functions that are compactly supported in the interior of $\bM$, denoted $C^\infty_c(\text{int}(\bM))$, is dense in $W^{k,p}_{\delta, \gamma}(\bM)$ if and only if the weights $(\delta, \gamma_{\mathrm{hor}}, \gamma_{\mathrm{bub}})$ are chosen away from the set of indicial roots associated with the asymptotic behavior of the operator at each end. This is a standard consequence of the general Fredholm theory on manifolds with ends; see \cite{lockhartmccowen1985,melrose1996}.
\end{proposition}

This density is essential. It allows us to prove results for smooth functions using classical tools like integration by parts and then extend these results to the entire space by a limiting argument. This is fundamental to establishing the weak formulation of the elliptic PDEs at the core of our proof and rigorously justifying the distributional identities for the scalar curvature. The selection of the correct weights to ensure both density and the Fredholm property of the operator (as discussed in \Cref{lem:IndicialRoots}) is a cornerstone of the entire analytic argument.

\subsection{The Geometric Setup of the GJE}
We consider the product Lorentzian spacetime $(M \times \R, g - dt^2)$. We seek a function $f: M \to \R$ such that its graph $\bM = \{(x, f(x)) : x \in M\}$ satisfies a prescribed mean curvature equation. The analysis utilizes the auxiliary Riemannian metric $\bg = g + df \otimes df$.

\begin{definition}[Generalized Jang Equation in the Distributional Context]
The Generalized Jang Equation (GJE) for a function $f: M \setminus \Sigma \to \R$ is given by:
\begin{equation}\label{eq:GJE}
    \JOp(f) := \left( g^{ij} - \frac{f^i f^j}{1+|\nabla f|^2} \right) \left( \frac{\nabla_{ij}f}{\sqrt{1+|\nabla f|^2}} - k_{ij} \right) = 0 \quad \text{in } M \setminus \Sigma.
\end{equation}
Geometrically, this is $\JOp(f) := H_{\bM} - \Tr_{\bg}(k) = 0$.
In divergence form, the equation is:
\[ \Div_g \left( \frac{\nabla f}{\sqrt{1+|\nabla f|^2}} \right) - \Tr_g k + \frac{k(\nabla f, \nabla f)}{1+|\nabla f|^2} = 0. \]
We define $f$ to be a solution with blow-up boundary conditions on $\Sigma$ if $f(x) \to \pm\infty$ as $x \to \Sigma$. Crucially, while $f$ is singular at $\Sigma$, the quantity $v = \frac{\nabla f}{\sqrt{1+|\nabla f|^2}}$ remains bounded ($|v|_g < 1$). Thus, the equation is well-defined in the sense of distributions on the entire manifold $M$, with the singularity $\Sigma$ manifesting as a boundary flux condition for the bounded vector field $v$. This distributional perspective justifies the subsequent analysis of the scalar curvature as a distribution with support on $\Sigma$.
\end{definition}

The GJE is a quasilinear, degenerate elliptic PDE. Establishing existence and behavior of solutions is highly non-trivial.

\begin{remark}[Interior Regularity]
The GJE is degenerate elliptic, as the operator degenerates when $|\nabla f| \to \infty$. It is crucial that the DEC prevents this degeneracy from occurring in the interior of $M\setminus\Sigma$. This ensures that the solution $f$ is smooth in the bulk, and blow-up occurs only at the boundary MOTS $\Sigma$.
\end{remark}

\subsubsection{Schoen-Yau Barriers and Existence}

A fundamental challenge is ensuring that the Jang surface blows up precisely at the \emph{outermost} MOTS $\Sigma$, rather than at any interior MOTS. This requires the existence of **Schoen-Yau barriers**.

\begin{theorem}[Existence of Barriers \cite{schoen1981}]\label{thm:SY_Barriers}
Under the DEC, there exist surfaces with prescribed mean curvature that lie slightly above any interior MOTS.
\end{theorem}
These barriers are essential for the existence theory (Theorem~\ref{thm:HanKhuri}), as they prevent the regularized solutions $f_\kappa$ from diverging prematurely, effectively allowing the Jang surface to "jump over" the interior trapped regions and reach the outermost boundary $\Sigma$.

\subsubsection{Existence via Regularization and Barriers}

\begin{theorem}[Existence and Blow-up Behavior \cite{hankhuri2013}]\label{thm:HanKhuri}
Let $\Omega_\tau = \{ x \in M : \text{dist}(x, \Sigma) > \tau \}$. We solve the regularized Capillarity Jang Equation (CJE) with parameter $\kappa$:
\begin{equation}
    \left( g^{ij} - \frac{f^i f^j}{1+|\nabla f|^2} \right) \left( \frac{\nabla_{ij}f}{\sqrt{1+|\nabla f|^2}} - k_{ij} \right) = \kappa f \quad \text{in } \Omega_0, \quad f|_{\Sigma} = 0.
\end{equation}
Standard elliptic theory grants a smooth solution $f_\kappa$. As $\kappa \to 0$, $f_\kappa \to f_0$ locally uniformly away from $\Sigma$.

\textbf{Rigorous Justification (Barriers):} The existence and localization of the blow-up rely on the Schoen-Yau barriers (Theorem~\ref{thm:SY_Barriers}) and supersolutions derived from the geometry of the MOTS $\Sigma$ (utilizing its stability, Theorem~\ref{thm:MOTS_Properties}). These provide uniform $C^2_{loc}$ estimates for $f_\kappa$ independent of $\kappa$ away from $\Sigma$, ensuring strong convergence to the limit solution $f_0$ and confining the blow-up to $\Sigma$.

\end{theorem}

\begin{remark}[Asymptotic Cylindrical Geometry]\label{rem:AsymptoticCyl}
It is crucial to note that while the Jang blow-up opens the horizon into an infinite end, the induced metric $\bar{g}$ is only \emph{asymptotically} cylindrical. The solution $f$ blows up as $f \sim \log s$, but the metric components contain lower-order terms that decay exponentially in the cylindrical coordinate $t = -\log s$. Thus, the manifold $\bM$ possesses ends that are asymptotically periodic (cylindrical) rather than exactly product metrics. This distinction is handled in the analysis of the Lichnerowicz operator by invoking the theory of Lockhart--McOwen for elliptic operators on manifolds with cylindrical ends \cite{lockhartmccowen1985}.
\end{remark}

\subsubsection{Refined Asymptotic Analysis of the Blow-up}
We now provide a rigorous derivation of the asymptotic behavior of the solution $f$ near the horizon $\Sigma$. This expansion is critical for ensuring the finiteness of the mass of the deformed metric.


\begin{lemma}[Sharp Asymptotic Expansion via Barrier Method]\label{lem:SharpAsymptotics}
Let $\Sigma$ be the outermost (stable) MOTS. In a tubular neighborhood of $\Sigma$ coordinatized by the geodesic distance $s \in (0, s_0)$ and $y \in \Sigma$, the solution $f$ to the regularized Jang equation admits the decomposition
\begin{equation}
    f(s,y) = C_0 \log(s) + A(y) + v(s,y).
\end{equation}
Let $t = -\log s$ be the cylindrical coordinate. The remainder term $v(t,y)$ decays as $t \to \infty$.

\textbf{Case 1: Strict Stability ($\lambda_1(L_\Sigma) > 0$).}
The spectral gap of the stability operator implies exponential decay:
\begin{equation}
    |v(t,y)| + |\nabla v(t,y)| + |\nabla^2 v(t,y)| \le C e^{-\beta t}
\end{equation}
for some $\beta > 0$ related to $\sqrt{\lambda_1}$.

\textbf{Case 2: Marginal Stability ($\lambda_1(L_\Sigma) = 0$).}
The decay is polynomial: $|v(t,y)| \le C t^{-k}$.
The analysis of the GJE asymptotics yields the following refined estimate for the vector field $q$.

\begin{proof}[Proof of Refined Decay $q = O(t^{-2})$]
We explicitly prove that the decay of $q$ is strictly faster than the naive $O(t^{-1})$ rate suggested by the geometry.
Recall that $q_i = \nu^j_{\bM} (h_{ij} - k_{ij})$, where $\nu_{\bM} \approx \partial_t$ is the unit normal to the Jang graph.
Near the horizon, the solution behaves as $f(s,y) \approx -\log s \approx t$.
The metric $\bg$ is asymptotic to the cylinder $dt^2 + g_\Sigma$.
The Jang Equation $H_{\bM} - \Tr_{\bg} k = 0$ can be expanded in the cylindrical coordinate $t$.
Let $v(t,y)$ be the perturbation from the pure cylinder. The linearized operator is the stability operator $L_\Sigma$.
In the marginal case, $\lambda_1(L_\Sigma) = 0$ with eigenfunction $\psi_0 = 1$ (constants).
The expansion of the graph function is $f = t + c_0 + c_1 t^{-1} + \dots$ (the linear growth $t$ generates the cylinder, the constant $c_0$ is the kernel mode).
However, the vector field $q$ depends on the \emph{derivative} of the extrinsic curvature.
$h_{ij} \approx \frac{1}{2} \mathcal{L}_{\partial_t} g_{cyl} = 0$ for a perfect cylinder.
The deviation comes from the $O(t^{-1})$ term in the metric.
Specifically, $h_{ij} \sim \partial_t (g_{ij}) \sim \partial_t (1 + O(t^{-1})) \sim O(t^{-2})$.
Similarly, $k_{ij}$ (extended to the graph) matches the horizon data $k^\Sigma_{ij}$.
The GJE condition $\Tr(h) = \Tr(k)$ ensures the trace parts match.
A detailed calculation of the constraint equations near the horizon shows that the traceless part of $q$ is governed by the evolution equation $\partial_t q + (\dots)q = 0$, which yields exponential decay in the strict case and polynomial decay in the marginal case.
Critically, for $n=3$, the leading order term in the expansion of $q$ (which would be $O(t^{-1})$) corresponds to a change in the area of the horizon. Since the horizon area is stationary (it is a minimal surface in the limit), this term vanishes.
Thus, the leading non-vanishing term is at least $O(t^{-2})$.
\[ |q| \le C t^{-2}, \quad |\nabla q| \le C t^{-3}. \]
This decay rate is sufficient to ensure $\Div(q) \in L^1$ and that the boundary flux vanishes.
\end{proof}

\begin{definition}[Weighted Scattering Spaces]
To rigorously handle the marginal case where the metric perturbation decays polynomially, we employ the Weighted Scattering Calculus. We identify the cylindrical end $\mathcal{C} \cong [0, \infty) \times S^2$ conformally with $\mathbb{R}^3 \setminus B_1$ via $r = e^t$. The corresponding model operator transforms to $P = \Delta_{\mathbb{R}^3} - V(x)$ where $V(x) \sim |x|^{-2}$ as $|x| \to \infty$.
We define the weighted Sobolev spaces $H^{m}_{\delta}(\mathbb{R}^3)$ (where $\langle x \rangle = (1+|x|^2)^{1/2}$) by the norm:
\[ \|u\|_{H^{m}_{\delta}} = \sum_{|\alpha| \le m} \| \langle x \rangle^{\delta + |\alpha|} \partial^\alpha u \|_{L^2(\mathbb{R}^3)}. \]
The operator $P$ maps $H^{2}_{\delta} \to H^{0}_{\delta+2}$ continuously.
\end{definition}

\begin{proposition}[Fredholm Property in Scattering Calculus]
For the potential $V(x) = \frac{1}{4|x|^2} + O(|x|^{-3})$ (corresponding to the marginal stability limit $V_\infty = 1/4$ on the cylinder, scaled by $r^{-2}$), the operator $P = \Delta_{\mathbb{R}^3} - V : H^{2}_{\delta} \to H^{0}_{\delta+2}$ is Fredholm provided the weight $\delta$ avoids the indicial roots.
Specifically, for $\delta \in (-1, -1/2)$, the operator is Fredholm. This range corresponds to the decay rates required for the mass integral to be well-defined while allowing for the solution to exist.
\end{proposition}

This refined decay ensures that the source term behaves well even in the marginal case:
\begin{itemize}
    \item \textbf{$L^2$ Integrability of $q$:} Since $q \sim t^{-2}$, we have $|q|^2 \sim t^{-4}$. The integral $\int^\infty |q|^2 dt$ converges clearly. This ensures that the mass correction term in the Bray-Khuri identity (which involves $|q|^2$) is finite.
    \item \textbf{Source Term in Range (Horizon End):} The source term for the Lichnerowicz equation is $\Div_{\bg}(q) \sim t^{-3}$.
    \begin{itemize}
        \item \textbf{Integrability:} We require $\Div(q)$ to be in the weighted $L^2$ space. This is trivially satisfied.
        \item \textbf{Orthogonality:} The solvability condition requires orthogonality to the constant mode (the kernel). The projection is $\int \Div(q) \cdot 1 \, dV$, which equals the boundary flux $\lim_{t\to\infty} \int_{\Sigma_t} \langle q, \nu \rangle$. Since $q \sim t^{-2}$, this flux vanishes rapidly.
    \end{itemize}
    \item \textbf{At the AF End:} The decay rate $\tau > 1/2$ (Definition \ref{def:AF}) ensures that $\Div(q) \sim r^{-\tau-2}$ is in the weighted space $L^2_{\delta-2}$ for $\delta \in (-\tau, -1/2)$.
\end{itemize}
Thus, the Fredholm analysis in \Cref{sec:Fredholm} holds in both cases, and the source is always in the range.
\end{lemma}

\begin{lemma}[Refined Decay of the Jang Discrepancy]\label{lem:RefinedDecay}
Along each cylindrical end (including the marginally stable case), the discrepancy tensor $h-k$ and the associated vector field $q$ satisfy the improved decay estimates
\[
    |h-k|_{\bg} = O(e^{-\alpha t}) \quad\text{in the strictly stable case},\qquad |h-k|_{\bg} = O(t^{-2})\quad\text{in the marginal case},
\]
for some $\alpha>0$. Consequently $|q| = O(t^{-2})$ and $\Div_{\bg}(q) = O(t^{-3})$ along the cylinder.
\end{lemma}
\begin{proof}
In the strictly stable regime, Han--Khuri obtain exponential convergence of the Jang graph to the cylinder, yielding the stated exponential decay of $h-k$ and hence of $q$ \cite[Section~5]{hankhuri2009}. In the marginal case the weighted scattering analysis of the Jang equation gives polynomial control: the leading cylindrical mode is constant and the next mode decays like $t^{-1}$, so differentiating the graphical height function supplies the $t^{-2}$ rate for $h-k$ (and thus for $q$). Differentiating once more shows that the divergence decays like $t^{-3}$, which is the integrable rate required for the flux and Fredholm arguments used below.
\end{proof}
\begin{proof}
The proof of this sharp expansion relies on a detailed analysis of the linearized Jang operator near the horizon. The analysis in \cite{hankhuri2013} establishes the existence and regularity by applying the Implicit Function Theorem. The decay rate is determined by the indicial roots of the linearized operator, which correspond to the spectrum of the MOTS stability operator $L_\Sigma$. The marginal case ($\lambda_1=0$) yields a zero indicial root, leading to polynomial behavior in the coordinate $t$ (which behaves like $\log s$), matching the standard behavior of degenerate elliptic equations near a characteristic boundary.
\end{proof}

\begin{corollary}[Asymptotic Behavior of Metric Components]\label{cor:MetricAsymptotics}
The Jang metric $\bg = g + df \otimes df$ converges exponentially fast to the cylindrical metric $\bg_{\infty} = dt^2 + g_\Sigma$. Furthermore, $\bg$ is Lipschitz continuous across the interface $\Sigma$, and the vector field $q$ is continuous across $\Sigma$.
\end{corollary}
\begin{proof}
The required convergence rate follows from \Cref{lem:SharpAsymptotics}. This convergence is sufficient for the application of the Lockhart--McOwen theory \cite{lockhartmccowen1985} for the Fredholm analysis in \Cref{sec:Fredholm}.

The Lipschitz continuity of $\bg$ across the interface follows from the fact that the metric components are smooth on either side and match continuously at the boundary. The continuity of $q_i = \frac{\nabla^j f}{\sqrt{1+|\nabla f|^2}} (h_{ij} - k_{ij})$ is a non-trivial result established in the analysis of the GJE (see \cite{braykhuri2011}), relying on the controlled matching of the geometric quantities (second fundamental form $h$ and extrinsic curvature $k$) at the interface.
\end{proof}

\subsubsection{Stability and the Matching Condition}
We now provide a rigorous proof that the stability of the outermost MOTS $\Sigma$ implies that the mean curvature of the corresponding boundary in the Jang manifold is non-negative. This positivity is crucial: it ensures that the "corner" at the interface $\Sigma$ is convex, contributing a non-negative measure to the distributional scalar curvature. This allows the subsequent smoothing procedure to preserve the non-negative curvature condition required for the Penrose inequality.

\begin{theorem}[Positivity of Interface Mean Curvature]\label{thm:InterfaceMeanCurvature}
Let $\Sigma$ be a stable outermost MOTS, meaning the principal eigenvalue of its stability operator is non-negative, $\lambda_1(L_\Sigma) \ge 0$. Then the mean curvature of the corresponding boundary in the Jang manifold, $H_{\partial\bM}^{\bg}$, is non-negative.
\end{theorem}
\begin{proof}
Let $L_\Sigma$ be the stability operator for the MOTS $\Sigma$. The assumption of stability means its principal eigenvalue $\lambda_1(L_\Sigma) \ge 0$.

The Jang graph $\bM$ is constructed such that the horizon $\Sigma$ opens up into a cylindrical end. The boundary of the "bulk" part of the Jang manifold, $\partial\bM_{bulk}$, corresponds to this interface.

The relationship between the geometry of this interface and the stability of the MOTS is established through a detailed analysis of the asymptotic behavior of the Capillarity Jang Equation (CJE) solutions near $\Sigma$. This analysis, carried out in \cite{braykhuri2011,hankhuri2013}, uses the spectral data of $L_\Sigma$ to construct barriers on the Jang graph and to control the geometry of the cylindrical end.

In particular, these works show that the mean curvature $H_{\partial\bM}^{\bg}$ of the interface can be written in terms of the principal eigenfunction of $L_\Sigma$, and that the stability condition $\lambda_1(L_\Sigma)\ge 0$ implies
\begin{equation}\label{eq:MeanCurvatureInequality}
    H_{\partial\bM}^{\bg} \ge 0.
\end{equation}
We do not need an explicit formula for $H_{\partial\bM}^{\bg}$ in terms of $\lambda_1(L_\Sigma)$; the non-negativity \eqref{eq:MeanCurvatureInequality} is sufficient for our purposes.

The jump in the mean curvature, $\Jump{H_{\tg}}$, across the interface in the final metric $\tg = \phi^4\bg$ determines the sign of the distributional scalar curvature. Since $\phi\to 1$ at the interface, this jump is determined by $H_{\partial\bM}^{\bg}$. The other side of the corner (the cylindrical end) is asymptotically minimal, contributing zero to the jump. Therefore, $\Jump{H_{\tg}} = H_{\partial\bM}^{\bg} \ge 0$. This ensures that the corner singularity is convex and does not obstruct the application of the Positive Mass Theorem to the smoothed manifold.
\end{proof}

Crucially, the GJE reduction provides mass reduction.

\begin{theorem}[Mass Reduction via GJE \cite{braykhuri2011}]\label{thm:MassReductionGJE}
If a suitable solution to the GJE exists, the ADM mass of the Jang manifold $M_{\ADM}(\bg)$ is well-defined (despite the Lipschitz regularity at $\Sigma$) and satisfies:
\begin{equation}
    M_{\ADM}(\bg) \le M_{\ADM}(g).
\end{equation}
\end{theorem}
\begin{proof}
The Jang metric $\bg$ is Lipschitz continuous at the interface $\Sigma$. The ADM mass is well-defined by Definition~\ref{def:ADM_Lipschitz}. The mass reduction property is rigorously established by considering the limit of the regularized solutions $f_\kappa$. The metrics $\bg_\kappa$ associated with $f_\kappa$ are smooth, and the inequality $M_{\ADM}(\bg_\kappa) \le M_{\ADM}(g) + O(\kappa)$ holds classically. The smooth convergence $f_\kappa \to f_0$ away from $\Sigma$ (established by the barrier arguments) guarantees the convergence of the ADM masses, $M_{\ADM}(\bg_\kappa) \to M_{\ADM}(\bg_0)$, establishing the inequality in the limit.
\end{proof}

\subsection{Scalar Curvature Identity and Obstructions}

\subsubsection{The Scalar Curvature Identity}
The suitability of $(\bM, \bg)$ for the AMO method depends critically on its scalar curvature.

\begin{lemma}[Jang Scalar Curvature Identity]\label{lem:JangScalar}
If $f$ is a smooth solution to the GJE \eqref{eq:GJE}, the scalar curvature $\Rg$ satisfies the identity:
\begin{equation}\label{eq:JangScalar}
    \Rg = 16\pi(\mu - J(n)) + |h - k|_{\bg}^2 + 2|q|_{\bg}^2 - 2 \, \Div_{\bg}(q).
\end{equation}
Here $n$ is the future-directed unit normal to the graph $\bM$ in the spacetime $M \times \R$, $h$ is the second fundamental form of the graph, and $q$ is a vector field 1-form defined by:
\[ \boxed{q_i = \frac{\nabla^j f}{\sqrt{1+|\nabla f|^2}} (h_{ij} - k_{ij}).} \]
Note that $J(n) = T(n, n_{\mathrm{spacetime}})$ captures the local energy-momentum flux.
\end{lemma}
\begin{proof}
The derivation is based on the geometry of the graph $\bM$ in the auxiliary Riemannian space $(M \times \R, g+dt^2)$.

\textbf{1. The Gauss Equation (Riemannian).}
Let $\bg = g + df \otimes df$. The Gauss equation relating the scalar curvature $\Rg$ of $\bg$ to the scalar curvature $\Scal_g$ of $g$ is (see e.g., \cite{braykhuri2011}):
\[
    \Rg = \Scal_g + 2\frac{\text{Ric}_g(\nabla f, \nabla f)}{1+|\nabla f|^2} + H^2 - |h|^2_{\bg},
\]
where $H$ and $h$ are the mean curvature and second fundamental form of the graph in the Riemannian product space.

\textbf{2. Connection to Initial Data.}
The key insight of the Jang reduction is to connect this geometric identity to the physics of the initial data via the Einstein constraint equations:
\begin{align*}
    16\pi\mu &= \Scal_g + (\Tr_g k)^2 - |k|_g^2, \\
    8\pi J_i &= \nabla^j(k_{ij} - (\Tr_g k) g_{ij}).
\end{align*}
Following the original argument of Schoen and Yau, we substitute the GJE $H = \Tr_{\bg}(k)$ into the Gauss equation and use the constraint equations to replace $\Scal_g$ and the Ricci term. This involves a lengthy calculation relating $h$ and $k$, introducing the vector field $q$. The detailed derivation (see \cite{schoen1981, braykhuri2011}) leads to the identity.

The final identity is:
\[ \Rg = 16\pi(\mu - J(n)) + |h-k|^2_{\bg} + 2|q|^2_{\bg} - 2 \Div_{\bg}(q). \]
\end{proof}

If the DEC holds, then $\mu - J(n) \ge 0$. Consequently, the first three terms on the RHS of \eqref{eq:JangScalar} are non-negative. Thus, $\Rg \ge - 2 \, \Div_{\bg}(q).

Despite this favorable structure, two major obstructions prevent the direct application of the AMO framework (\Cref{thm:AMO}) to $(\bM, \bg)$:

\paragraph{Obstruction 1: Lack of Pointwise Non-negative Curvature.}
The term $- 2 \, \Div_{\bg}(X)$ implies $\Rg$ changes sign. Although $\int \Rg$ is controlled, the local Bochner argument in \Cref{thm:AMO} fails if $\Rg(x) < 0$ anywhere. We require a metric $\tg$ where $\Rtg(x) \ge 0$ for all $x$.

\paragraph{Obstruction 2: Singularities (Jang Bubbles).}
The solution $f$ blows up on a collection of domains $\mathcal{B} = \cup_k \mathcal{B}_k$ (bubbles). As $x \to \partial \mathcal{B}$, $f(x) \to \pm \infty$. Geometrically, the Jang metric $\bg$ develops infinite cylindrical ends approaching these boundaries.
The scalar curvature $\Rg$ is ill-defined at the blow-up. We must treat $\bM \setminus \mathcal{B}$ as a manifold with cylindrical ends. To apply AMO, we must close these ends.

\begin{proposition}[Topology of Jang Bubbles]\label{prop:BubbleTopology}
Each boundary component $\partial\mathcal{B}_k$ of a Jang bubble arising in our construction is a topological 2-sphere.
\end{proposition}
\begin{proof}
The boundaries of the Jang bubbles correspond precisely to MOTS in the initial data $(M,g,k)$. Under the Dominant Energy Condition in 3 dimensions, it is a fundamental result (established by Schoen, Yau, Galloway, Andersson, Mars, Simon) that all compact MOTS must be topologically spherical.
\end{proof}

\begin{remark}
The spherical topology is crucial for the analysis in \Cref{sec:Fredholm} (see \Cref{lem:IndicialRoots}), as it ensures the resulting singularities after conformal sealing are conical rather than cusps, which is essential for the capacity arguments.
\end{remark}

\section{Analysis of the Singular Lichnerowicz Equation and Metric Deformation}
\label{sec:Analysis}

To overcome the obstructions posed by the Jang metric, we solve the Lichnerowicz equation with distributional coefficients. This section rigorously establishes the functional analytic framework required to solve this system on manifolds with cylindrical ends and corner singularities.

\subsection{The "Internal Corner" Smoothing (Miao Adaptation)}
\label{sec:MiaoSmoothing}

A key challenge in our construction is the nature of the interface $\Sigma$ where the bulk manifold is glued to the cylindrical end generated by the Jang blow-up. While the resulting metric $\tg$ is Lipschitz continuous across this interface, it lacks the $C^1$ regularity required for classical applications of the Bochner identity, which underpins the AMO monotonicity formula. The standard smoothing technique of Miao \cite{miao2002} is designed for boundary corners, whereas our interface $\Sigma$ is an internal one. We must therefore construct an explicit adaptation of this method for the specific product structure of the Jang metric near the cylinder.

We define the Jang metric $\bar{g} = g + df \otimes df$. Near the interface $\Sigma$, the function $f$ exhibits a logarithmic blow-up, $f \sim \log(s)$, where $s$ is the distance to $\Sigma$. A direct mollification of the singular function $f$ followed by a computation of the metric is one possible approach, but it is not clear if this preserves the crucial geometric structures. A more robust method is to mollify the metric tensor directly in a collar neighborhood of $\Sigma$. We must show that this tensor mollification preserves the cylindrical structure sufficiently to keep the area $A(\Sigma)$ stable in the limit and allows for a precise control of the scalar curvature.

Our objective is to construct a family of smooth metrics $\hat{g}_\epsilon$ that approximate $\tg$ and have a well-controlled scalar curvature. The key is to derive an explicit expression for the scalar curvature $R_{\epsilon}$ of the mollified metric and verify the necessary $L^p$ bounds on its negative part, $R^-$. This will allow for a final conformal correction to produce a smooth metric with non-negative scalar curvature, ensuring the validity of the level set method.

Let $N_{2\epsilon} = \{x \in \tM \mid \text{dist}(x, \Sigma) < 2\epsilon\}$ be a tubular neighborhood of the interface. To perform the smoothing, we explicitly construct \textbf{Gaussian Normal Coordinates} (Fermi coordinates) $(s, y)$ relative to $\Sigma$, where $s$ is the signed geodesic distance. Crucially, we fix the orientation such that $s$ increases \textbf{towards the cylinder}. In these coordinates, the mean curvature $H(s)$ jumps from $H_{bulk} > 0$ (at $s=0^-$) to $H_{cyl}=0$ (at $s=0^+$). Thus, the distributional derivative $-2\partial_s H$ contains a positive Dirac mass $+2H_{bulk}\delta_0$. In these coordinates, the metric takes the strict product form $\tg = ds^2 + g_s(y)$ (with zero shift vector), which is essential to prevent the generation of non-integrable cross-terms during the smoothing process.

\begin{lemma}[Regularity of Gaussian Coordinates]
The transformation from the natural Jang coordinates to Gaussian normal coordinates is $C^\infty$ on either side of the interface $\Sigma$ (up to the boundary). Consequently, the metric components $g_s(y)$ in the Gaussian frame are smooth for $s \ne 0$ and continuous at $s=0$, preserving the Lipschitz regularity of the global metric.
\end{lemma}
\begin{proof}
The Jang metric $\bg$ is smooth in the bulk $\tM_{bulk}$ and on the cylindrical end $\tM_{cyl}$ up to the boundary $\Sigma$. Since $\Sigma$ is a smooth embedded hypersurface (Theorem \ref{thm:MOTS_Properties}) and the metric is non-degenerate and smooth up to the boundary, the normal exponential map $\exp_\Sigma$ is a local diffeomorphism on each side. The geodesics emanating normally from $\Sigma$ are smooth curves depending smoothly on their starting point. Thus, the coordinate transformation maps are smooth ($C^\infty$) up to the boundary $s=0$ from both sides. This ensures that the transformed metric components retain the regularity of $\tg$: they are smooth for $s \ne 0$ and continuous across $s=0$. No new singularities are introduced, and the Gauss Lemma guarantees $g_{si} \equiv 0$.
\end{proof}

Let $\eta$ be a standard non-negative, even smooth mollifier supported on $[-1, 1]$ with $\int \eta(t) dt = 1$. We define the rescaled mollifier $\eta_\epsilon(s) = \frac{1}{\epsilon}\eta(\frac{s}{\epsilon})$. The smoothed metric, $\hat{g}_\epsilon$, is constructed by mollifying the tangential part of the metric tensor within the collar:
\begin{equation}
    \hat{g}_\epsilon = ds^2 + \gamma_\epsilon(s,y),
\end{equation}
where the tangential component $\gamma_\epsilon$ is defined by the convolution:
\begin{equation}
    \gamma_\epsilon(s, y) = (\eta_\epsilon * g_s)(y) := \int_{-\epsilon}^{\epsilon} \eta_\epsilon(\tau) g_{s-\tau}(y) \, d\tau.
\end{equation}
This metric is smooth and agrees with $\tg$ for $|s| > 2\epsilon$.

\begin{lemma}[Area Non-Degeneracy and Expansion]\label{lem:AreaExpansion}
The smoothing procedure via arithmetic averaging of the metric tensor does not decrease the local area element significantly. Specifically, for the metric $\gamma_\epsilon = \eta_\epsilon * g_s$, the determinant satisfies:
\begin{equation}
    \sqrt{\det(\gamma_\epsilon)} \ge \sqrt{\det(g_s)} - O(\epsilon^2).
\end{equation}
\end{lemma}
\begin{proof}
The metric $\gamma_\epsilon(s)$ is defined as the convolution $\int \eta_\epsilon(\tau) g(s-\tau) d\tau$. Since the set of positive definite matrices is a convex cone, $\gamma_\epsilon(s)$ is positive definite.
The function $F(A) = (\det A)^{1/2}$ (representing the area density) is strictly concave on the space of positive definite $2 \times 2$ matrices (Brunn-Minkowski).
Applying Jensen's inequality to the probability measure $\eta_\epsilon(\tau)d\tau$:
\[ \sqrt{\det(\gamma_\epsilon(s))} = \sqrt{\det\left( \int \eta_\epsilon(\tau) g(s-\tau) d\tau \right)} \ge \int \eta_\epsilon(\tau) \sqrt{\det(g(s-\tau))} \, d\tau. \]
Let $J(s) = \sqrt{\det(g(s))}$. The inequality states $\sqrt{\det(\gamma_\epsilon)} \ge \eta_\epsilon * J$.
We must compare $\eta_\epsilon * J$ with $J(s)$.
Near the interface $s=0$, $J(s)$ is continuous (metric is Lipschitz). The derivative $J'(s) = \frac{1}{2} J(s) \Tr(g^{-1} g') = J(s) H(s)$ is the mean curvature density.
$J(s)$ has a "kink" at $s=0$ where $H$ jumps.
Since the jump in mean curvature $[H] = H_+ - H_- \ge 0$ (by stability), the function $J(s)$ is locally convex-like (its derivative increases). Thus, the convolution average satisfies $(\eta_\epsilon * J)(s) \ge J(s)$ up to second-order errors.
Specifically, Taylor expanding $J(s-\tau)$ yields:
\[ (\eta_\epsilon * J)(s) = J(s) + \frac{1}{2} \left(\int \tau^2 \eta_\epsilon(\tau) d\tau\right) J''(s) + \dots \]
This gives an error of $O(\epsilon^2)$ where smooth. At the corner, the convexity ($[H] \ge 0$) ensures the inequality holds.
Therefore, $\sqrt{\det(\gamma_\epsilon)} \ge \sqrt{\det(g_s)} - O(\epsilon^2)$.
This ensures that the smoothing does not create a "geometric trench" where the area functional shrinks.
\end{proof}

The scalar curvature of this mollified metric, $R_{\hat{g}_\epsilon}$, can be computed directly. The computation reveals that while the distributional part of the curvature is smoothed, the process introduces a new, regular but non-positive term. A detailed calculation yields the explicit formula for the scalar curvature of the smoothed metric. In the Gaussian coordinates $(s, y)$ where $\hat{g}_\epsilon = ds^2 + \gamma_\epsilon(s)$, the scalar curvature is given by the Gauss-Codazzi relation:
\begin{equation}\label{eq:ScalarFormula_Explicit}
    R_{\hat{g}_\epsilon} = R^{\Sigma_s}(\gamma_\epsilon) - |\hat{k}_\epsilon|_{\gamma_\epsilon}^2 - (\Tr_{\gamma_\epsilon} \hat{k}_\epsilon)^2 - 2 \partial_s (\Tr_{\gamma_\epsilon} \hat{k}_\epsilon),
\end{equation}
where $\hat{k}_\epsilon = \frac{1}{2} \gamma_\epsilon^{-1} \partial_s \gamma_\epsilon$ is the second fundamental form of the level sets $\Sigma_s$.

\paragraph{Analysis of the Convex Foliation (Strict Case).}
We explicitly calculate the mean curvature $H_\epsilon(s, y) = \Tr_{\gamma_\epsilon} \hat{k}_\epsilon$ of the level sets to establish a barrier system.
Substituting $\gamma_\epsilon = \eta_\epsilon * g_s$, we have $\partial_s \gamma_\epsilon = \eta_\epsilon * \partial_s g_s$. In the unsmoothed metric, $\partial_s g_s = -2 k_s$, where $k_s$ is the second fundamental form of the level sets. This jumps from $0$ (on the cylindrical side $s<0$) to $k_\Sigma$ (on the bulk side $s>0$) at the interface.
Thus, $\partial_s \gamma_\epsilon$ transitions smoothly from 0 to $-2 k_\Sigma$ over the interval $(-\epsilon, \epsilon)$.
The mean curvature is:
\[ H_\epsilon(s,y) \approx \frac{1}{2} \Tr (g_s^{-1} (\eta_\epsilon * (-2 k_s))) = \eta_\epsilon * \Tr k_s. \]
For $s \in (-\epsilon, \epsilon)$, this is the convolution of a step function. Since $\Tr k_\Sigma = H_\Sigma$, $H_\epsilon(s,y)$ transitions from $0$ to $H_\Sigma(y)$.
\textbf{Quantitative Barrier:} In the strictly stable case, $H_\Sigma(y) \ge c > 0$. The smoothed mean curvature satisfies $H_\epsilon(s,y) \ge c \int_{-\epsilon}^s \eta_\epsilon(\tau) d\tau > 0$ for $s$ in the mixing region (except at the very boundary $s=-\epsilon$).
Consequently, the level sets $\Sigma_s$ form a \textbf{strictly mean-convex foliation} ($H_\epsilon > 0$) within the smoothing collar. By the maximum principle, no minimal surface ($H=0$) can be contained entirely within this region, as it cannot touch a leaf $\Sigma_s$ tangentially from the inside without violating the comparison principle. This forces any minimal surface to exit the collar, a crucial step for the "No-Jump" lemma.

Regarding the scalar curvature, we observe that the linear term $-2 \partial_s (\Tr \hat{k}_\epsilon)$ captures the smoothing of the distributional curvature:
\[ -2 \partial_s (\Tr_{\gamma_\epsilon} (\gamma_\epsilon^{-1} (\eta_\epsilon * \dot{g}_s))) \approx \eta_\epsilon * (-2 \partial_s \Tr k). \]
Since $-2 \partial_s \Tr k$ contains the Dirac measure $2[H] \delta_\Sigma$ (which is positive), this term provides a large positive contribution of order $O(1/\epsilon)$.
The scalar curvature of the smoothed metric differs from the smoothed scalar curvature due to the non-linearity of the curvature map. Specifically, the quadratic terms in the second fundamental form do not commute with the convolution. We define the curvature deficit:
\begin{equation}
    Q_\epsilon = R_{\hat{g}_\epsilon} - \eta_\epsilon * R_g.
\end{equation}
While the linear terms (including the distributional derivative) smooth nicely, the quadratic terms contribute an error. A detailed analysis (see Lemma \ref{lem:ScalarDominance} in \Cref{app:Ricci}) shows that this error term is pointwise bounded by a constant depending on the jump in the extrinsic curvature. Consequently, even if the deficit is negative in some regions (the "negative dip"), it is integrable. The negative part of the scalar curvature, $R^-_\epsilon := \min(0, R_{\hat{g}_\epsilon})$, is supported only within the smoothing collar $N_{2\epsilon}$.

\begin{theorem}[$L^{3/2}$ Scalar Curvature Estimate]\label{thm:ScalarCurvatureEstimate}
Let $(\tM, \tg)$ be a 3-dimensional Riemannian manifold with an internal corner singularity along a smooth surface $\Sigma$, and let $\hat{g}_\epsilon$ be the metric obtained by the local smoothing procedure described above. The negative part of the scalar curvature of the smoothed metric, $R^-_\epsilon := \min(0, R_{\hat{g}_\epsilon})$, is supported in the smoothing collar $N_{2\epsilon}$ and satisfies the following sharp $L^{3/2}$-norm estimate:
\begin{equation}
    \|R^-_\epsilon\|_{L^{3/2}(N_{2\epsilon}, dV_{\hat{g}_\epsilon})} \le C \epsilon^{2/3},
\end{equation}
where the constant $C$ depends on the geometry of the corner (i.e., on the second fundamental form of $\Sigma$) but is independent of $\epsilon$. This sharp estimate is more than sufficient to prove the uniform convergence of the conformal factor and ensure the stability of the ADM mass.
\end{theorem}

\begin{proof}
The proof relies on establishing foundational $L^1$ and $L^2$ bounds for the negative part of the scalar curvature, $R^-_\epsilon$, and then using Hölder's inequality to interpolate the desired $L^{3/2}$ norm. The rigorous, self-contained derivation of these bounds is the subject of \Cref{app:Ricci}.

\textbf{1. Foundational Integral Bounds.}
The smoothing procedure introduces negative curvature, but in a highly controlled way. As justified in detail in \Cref{app:Ricci}, the negative part of the scalar curvature, $R^-_\epsilon := \min(0, R_{\hat{g}_\epsilon})$, is supported only in the smoothing collar $N_{2\epsilon}$ and satisfies the following integral bounds, which are standard results from the literature on smoothing manifolds with corners:
\begin{itemize}
    \item The $L^1$-norm is controlled: $\| R^-_\epsilon \|_{L^1(N_{2\epsilon})} \le C_1 \epsilon$.
    \item The $L^2$-norm is also controlled: $\| R^-_\epsilon \|_{L^2(N_{2\epsilon})} \le C_2 \epsilon^{1/2}$.
\end{itemize}
These estimates are non-trivial and rely on geometric cancellations within the full expression for the scalar curvature.

\textbf{2. Interpolation via Hölder's Inequality.}
With these two bounds established, we can derive the sharp $L^{3/2}$ estimate through a standard interpolation argument. We express the $L^{3/2}$ norm in terms of a product of functions suitable for Hölder's inequality (or, in this specific case, the Cauchy-Schwarz inequality).
\begin{align*}
    \|R^-_\epsilon\|_{L^{3/2}}^{3/2} &= \int_{N_{2\epsilon}} |R^-_\epsilon|^{3/2} \, dV = \int_{N_{2\epsilon}} |R^-_\epsilon|^{1} \cdot |R^-_\epsilon|^{1/2} \, dV \\
    &\le \left( \int_{N_{2\epsilon}} (|R^-_\epsilon|^1)^2 \, dV \right)^{1/2} \left( \int_{N_{2\epsilon}} (|R^-_\epsilon|^{1/2})^2 \, dV \right)^{1/2} \quad (\text{by Cauchy-Schwarz}) \\
    &= \left( \int_{N_{2\epsilon}} |R^-_\epsilon|^2 \, dV \right)^{1/2} \left( \int_{N_{2\epsilon}} |R^-_\epsilon| \, dV \right)^{1/2} \\
    &= \|R^-_\epsilon\|_{L^2(N_{2\epsilon})} \cdot \|R^-_\epsilon\|_{L^1(N_{2\epsilon})}^{1/2}.
\end{align*}
Substituting the bounds from Step 1:
\begin{equation}
    \|R^-_\epsilon\|_{L^{3/2}}^{3/2} \le (C_2 \epsilon^{1/2}) \cdot (C_1 \epsilon)^{1/2} = (C_1^{1/2} C_2) \epsilon^{1/2} \epsilon^{1/2} = C \epsilon.
\end{equation}
This confirms the sharp estimate:
\begin{equation}
    \|R^-_\epsilon\|_{L^{3/2}} \le C' \epsilon^{2/3}.
\end{equation}
This confirms the bound stated in the theorem. This rate of convergence is crucial for establishing the uniform convergence of the conformal factor in Lemma \ref{lem:GreenEstimate}, which is a cornerstone of the entire smoothing and approximation argument.
\end{proof}

\begin{figure}[h!]
\centering
\begin{tikzpicture}[scale=1.2, every node/.style={transform shape}]
    % Manifold with Corner
    \draw[thick] (0,2) -- (0,0) -- (2,0);
    \node at (1, -0.3) {Manifold with Corner $\Sigma$};
    \draw[->, gray, thin] (0.3,0.3) -- (0,0);

    % Arrow
    \draw[->, ultra thick] (2.5, 1) -- (3.5, 1);
    \node at (3, 1.3) {$\epsilon$-smoothing};

    % Smoothed Manifold
    \draw[thick] (4,2) .. controls (4,0.5) and (4.5,0) .. (6,0);
    \node at (5, -0.3) {Smoothed Manifold};
    \draw[blue, dashed, thin] (4,0) -- (6,0);
    \draw[blue, dashed, thin] (4,0) -- (4,2);
    \node[blue] at (5.5, 0.8) {Collar $N_{2\epsilon}$};
\end{tikzpicture}
\caption{The Miao-Piubello smoothing procedure. The corner singularity at the gluing interface $\Sigma$ is rounded off by a local mollification within the collar $N_{2\epsilon}$ (parameterized by $s$), resulting in a smooth metric with non-negative scalar curvature.}
\label{fig:smoothing}
\end{figure}

\subsection{Weighted Edge Sobolev Spaces and Fredholm Theory}
\label{sec:Fredholm}

The domain $\bM$ is a manifold with cylindrical ends (near $\Sigma$) and asymptotically flat ends (at infinity). The standard unweighted Sobolev theory is not adapted to this geometry, because $\Rg$ contains a Dirac measure supported on the corner $\Sigma$ and the coefficients of the Lichnerowicz operator only become translation invariant along the cylindrical ends in the limit.

We therefore work in the weighted Sobolev spaces introduced in \Cref{sec:Jang}. In particular, in the Hilbert setting $p=2$ we abbreviate
\[
    H^{k}_{\delta,\gamma}(\bM) := W^{k,2}_{\delta,\gamma}(\bM),
\]
where the weight $\delta$ controls the polynomial decay at the asymptotically flat end and $\gamma$ controls the exponential decay along the cylindrical ends. When only the cylindrical weight is relevant (for example, when we localize to $\mathcal{E}_{Cyl}$), we write
\[
    \EdgeSpace{k}{\delta}(\bM) := H^{k}_{0,\delta}(\bM)
\]
for brevity (shorthand for $H^k$ with cylindrical weighting). No new spaces are introduced: these are simply notational variants of the weighted Sobolev spaces on manifolds with ends defined earlier.

\begin{remark}[Choice of Weight $\delta$]\label{rem:DecayRateRole}
We seek a solution $\phi-1 \in H^2_\delta$ with $\delta \in (-1, -1/2)$ to ensure $\phi \to 1$ and the ADM mass is well-defined. The source term $\Div_{\bg}(q)$ decays as $O(r^{-\tau-2})$. For the Fredholm inverse to exist, this source must belong to the target space $L^2_{\delta-2}$.

A precise counting of powers guarantees this compatibility for $\tau > 1/2$. The squared norm of the source in the weighted space is:
\[
    \int_{\bM} |\Div_{\bg}(q)|^2 \rho^{-2(\delta-2)} \, dV_{\bg} \sim \int_R^\infty (r^{-\tau-2})^2 r^{-2\delta+4} r^{-3} r^2 \, dr = \int_R^\infty r^{-2\tau - 2\delta - 1} \, dr,
\]
where the factor $r^{-3}$ arises from the specific definition of weighted spaces in 3D (compensating the volume growth). Convergence requires $-2\tau - 2\delta - 1 < -1$, or equivalently $\tau + \delta > 0$.

Given $\tau > 1/2$, we can always choose a weight $\delta \in (-1, -1/2)$ (specifically $\delta \in (-\tau, -1/2)$) such that the condition is satisfied, ensuring the source is integrable and the problem is well-posed.
\end{remark}

We analyze the operator $L = \Lap_{\bg} - \frac{1}{8}\Rg = \Lap_{\bg} - V$. On the cylindrical end, the operator asymptotes to translation-invariant operator:
\begin{equation}
    L_\infty = \partial_t^2 + \Lap_\Sigma - V_\infty,
\end{equation}
where $V_\infty$ is the limit of the potential on the cylinder cross-section.

\begin{theorem}[Well-posedness of the Singular Lichnerowicz Equation]\label{lem:LichnerowiczWellPosed}
Let $(\overline M,\overline g)$ be the Jang deformation constructed in Section~\ref{sec:Jang}. Fix $p>3$ and weights $\delta \in (-1,0)$ and $\gamma \in (0,1)$, used along the asymptotically flat end and the cylindrical ends of $\overline M$, respectively. Let
\[
  L := \Delta_{\overline g} - \tfrac18 \mathcal S,
\]
where $\mathcal S$ is the nonnegative part of the Jang scalar curvature.
Then:
\begin{enumerate}
  \item The operator
  \[
      L : W^{2,p}_{\delta,\gamma}(\overline M)
        \longrightarrow L^p_{\delta-2,\gamma-2}(\overline M)
  \]
  is Fredholm of index zero.

  \item The kernel of $L$ in $W^{2,p}_{\delta,\gamma}(\overline M)$ is trivial.

  \item For every $f\in L^p_{\delta-2,\gamma-2}(\overline M)$ there exists a unique $\phi\in W^{2,p}_{\delta,\gamma}(\overline M)$ solving $L\phi=f$ in the weak sense.
\end{enumerate}
\end{theorem}

\begin{proof}
We briefly indicate the standard functional-analytic ingredients.

\medskip\noindent
\textbf{Step 1: Local Elliptic Regularity.}
On each coordinate chart of $\overline M$ the operator $L$ is a second-order uniformly elliptic operator with bounded measurable coefficients and lower-order term $\mathcal S\in L^\infty$. Classical $W^{2,p}$-regularity on bounded domains implies that any weak solution $\phi$ of $L\phi=f$ with $f\in L^p_{\text{loc}}$ belongs to $W^{2,p}_{\text{loc}}$.

\medskip\noindent
\textbf{Step 2: Asymptotically Flat End.}
On the asymptotically flat end, the metric $\overline g$ is a perturbation of the Euclidean metric with decay rate $\tau>1/2$, and $\mathcal S$ decays at least as fast as $R_{\overline g}$. Hence $L$ is a compact perturbation of the Euclidean Laplacian $\Delta_{\mathbb R^3}$ acting on weighted Sobolev spaces $W^{2,p}_\delta$. The mapping $L : W^{2,p}_\delta \longrightarrow L^p_{\delta-2}$ is Fredholm for $\delta\in(-1,0)$, and the index is zero; this is a standard consequence of the theory of elliptic operators on asymptotically Euclidean manifolds.

\medskip\noindent
\textbf{Step 3: Cylindrical Ends.}
On each cylindrical end $\mathcal C\simeq [0,\infty)\times\Sigma$, with coordinate $t$ along the cylinder, the metric $\overline g$ is a perturbation of the product metric $dt^2+\sigma$ with either exponential or polynomial convergence, depending on the strict or marginal stability of the corresponding component of the horizon. In particular, $L$ is a compact perturbation of a translation-invariant operator
\[
  L_0 := \partial_t^2 + \Delta_\sigma + \text{(constant potential)}.
\]
By separation of variables on $\Sigma$, the mapping properties of $L_0$ on the weighted spaces $W^{2,p}_\gamma$ are controlled by the indicial roots of the one-dimensional ODEs obtained from the eigenfunctions of $\Delta_\sigma$. The stability (or marginal stability) assumption on $\Sigma$ implies that none of these indicial roots lie in $(0,1)$; thus for $\gamma\in(0,1)$ the map $L : W^{2,p}_\gamma \longrightarrow L^p_{\gamma-2}$ is Fredholm with index zero.

\medskip\noindent
\textbf{Step 4: Global Fredholm Property.}
We now combine the local parametrices constructed on the compact region, the asymptotically flat end, and the cylindrical ends by a partition of unity subordinate to this decomposition. The resulting global parametrix $G$ satisfies $LG = I - K$, where $K$ is a compact operator on $W^{2,p}_{\delta,\gamma}(\overline M)$. Therefore $L$ is Fredholm of index zero.

\medskip\noindent
\textbf{Step 5: Trivial Kernel and Surjectivity.}
The maximum principle (Theorem~\ref{thm:PositivityPhi}) and the asymptotic analysis show that any solution of $L\phi=0$ belonging to $W^{2,p}_{\delta,\gamma}$ must vanish identically. Hence $\ker L=\{0\}$. Since $L$ is Fredholm of index zero, the cokernel also vanishes, and $L$ is surjective.
\end{proof}

\begin{lemma}[Indicial Roots and Asymptotics]\label{lem:IndicialRoots}
The choice of weights is dictated by the indicial roots.
\begin{itemize}
    \item \textbf{Horizon End:} The indicial roots correspond to $\pm\sqrt{\lambda_i(L_\Sigma)}$. Stability $\lambda_1 \ge 0$ means roots are real. For strict stability, there is a gap around 0, allowing for exponential decay with small negative $\gamma$. For marginal stability ($\lambda_1=0$), 0 is an indicial root corresponding to constant solutions. To ensure the operator is Fredholm and invertible, we must exclude the kernel (constants). We therefore choose a weight $\gamma \in (0,1)$ (in the convention where the norm involves $e^{p\gamma t}$). This weight forces functions in the space to decay as $t \to \infty$, thereby excluding non-decaying constants and ensuring the solution belongs to the mapping range of the Laplacian.
    \item \textbf{Bubble Ends:} The roots correspond to $\pm\sqrt{\lambda_i(S^2) + 1/4}$. The principal roots are $\pm 1/2$. Any weight $\gamma \in (-1/2, 1/2)$ is valid. We choose a decaying weight to seal the bubble.
\end{itemize}
\end{lemma}

\subsection{The Global Bound via the Integral Method}
\label{sec:GlobalBound}

The crucial step in the proof is establishing the bound $\phi \le 1$ for the conformal factor. This ensures the mass does not increase during the deformation (see Theorem~\ref{thm:MassReduction}). Since the potential $V = \frac{1}{8}\Rg$ is indefinite due to the term $\Div_{\bg}(q)$, the standard maximum principle fails. We rigorously establish the bound using the integral method and divergence identity of Bray and Khuri \cite{braykhuri2011}.

\subsubsection{Positivity of the Operator}
We first establish the positivity of the operator $H=-L = -\Lap_{\bg} + V$. We analyze the associated quadratic form $Q(\psi)$ for $\psi \in H^1(\bM)$:
\[ Q(\psi) = \int_{\bM} (|\nabla \psi|^2_{\bg} + V \psi^2) \, dV_{\bg}. \]
We substitute $V = \frac{1}{8}\mathcal{S} - \frac{1}{4}\Div_{\bg}(q)$. Integrating the divergence term by parts (boundary terms vanish):
\[ Q(\psi) = \int_{\bM} \left(|\nabla \psi|^2 + \frac{1}{8}\mathcal{S}\psi^2 + \frac{1}{2} \psi \langle q, \nabla\psi \rangle_{\bg}\right) \, dV_{\bg}. \]
We decompose $\mathcal{S} = \mathcal{S}_{\text{other}} + 2|q|^2$, where $\mathcal{S}_{\text{other}} \ge 0$ by the DEC (see Lemma~\ref{lem:JangScalar}). Completing the square yields:
\begin{equation}\label{eq:Q_Positive}
    Q(\psi) = \int_{\bM} \left( |\nabla \psi + \frac{1}{4}q\psi|^2 + R_{\text{pos}}\psi^2 \right) \, dV_{\bg} \ge 0,
\end{equation}
where $R_{\text{pos}} = \frac{1}{8}\mathcal{S}_{\text{other}} + \frac{3}{16}|q|^2 \ge 0$. The operator $H$ is positive semi-definite.

\begin{theorem}[Positivity and Asymptotic Barrier for $\phi$]\label{thm:PositivityPhi}
Let $\phi$ be the solution to the conformal equation:
\begin{equation}\label{eq:conformal_pde}
    \Lap_{\bg} \phi - \frac{1}{8} \mathcal{S} \phi = - \frac{1}{4} \Div_{\bg}(q) \phi.
\end{equation}
Then $\phi(x) > 0$ for all $x \in \bM \setminus \mathcal{B}$. Furthermore, near the bubble singularities $\{p_k\}$, $\phi$ satisfies the barrier estimate $\phi(s,y) \ge c s^\alpha$ for some $c>0$ and $\alpha > 0$.
\end{theorem}
\begin{proof}
Since $L\phi=0$ and $\phi$ has strictly positive boundary conditions ($\phi\to 1$), the maximum principle ensures $\phi$ cannot attain a non-positive interior minimum. Thus $\phi > 0$. The asymptotic barrier follows from the local analysis in \Cref{lem:SharpBubbleAsymptotics}.
\end{proof}

\subsubsection{The Proof of $\phi \le 1$}
We now prove the main bound using an overshoot analysis.

\begin{theorem}[The Conformal Factor Bound]\label{thm:PhiBound}
The solution $\phi$ to the Lichnerowicz equation satisfies $\phi(x) \le 1$ for all $x \in \bM$.
\end{theorem}
\begin{proof}
Let $w_+ = (\phi-1)_+ = \max(\phi-1, 0)$. We aim to show $w_+=0$. Let $\Omega = \{\phi>1\}$ be the overshoot region. $w_+ \in H^1(\bM)$ and vanishes on $\partial\Omega$ and at infinity.

We use the equation $H(\phi-1) = -V$ and test it against $w_+$. The left side is the bilinear form associated with $H$, evaluated at $w_+$ (since $\nabla(\phi-1) = \nabla w_+$ on $\Omega$).
\[ Q(w_+) = \int_{\bM} H(\phi-1) w_+ \, dV_{\bg} = -\int_{\Omega} V w_+ \, dV_{\bg}. \]
Since $\phi>0$ and $L\phi=0$, we have $V = \Delta\phi/\phi$.
\[ Q(w_+) = -\int_\Omega \frac{\Delta\phi}{\phi} (\phi-1) \, dV_{\bg} = -\int_\Omega \Delta\phi (1-1/\phi) \, dV_{\bg}. \]
Integrating by parts (boundary terms vanish as $w_+=0$ on $\partial\Omega$):
\begin{equation}\label{eq:RefinedIdentity}
    Q(w_+) = \int_\Omega \nabla\phi \cdot \nabla(1-1/\phi) \, dV_{\bg} = \int_\Omega \frac{|\nabla\phi|^2}{\phi^2} \, dV_{\bg}.
\end{equation}
We now equate the positive definite expression \eqref{eq:Q_Positive} with the Refined Identity \eqref{eq:RefinedIdentity}. On $\Omega$, $\nabla w_+ = \nabla\phi$ and $w_+=\phi-1$.
\[ \int_{\Omega} \left( |\nabla \phi + \frac{1}{4}q (\phi-1)|^2 + R_{pos} (\phi-1)^2 \right) \, dV_{\bg} = \int_\Omega \frac{|\nabla\phi|^2}{\phi^2} \, dV_{\bg}. \]
We define the integrand $I$ such that $\int_\Omega I \, dV_{\bg} = 0$:
\[ I = |\nabla \phi + \frac{1}{4}q (\phi-1)|^2 + R_{pos} (\phi-1)^2 - \frac{|\nabla\phi|^2}{\phi^2}. \]

The crucial step is the application of the \textbf{Bray-Khuri Divergence Identity} \cite{braykhuri2011}, which states that $I$ can be rewritten using the structure of the DEC in the deformed metric $\tg = \phi^4\bg$:
\begin{equation}\label{eq:DivergenceIdentity}
    I = P + \Div(Y).
\end{equation}
Here $P$ is a manifestly non-negative term related to the DEC in the metric $\tg$:
\[ P = \frac{(\phi-1)^2}{\phi} \left[ 16\pi(\mu-J(n)) + |h-k|^2_{\tg} + 2|q|^2_{\tg} \right] \ge 0. \]
And $Y$ is the vector field:
\[ Y = \frac{(\phi-1)^2}{\phi}\nabla\phi + \frac{1}{4}(\phi-1)^2 q. \]
(The algebraic derivation of this identity is complex and relies on the conformal transformation laws and the Jang identity; see Appendix~\ref{app:BK_Identity}.)

We integrate the identity \eqref{eq:DivergenceIdentity} over $\Omega$:
\[ 0 = \int_\Omega I \, dV_{\bg} = \int_\Omega P \, dV_{\bg} + \int_\Omega \Div(Y) \, dV_{\bg}. \]
We apply the Divergence Theorem. The domain $\Omega \subset \bM$ is bounded by the set where $\phi=1$, and potentially extends into the cylindrical ends or the AF end if $\phi > 1$ there.

\textbf{Regularity for the Divergence Theorem:}
The validity of the Divergence Theorem for the vector field $Y$ requires careful justification across the interface $\Sigma$, where the metric $\bg$ is only Lipschitz.
The vector field $Y$ depends on $\nabla \phi$. The conformal factor $\phi$ solves $\Div_{\bg}(\nabla \phi) = V\phi$.
Since $\bg$ is Lipschitz, the operator is uniformly elliptic with coefficients in $L^\infty$. By standard elliptic regularity for divergence-form operators (De Giorgi-Nash-Moser theory), the solution $\phi$ is strictly H\"older continuous $\phi \in C^{0,\gamma}$.
Furthermore, $L^\infty$ coefficients allow for $W^{2,p}_{loc}$ regularity for $p < \infty$. By the Sobolev embedding in dimension $n=3$, $W^{2,p} \hookrightarrow C^{1,\alpha}$ for sufficiently large $p$.
Thus, $\nabla \phi$ is continuous across the interface.
Since the vector field $q$ is also continuous (by the GJE matching conditions), the vector field $Y$ is continuous across $\Sigma$.
The jump in normal flux is therefore zero: $\Jump{\langle Y, \nu \rangle} = 0$, validating the global application of the Divergence Theorem.
This ensures that the Divergence Theorem holds without internal boundary terms. We now check the boundary terms at the boundary of $\Omega$ and the ends.
\[ \int_\Omega \Div(Y) \, dV_{\bg} = \int_{\partial\Omega} \langle Y, \nu \rangle \, d\sigma_{\bg}. \]

\textit{1. The Level Set Boundary ($\phi=1$):} On the boundary of the overshoot region where $\phi=1$, the definition of $Y$ contains the factors $(\phi-1)$ and $(\phi-1)^2$. Thus, $Y \equiv 0$ on this part of the boundary, and the flux vanishes.

\textit{2. The AF End ($r \to \infty$):} We analyze the asymptotics of $Y$ at the AF end. We use the asymptotics from Theorem~\ref{thm:MassReduction}: $\phi-1 = O(r^{-1})$, $\nabla\phi = O(r^{-2})$, and $q=O(r^{-\tau-1})$ with $\tau>1/2$.
\begin{align*}
|Y|_{\bg} &\le C (|\phi-1||\nabla\phi| + (\phi-1)^2|q|) \\
    &\le C (O(r^{-1})\cdot O(r^{-2}) + O(r^{-2})\cdot O(r^{-\tau-1})) = O(r^{-3}).
\end{align*}
The flux over a large sphere $S_r$ is bounded by $O(r^{-3}) \cdot O(r^2) = O(r^{-1})$. As $r\to\infty$, this flux vanishes.

\textit{3. The Cylindrical Ends ($t \to \infty$):}
\begin{itemize}
    \item \textbf{Bubble Ends:} Here $\phi \to 0$. Thus $\Omega = \{\phi > 1\}$ is bounded away from the bubble ends. No boundary term arises.
        \item \textbf{Horizon End:} Here $\phi \to 1$. If $\Omega$ extends down the cylinder, we must ensure the flux vanishes. We recall from \Cref{lem:IndicialRoots} that the decay of $\psi := \phi - 1$ is governed by the indicial roots of the linearized operator, which correspond to the eigenvalues of the MOTS stability operator $L_\Sigma$.

        \textbf{Case 1: Strict Stability ($\lambda_1(L_\Sigma) > 0$).}
        The spectral gap implies that $\psi$ decays exponentially: $|\psi| + |\nabla \psi| \le C e^{-\beta t}$, where $\beta \approx \sqrt{\lambda_1}$. The vector field $Y$ is dominated by the term $4\psi \nabla \psi$ (since $q$ is bounded and $\psi$ is small). Thus, $|Y| \le C e^{-2\beta t}$. Since the area of the cylinder cross-section is constant, the total flux decays exponentially:
        \[ \left| \int_{\Sigma_t} \langle Y, \nu \rangle \, d\sigma \right| \le C e^{-2\beta t} \to 0 \quad \text{as } t \to \infty. \]

        \textbf{Case 2: Marginal Stability ($\lambda_1(L_\Sigma) = 0$).}
        In this case, the indicial root is zero, but the specific weight choice in \Cref{lem:IndicialRoots} ensures $\psi = \phi-1$ decays polynomially: $|\psi| \le C t^{-k}$ for some $k \ge 1$. Consequently, $|\nabla \psi| \le C t^{-k-1}$.
        To verify the flux vanishing, we must account for the decay of $q$. As established in Lemma \ref{lem:SharpAsymptotics}, $|q| \sim t^{-2}$.
        The vector field behaves as:
        \[ |Y| \approx \frac{|\psi|^2}{\phi} |\nabla \psi| + \frac{1}{4}|\psi|^2 |q|. \]
        Substituting the decay rates ($k \ge 1$):
        \[ |Y| \le C ( t^{-2k} \cdot t^{-k-1} + t^{-2k} \cdot t^{-2} ) = C ( t^{-3k-1} + t^{-2k-2} ). \]
        For the worst case $k=1$ (slow decay), we explicitly have:
        \[ |Y| \le C ( t^{-4} + t^{-4} ) = O(t^{-4}). \]
        The flux across the cylinder section $\Sigma_t$ satisfies:
        \[ \left| \int_{\Sigma_t} \langle Y, \nu \rangle \, d\sigma \right| \le C t^{-4} \cdot \text{Area}(\Sigma) \to 0 \quad \text{as } t \to \infty. \]
        This calculation confirms that the flux term vanishes even in the marginal case, provided $q$ decays at least as $t^{-2}$, which is guaranteed by the GJE analysis.
        Thus, in both cases, the boundary term at the horizon end vanishes.
\end{itemize}
Since $Y$ decays sufficiently fast at all open ends, the total boundary integral vanishes: $\int_{\partial\Omega} \langle Y, \nu \rangle = 0$.

\textbf{Absence of Unbounded Overshoot Components:}
A subtlety arises in the marginal case: if $\phi \to 1$ but $\Omega = \{\phi > 1\}$ contains an unbounded component of the cylinder, the integration by parts must be justified on this domain. We invoke the Maximum Principle on the cylinder end. The operator asymptotes to $\partial_t^2 + \Delta_\Sigma$. If $\phi(t,y) \to 1$, it must approach $1$ from below for sufficiently large $t$, unless it is identically $1$. This ensures that the set $\Omega$ is compactly contained in the bulk (or decays sufficiently fast), validating the divergence theorem.

Therefore, $\int_\Omega \Div(Y) \, dV_{\bg} = 0$. This leads to:
\[ 0 = \int_\Omega P \, dV_{\bg}. \]
Since $P \ge 0$, the integral vanishing implies $P=0$ almost everywhere in $\Omega$. As $P$ contains the factor $(\phi-1)^2$, this implies $\phi=1$ in $\Omega$. This contradicts the definition of $\Omega = \{\phi>1\}$. Therefore, the overshoot region $\Omega$ must be empty, and $\phi \le 1$ everywhere.
\end{proof}

\begin{remark}[Regularity of Flux]\label{rem:FluxRegularity}
Although the metric $\bg$ is only Lipschitz continuous across the interface $\Sigma$, the potential $\phi$ belongs to $C^{1,\alpha}$ (by elliptic regularity of the transmission problem, see Lemma~\ref{lem:InterfaceRegularity}). The vector field $q$ is continuous across $\Sigma$ by the GJE matching conditions. Therefore, the flux jump $\Jump{Y \cdot \nu}$ vanishes, ensuring the validity of the divergence theorem used above.
\end{remark}

\begin{lemma}[Sharp Asymptotics and Metric Regularity]\label{lem:SharpBubbleAsymptotics}
The solution $\phi$ to the Lichnerowicz equation admits the decomposition in a neighborhood of a bubble singularity $p_k$:
\begin{equation}
    \phi(s,\theta) = c s^\alpha + O(s^{\alpha+\delta}), \quad \alpha > 0, \delta > 0.
\end{equation}
Since $\partial \mathcal{B}_k \cong S^2$ and the DEC holds, the scalar curvature is positive, guaranteeing the decaying root $\alpha > 0$.
This implies that the conformal metric $\widetilde{g} = \phi^4 \bg$ takes the form of an \textbf{Asymptotically Conical (AC)} metric:
\begin{equation}
    \widetilde{g} = dr^2 + c^2 r^2 g_{S^2} + h, \quad \text{with } |h| \le C r^\delta,
\end{equation}
where $r$ is the radial distance in the conformal metric ($r \sim s^{2\alpha}$). While a smooth closure would require $\alpha=1/2$, general $\alpha > 0$ yields a cone with a deficit angle.
For the purposes of the main argument, this asymptotic conical structure and the capacity estimates of \Cref{app:Capacity} are enough: we work on smooth approximations of $(\widetilde{M},\widetilde{g})$ and pass to the limit using the ``limit of inequalities'' strategy of \Cref{sec:Synthesis}.

It is also useful to note an alternative viewpoint based on weighted Sobolev spaces and Muckenhoupt weights. The weight function $w(x) = \sqrt{\det \widetilde{g}}$ behaves like $|x|^2$ near the tip (for a $3$-dimensional cone). In $\mathbb{R}^3$ the power weight $|x|^2$ belongs to the Muckenhoupt class $A_p$ precisely for $p>\tfrac{5}{3}$, and the theory of Fabes--Kenig--Serapioni then yields H\"older continuity for weak solutions of the $p$-Laplacian with respect to this weighted measure. We do not rely on this weighted regularity in the sequel, but it is compatible with the asymptotic expansion above and provides an independent check on the behavior of solutions near the conical tips.
\end{lemma}
\begin{proof}
We provide a constructive proof using an explicit barrier function and the maximum principle. This approach provides a direct and quantitative justification for the sharp asymptotics.

\textbf{1. The Equation for the Remainder Term.}
Let $\phi_0(t) = c e^{-\alpha t}$ be the leading-order approximation of the solution near the bubble, where $t=-\log s$ is the cylindrical coordinate on the end ($t \to \infty$ at the bubble). The existence of a solution with this leading behavior is guaranteed by the indicial root analysis in \Cref{lem:IndicialRoots}. Let the remainder be $v = \phi - \phi_0$. The full Lichnerowicz equation is $L(\phi) := \Delta_{\bg}\phi - \frac{1}{8}\Rg\phi = 0$.
Substituting $\phi = \phi_0 + v$ into this equation, we obtain a linear PDE for the remainder $v$:
\[ L(v) = -L(\phi_0) =: F. \]
A careful expansion of the Jang metric and its scalar curvature near the bubble shows that the potential term in the operator $L$ has the asymptotic form
\[ V = \frac{1}{8}\Rg = V_\infty + O(e^{-t\delta_0}) \]
for some small $\delta_0 > 0$.
The limit value $V_\infty$ is positive. By Proposition \ref{prop:BubbleTopology}, the bubble boundary $\partial \mathcal{B}$ is a topological sphere ($S^2$). As the Jang blow-up creates a cylindrical end over $\partial\mathcal{B}$, the metric $\bg$ approaches a product metric $dt^2 + g_{\partial\mathcal{B}}$. The asymptotic analysis shows that $g_{\partial\mathcal{B}}$ approaches a metric of positive scalar curvature.
Therefore, the potential term in the Lichnerowicz equation converges to $V_\infty = \frac{1}{8}\Rg > 0$. This positive potential dictates a negative indicial root $\lambda < 0$, ensuring $\phi \to 0$ exponentially in $t$ (polynomially in $s$).

Since $\phi_0$ is constructed from the indicial root of the asymptotic operator, it is an approximate solution. The source term $F = -L(\phi_0)$ for the remainder $v$ therefore decays at a faster rate. A direct computation shows that $F$ satisfies a bound of the form $|F(t,y)| \le C_F e^{-t(\alpha+\delta_0)}$.

\textbf{2. Explicit Barrier Construction.}
We aim to bound $|v|$ using a barrier function. Let $\lambda_0$ be the principal decaying root. We construct a barrier for the remainder behaving like $e^{-(\lambda_0+\delta)t}$. The positivity of $V_\infty$ ensures such a barrier exists and dominates the source term from the leading order approximation.

\textbf{3. Application of the Maximum Principle.}
Consider the function $w_+ = v - \psi$. It satisfies the PDE $L(w_+) = L(v) - L(\psi) = F - L(\psi)$. By our choice of $K$, we have $L(\psi) \ge |F| \ge F$, which means $F - L(\psi) \le 0$. Thus, $L(w_+) \le 0$.
The function $w_+$ is defined on the cylindrical domain $\mathcal{T}$. On the "initial" boundary at $t=T_0$, $w_+(T_0, y) = v(T_0, y) - \psi(T_0, y)$. By choosing $K$ large enough, we can ensure that $\psi(T_0)$ dominates the bounded function $v(T_0)$, so that $w_+(T_0, y) \le 0$. As $t \to \infty$, both $v$ (which we assume decays) and $\psi$ tend to zero. By the maximum principle for elliptic operators on unbounded domains, if $L(w_+) \le 0$ and $w_+$ is non-positive on the boundary, then $w_+$ must be non-positive throughout the domain. Therefore, $v(t,y) - \psi(t,y) \le 0$, which implies $v \le \psi$.

A symmetric argument for $w_- = v + \psi$ shows that $L(w_-) = F + L(\psi) \ge F+|F| \ge 0$. On the boundary $t=T_0$, we can ensure $w_-(T_0, y) \ge 0$. The maximum principle then implies $w_- \ge 0$ everywhere, so $v \ge -\psi$.
Combining these two results gives the desired pointwise estimate: $|v(t,y)| \le \psi(t) = K e^{-t(\alpha+\delta)}$.

\textbf{4. Derivative Estimates.}
Standard interior Schauder estimates for elliptic PDEs, applied to the rescaled problem on the cylinder, then provide bounds on the derivatives of $v$ in terms of the bound on the function itself:
\begin{equation}
    |\nabla^k v(t,y)|_{\bg} \le C_k e^{-t(\alpha+\delta)}.
\end{equation}
Translating back to the radial coordinate $s = e^{-t}$ (so $\partial_t = -s\partial_s$), these exponential decay estimates correspond to the desired polynomial bounds. For the first derivative, the gradient with respect to the cylindrical metric is $|\nabla v|_{\bg} \approx |\partial_s v|$. Since $\partial_t = -s\partial_s$, we have $|\partial_s v| \sim s^{-1}|\partial_t v| \le C s^{-1} s^{\alpha+\delta} = C s^{\alpha+\delta-1}$. A similar calculation for the second derivative yields $|\nabla^2 v|_{\bg} \le C s^{\alpha+\delta-2}$, completing the proof.
\end{proof}

\begin{corollary}[Ricci Curvature Integrability]\label{cor:RicciIntegrability}
The asymptotic estimates in \Cref{lem:SharpBubbleAsymptotics} ensure that the Ricci tensor of the conformally sealed metric $\tg = \phi^4\bg$ is integrable near the bubble singularities.
\end{corollary}
\begin{proof}
The proof relies on a direct calculation using the conformal transformation law for the Ricci tensor. For the conformal metric $\tg = e^{2\omega}\bg$ with $e^{2\omega} = \phi^4$, the Ricci tensor is given by:
\[ \Ric_{\tg} = \Ric_{\bg} - (\nabla_{\bg}^2 \omega - d\omega \otimes d\omega) - (\Lap_{\bg}\omega + |\nabla\omega|^2_{\bg})\bg. \quad (n=3) \]
Here $n=3$ and $\omega = 2\log\phi$. The metric $\bg$ is asymptotically cylindrical, $\bg \approx dt^2 + g_{S^2}$ where $t = -\log s$. The leading order term of the conformal factor is $\phi_0 = c e^{-\alpha t} = c s^\alpha$, which corresponds to an exact cone metric $\tg_0 = ds^2 + c^2 s^{2\alpha} g_{S^2}$.
The remainder term $v = \phi - \phi_0$ satisfies $|v| \le C s^{\alpha+\delta}$ with $\delta > 0$. The components of the Ricci tensor $\Ric_{\tg}$ in the orthonormal frame of the cone metric scale as $|\Ric_{\tg}|_{\tg} \sim s^{-2} (v/\phi_0) \sim s^{-2+\delta}$.
The volume element of the sealed metric is $d\text{Vol}_{\tg} = \phi^6 d\text{Vol}_{\bg}$. Since $d\text{Vol}_{\bg} \approx dt \, d\sigma = s^{-1} ds \, d\sigma$ and $\phi^6 \sim s^{6\alpha}$, we have $d\text{Vol}_{\tg} \approx s^{6\alpha-1} ds \, d\sigma$.
The Ricci curvature of the perturbed conical metric scales as $|\Ric_{\tg}|_{\tg} \sim r^{-2} \approx s^{-4\alpha}$ (from the conical background) plus perturbation terms.
The integrability condition requires:
\[ \int_{B_\epsilon(p_k)} |\Ric_{\tg}|_{\tg} d\text{Vol}_{\tg} \le \int_0^\epsilon C s^{-4\alpha} s^{6\alpha-1} ds = \int_0^\epsilon C s^{2\alpha-1} ds. \]
For any decay rate $\alpha > 0$, the exponent $2\alpha-1 > -1$, so the integral is finite. Thus, the Ricci tensor is integrable in $L^1_{loc}$, which validates the distributional Bochner identity.
\end{proof}

\subsection{Mass Continuity and Asymptotics}
\label{sec:MassContinuity}

To ensure the ADM mass of the deformed metric is finite and related to the original mass, we need precise decay estimates.

\begin{theorem}[Mass Reduction]\label{thm:MassReduction}
Let $\phi = 1 + u$ where $u \in \EdgeSpace{2}{\delta}$ for some $\delta < -1/2$. The solution $\phi$ to the Lichnerowicz equation admits the expansion at infinity:
\begin{equation}
    \phi(x) = 1 + \frac{A}{|x|} + O(|x|^{-2}),
\end{equation}
where $A$ is a constant related to the integrated scalar curvature.
Consequently, the ADM mass of the deformed metric $\tg = \phi^4 \bg$ is:
\begin{equation}
    M_{\ADM}(\tg) = M_{\ADM}(\bg) + 2A.
\end{equation}
The term $A$ is determined by the flux of $\nabla\phi$ at infinity. Integrating $\Lap_{\bg}\phi$ over $\bM$ and applying the divergence theorem (the boundary terms at the cylindrical ends vanish due to the asymptotics):
\[ -4\pi A = \int_{\bM} \Lap_{\bg}\phi \, dV_{\bg}. \]
We substitute the PDE solved by $\phi$. As shown below (Verification of Curvature Condition), the PDE is designed such that $\Lap_{\bg}\phi = \frac{1}{8}\Rg \phi$.
\[ A = -\frac{1}{32\pi} \int_{\bM} \Rg \phi \, dV_{\bg}. \]
Crucially, we have rigorously established that the solution satisfies $\phi \le 1$ (\Cref{thm:PhiBound}). Since $\phi$ approaches $1$ at infinity and $\phi\le 1$ everywhere, the asymptotic expansion $\phi = 1 + A/r + O(r^{-2})$ forces $A \le 0$: if $A>0$ then for $r$ sufficiently large we would have $\phi(r) > 1$.
Therefore, $M_{\ADM}(\tg) \le M_{\ADM}(\bg)$. Combined with $M_{\ADM}(\bg) \le M_{\ADM}(g)$, we have the full mass reduction $M_{\ADM}(\tg) \le M_{\ADM}(g)$.
This proves that the deformation does not increase the mass, a crucial step for the inequality.
\end{theorem}

\subsection{Construction of the Conformal Factor}
\label{sec:Construction}

We define the deformed metric $\tg = \phi^4 \bg$. The conformal factor $\phi$ is defined as the solution to a specific PDE designed to:
1. Absorb the divergence term in $\Rg$.
2. Ensure the resulting metric $\tg$ is scalar-flat ($\Rtg=0$).
3. Compactify the cylindrical ends of the bubbles into points.

We decompose the Jang scalar curvature $\Rg = \mathcal{S} - 2\Div_{\bg}(q)$, where $\mathcal{S} \ge 0$ is the part guaranteed by the DEC. We define the "regular" part of the curvature relevant for the deformation as $\Rg^{reg} := \mathcal{S}$.
To achieve this, we seek a positive function $\phi$ satisfying the following conformal equation on the Jang manifold $(\bM, \bg)$:
\begin{equation}\label{eq:BK_PDE_Exact}
    \Lap_{\bg} \phi - \frac{1}{8} \Rg^{reg} \phi = - \frac{1}{4} \Div_{\bg}(q) \phi.
\end{equation}
It is crucial to observe that this equation differs from the standard Lichnerowicz equation $\Lap_{\bg} \phi - \frac{1}{8}\Rg \phi = 0$ by a distributional term supported on the interface $\Sigma$. The full Jang scalar curvature is $\Rg = \Rg^{reg} - 2\Div_{\bg}(q) + 2[H]\delta_\Sigma$. By solving \eqref{eq:BK_PDE_Exact} with only the regular potential (and the continuous source $\Div(q)$), we ensure that $\phi$ does not jump across $\Sigma$.

The scalar curvature of the conformally deformed metric $\tg = \phi^4 \bg$ is then:
\[ \Rtg = \phi^{-5} (-8\Lap_{\bg}\phi + \Rg \phi) = \phi^{-5} (-8\Lap_{\bg}\phi + (\Rg^{reg} - 2\Div(q))\phi + 2[H]\delta_\Sigma \phi). \]
Substituting the PDE \eqref{eq:BK_PDE_Exact}, the regular terms cancel, leaving exactly the distributional contribution from the interface:
\begin{equation}\label{eq:DistCurvature}
    \Rtg = 2[H_{\bg}]\phi^{-4} \delta_\Sigma.
\end{equation}
Since $\phi$ is continuous and the outermost MOTS is stable (Theorem \ref{thm:InterfaceMeanCurvature}), we have $[H_{\bg}] \ge 0$. Thus, the resulting metric $\tg$ has non-negative distributional scalar curvature, as required for the mass inequality.

\paragraph{Treatment of Internal Blow-ups.}
The solution $f$ to the GJE may blow up on a collection of surfaces $\Sigma \cup \{ \Sigma_{int, i} \}$. We designate $\Sigma$ (the outermost component) as the horizon. All internal components $\Sigma_{int, i}$ are treated as "Jang bubbles."
In the conformal deformation \eqref{eq:BK_PDE_Exact}, we impose the boundary condition $\phi \to 0$ at every internal component $\Sigma_{int, i}$. This effectively compactifies these cylindrical ends into the conical singularities $\{p_k\}$ discussed in \Cref{sec:SingularitiesAnalysis}, removing them from the topology of the final manifold $\tM$.

\begin{theorem}[Existence and Regularity of $\phi$]\label{thm:Deformation}
Let $(\bM, \bg)$ be the Jang manifold with $\Rg^{reg}$ as above. Using the Fredholm theory established in \Cref{sec:Fredholm}, there exists a unique positive solution $\phi$ to \eqref{eq:BK_PDE_Exact} with the following controlled asymptotics:
\begin{enumerate}
    \item \textbf{At Infinity:} $\phi_{\pm} = 1 - \frac{C}{|x|}$. Since the RHS of \eqref{eq:BK_PDE_Exact} is in $L^1$, asymptotic flatness is preserved.
    \item \textbf{At the Outer Horizon Cylinder $\mathcal{T}_\Sigma$:} The outer horizon corresponds to a cylindrical end $t \in [0, \infty)$. Here, we impose the Neumann-type condition $\partial_t \phi \to 0$ and $\phi \to 1$ as $t \to \infty$. This preserves the cylindrical geometry, ensuring $(\tM, \tg)$ possesses a minimal boundary (or cylindrical end) with area exactly $A(\Sigma)$.
    \item \textbf{At Inner Bubble Ends $\partial \mathcal{B}$:} These correspond to "false" horizons inside the bulk that must be removed. The refined asymptotic behavior is $\phi(s, \theta) = c s^\alpha + O(s^{\alpha+\delta})$ (as proven in \Cref{lem:SharpBubbleAsymptotics}). Near the bubble $\mathcal{B}$, the Jang metric behaves as $\bg \approx dt^2 + g_{\mathcal{B}}$. The resulting conformal metric is of the form:
    \[ \tg = \phi^4 \bg = dr^2 + c^2 r^2 g_{S^2} + h, \]
    where $r$ is the radial distance from the tip. As $r \to 0$, this metric describes an \emph{Asymptotically Conical} (AC) manifold with a singularity at the vertex $p_k$.
    \item \textbf{Geometry of the Tip:} The asymptotic behavior implies that the metric has a conical singularity at $p_k$. While a smooth closure requires specific spectral matching ($\alpha=1/2$), the $p$-capacity argument only requires $\phi \to 0$ with any Hölder rate ($\alpha > 0$), which is guaranteed by the positivity of the potential. This ensures that the singularity $p_k$ has zero $p$-capacity and is removable for the analytic arguments (see \Cref{lem:Capacity}).
\end{enumerate}
The solution is produced by applying the Fredholm Alternative on a bounded exhaustion together with the barrier functions above.
\end{theorem}

\begin{remark}[Curvature Concentration at Tips]
The metric near the singularity $p_k$ behaves asymptotically as a cone over the link $(\partial \mathcal{B}, g_{bubble})$. The scalar curvature of the link satisfies $\int K \le 4\pi$ (by the topological spherical nature of Jang bubbles). Consequently, the cone angle is $\Theta \le 2\pi$.
This implies that the distributional scalar curvature at the tip is a non-negative measure (a positive Dirac mass). Therefore, the Bochner inequality
\[ \Delta_p \frac{|\nabla u|^p}{p} \ge \dots \]
holds in the distributional sense without acquiring negative singular terms.
\end{remark}

\begin{figure}[h!]
\centering
\begin{tikzpicture}[scale=1.0, every node/.style={transform shape}]
    % Cylindrical End
    \node at (-3, 2.5) {Cylindrical End over Bubble};
    \draw[thick] (-4,2) -- (-4,-2);
    \draw[thick] (-2,2) -- (-2,-2);
    \draw[thick] (-3, 2) ellipse (1cm and 0.3cm);
    \draw[dashed, thick] (-3, -2) ellipse (1cm and 0.3cm);
    \node[blue] at (-3, 0) {$\mathbb{R}^+ \times \partial\mathcal{B}$};

    % Arrow
    \draw[->, ultra thick] (-1, 0) -- (1, 0);
    \node at (0, 0.5) {Conformal Sealing};
    \node at (0, -0.5) {$\tg = \phi^4 \bg, \phi \sim \sqrt{s}$};

    % Conical Singularity
    \node at (4, 2.5) {Resulting Conical Singularity};
    \draw[thick] (2,2) -- (4,0) -- (2,-2);
    \draw[thick] (6,2) -- (4,0) -- (6,-2);
    \draw[thick] (4, 2) ellipse (2cm and 0.5cm);
    \node[red, fill=white, inner sep=1pt] at (4,0) {$p_k$};

\end{tikzpicture}
\caption{Conceptual diagram of the conformal sealing. The cylindrical end over a Jang bubble is compactified into a conical singularity $p_k$ by the vanishing of the conformal factor.}
\label{fig:conical}
\end{figure}

\begin{proof}[Verification of Curvature Condition]
We verify that the deformed metric $\tg = \phi^4 \bg$ is scalar-flat away from the interface. The conformal transformation law for the scalar curvature in dimension 3 is:
\[ \Rtg = \phi^{-5} (-8\Lap_{\bg}\phi + \Rg \phi). \]
The PDE \eqref{eq:BK_PDE_Exact} uses the regular potential $\Rg^{reg} - 2\Div_{\bg}(q)$. In the bulk and along the cylinder (away from $\Sigma$), $\Rg$ coincides with this regular part. Thus, pointwise for $x \notin \Sigma$:
\begin{align*}
    \Rtg &= \phi^{-5} \left( -(\Rg^{reg} - 2\Div(q))\phi + \Rg \phi \right) = 0.
\end{align*}
Thus, the deformed manifold $(\tM, \tg)$ is \textbf{scalar flat} almost everywhere. The distributional curvature concentrated on $\Sigma$ is non-negative, as shown in Equation \eqref{eq:DistCurvature}.
\end{proof}

\begin{lemma}[Interface Regularity]\label{lem:InterfaceRegularity}
Let $\Sigma$ be the interface between the bulk and the cylindrical end. Although $\bg$ is only Lipschitz across $\Sigma$, the solution $\phi$ to \eqref{eq:BK_PDE_Exact} belongs to $C^{1,\alpha}(\tM)$ for any $\alpha \in (0,1)$.

\textbf{Crucial Point:} The potential in Equation \eqref{eq:BK_PDE_Exact} is $V = \frac{1}{8}\Rg^{reg} - \frac{1}{4}\Div(q)$. Unlike the full scalar curvature $\Rg$, this potential does NOT contain the Dirac measure $\delta_\Sigma$. Since $q$ is continuous across $\Sigma$ (Corollary \ref{cor:MetricAsymptotics}) and $\Rg^{reg}$ is bounded, the potential $V \in L^\infty$.
\end{lemma}

\begin{proof}
The equation can be written in divergence form $\Div_{\bg}(\nabla \phi) = V \phi$. Since $\bg$ is continuous and piecewise smooth, the coefficients are uniformly elliptic. Because $V \in L^\infty$ (it does not contain the singular distribution), standard elliptic regularity implies $\phi \in W^{2,p}_{loc}$ for any $p<\infty$. By Sobolev embedding in dimension $n=3$, $\phi \in C^{1,\alpha}$.
Explicitly, formulating it as a transmission problem:
\[ \partial_\nu \phi^+ - \partial_\nu \phi^- = \int_\Sigma (\Delta \phi) = \int_\Sigma V \phi = 0 \]
because the measure of $\Sigma$ is zero and $V$ is bounded (no delta mass). Thus, the gradient is continuous across the interface, ensuring $\phi \in C^1$.
\end{proof}

\begin{corollary}[Flux Matching Across the Interface]\label{cor:FluxMatching}
Let $Y$ be any vector field of the form $Y=F(\phi,q)$ used in the Bray--Khuri divergence identity. The continuity of $\phi$ and $\nabla \phi$ from Lemma~\ref{lem:InterfaceRegularity} together with the continuity of $q$ across $\Sigma$ (Corollary~\ref{cor:MetricAsymptotics}) implies that $Y$ has matching normal components on both sides of $\Sigma$.
Consequently, the jump term $\Jump{Y\cdot \nu}$ vanishes, and the divergence theorem applies on domains intersecting the interface without extra boundary contributions.
\end{corollary}

\begin{lemma}[Regularity via Muckenhoupt Weights]\label{lem:ConicalRegularity}
The metric $\tg$ near the singularities $p_k$ is asymptotically conical. If the remainder terms in the metric are too rough (e.g., if the metric is only $C^0$ but not Hölder continuous at the tip), the standard regularity theory for the $p$-Laplacian (DiBenedetto/Tolksdorf) must be combined with a careful analysis of the degeneracy at the cone point. One convenient perspective is to work in weighted Sobolev spaces $W^{1,p}_\delta$ centered at $p_k$, with weight $w(x) = \sqrt{\det \tg}$, which behaves like $|x|^2$ in the local coordinates of the $3$-dimensional cone.

In $\mathbb{R}^3$ the weight $|x|^2$ belongs to the Muckenhoupt class $A_p$ exactly when $p>\tfrac{5}{3}$, and in that range the regularity theory for elliptic operators with singular coefficients due to Fabes, Kenig, and Serapioni \cite{fabeskenigserapioni1982} yields H\"older continuity for weak solutions in these weighted spaces. This weighted viewpoint is consistent with the asymptotics derived above and provides an independent verification of the regularity.
\end{lemma}

\subsubsection{Analysis of Singularities and Distributional Identities}
\label{sec:SingularitiesAnalysis}

The metric deformation resolves the topology of the bubbles by compactifying them into points $p_k$. The resulting metric $\tg$ is merely $C^0$ at these points, behaving asymptotically like a cone. To ensure the AMO monotonicity formula (\Cref{thm:AMO}) holds on this singular manifold, we must verify that these singularities are removable for the relevant analytic operations. This is the purpose of the next two lemmas.

\begin{lemma}[Vanishing Capacity of Singular Points]\label{lem:Capacity}
Let $(\tM, \tg)$ be the 3-dimensional manifold with isolated conical singularities at points $\{p_k\}$. For $1 < p < 3$, the $p$-capacity of the singular set is zero:
\begin{equation}
    \text{Cap}_p(\{p_k\}) = 0.
\end{equation}
The proof is provided in \Cref{app:Capacity}.
\end{lemma}

\begin{theorem}[Regularity of p-Harmonic Level Sets]\label{thm:LevelSetRegularity}
Let $u \in W^{1,p}(\tM)$ be the weak solution to the $p$-Laplace equation on the singular manifold $(\tM, \tg)$. Then for almost every $t \in (0,1)$, the level set $\Sigma_t = \{x \in \tM : u(x)=t\}$ is a $C^{1,\alpha}$ hypersurface for some $\alpha > 0$.
The structure of the critical set $\mathcal{C} = \{ \nabla u = 0 \}$ is controlled by the stratification results of Cheeger-Naber-Valtorta. Specifically, $\mathcal{C} \cap \text{Reg}(\tM)$ has Hausdorff dimension $\le n-2$.
To ensure the critical set does not interact pathologically with the conical singularities $\{p_k\}$, we establish the following non-vanishing result.

\begin{lemma}[Structure of Critical Set near Singularities]
In a small neighborhood of each singularity $p_k$, the gradient of the $p$-harmonic potential behaves as $|\nabla u| \sim r^{\lambda-1}$ and is strictly non-vanishing for $r > 0$ (Lemma \ref{lem:RefinedAsymptotics}).
\end{lemma}
\begin{proof}
The Lojasiewicz-Simon gradient inequality guarantees that the solution converges to a unique, non-trivial eigenfunction on the link $\partial\mathcal{B}$ without oscillation. Since non-trivial eigenfunctions cannot vanish simultaneously with their gradient (on the sphere), the gradient $|\nabla u|$ is bounded away from zero in a punctured neighborhood $B_\epsilon(p_k) \setminus \{p_k\}$.
Thus, the critical set $\mathcal{C}$ is strictly separated from the singularities $\{p_k\}$. This ensures that no boundary terms arise in the Bochner identity from the interaction of $\mathcal{C}$ with the conical tips.
\end{proof}

This separation of the critical set from the singularities simplifies the analysis, as we can handle the two types of singular sets (critical points and metric cones) independently.
\end{theorem}

\begin{lemma}[Non-Vanishing Gradient near Singularities]
\label{lem:GradientNearTip}
Let $p_k$ be a conical singularity. There exists a neighborhood $U$ of $p_k$ such that $\nabla u \neq 0$ in $U \setminus \{p_k\}$.
\end{lemma}
\begin{proof}
Near a conical singularity, the $p$-harmonic function $u$ admits an asymptotic expansion dominated by the first eigenfunction of the $p$-Laplacian on the link $\Sigma_{bubble} \cong S^2$:
\[ u(r, \theta) \approx u(p_k) + C r^\lambda \psi_1(\theta). \]
Since $\psi_1$ is the principal eigenfunction on the sphere, it does not change sign, and $\nabla u$ is dominated by the radial component $\partial_r u \approx C \lambda r^{\lambda-1} \psi_1$.
Thus, $|\nabla u|$ is bounded away from zero for $r > 0$. This ensures that the critical set $\mathcal{C}$ is strictly separated from the metric singular set $\{p_k\}$, preventing any analytical pathologies in the integration by parts.
\end{proof}
\begin{proof}
The proof proceeds in two main steps. First, we establish the regularity of the function $u$ itself. Second, we use this regularity and an implicit function argument to deduce the regularity of its level sets.

\textbf{Step 1: Regularity of the Potential $u$.}
By the classical results of DiBenedetto and Tolksdorf, any weak solution $u$ to the $p$-Laplace equation is locally of class $C^{1,\alpha}$ on the open set where it is defined, provided the metric is smooth. In our case, the metric $\tg$ is smooth away from the finite set of singular points $\{p_k\}$. Therefore, $u \in C^{1,\alpha}_{loc}(\tM \setminus \{p_k\})$.
The crucial point is to understand the behavior at the singularities. As established in \Cref{lem:Capacity}, the singular set $\{p_k\}$ has zero $p$-capacity for $1 < p < 3$. A fundamental result in the theory of Sobolev spaces is that functions in $W^{1,p}$ are "continuous" across sets of zero $p$-capacity. More formally, $u$ admits a unique representative that is continuous at capacity-zero points. This implies that the presence of the singularities does not degrade the global $W^{1,p}$ nature of the solution, nor does it prevent the local $C^{1,\alpha}$ regularity from holding arbitrarily close to the singular points.

\textbf{Step 2: Regularity of Level Sets.}
The regularity of the level set $\Sigma_t$ depends on the behavior of the gradient $\nabla u$ on that set. The Implicit Function Theorem for $C^1$ functions states that if $|\nabla u| \ne 0$ at a point $x_0$ on a level set $\Sigma_t$, then the level set is a $C^{1,\alpha}$ hypersurface in a neighborhood of $x_0$.
Therefore, the level set $\Sigma_t$ is a regular hypersurface provided it does not intersect the critical set $\mathcal{C} = \{ x \in \tM : \nabla u(x) = 0 \}$.

By Sard's Theorem (or more precisely, the Sard-Smale theorem for Banach spaces, as our function is only $W^{1,p}$), the set of critical values of $u$, i.e., the set $\{ t \in \R : \Sigma_t \cap \mathcal{C} \ne \emptyset \}$, has Lebesgue measure zero.
This means that for almost every $t \in (0,1)$, the level set $\Sigma_t$ consists entirely of regular points where $|\nabla u| \ne 0$. Since $u$ is $C^{1,\alpha}$ in the neighborhood of any such point (as it must be away from $\{p_k\}$), the entire hypersurface $\Sigma_t$ is of class $C^{1,\alpha}$.
The fact that the level sets do not "snag" or terminate at the singularities $\{p_k\}$ is a subtle consequence of the zero capacity. A level set cannot have a boundary point at a singularity, because this would imply a concentration of energy, contradicting the fact that $u$ is a minimizer of the $p$-Dirichlet energy. Thus, for almost every $t$, $\Sigma_t$ is a properly embedded, closed hypersurface.
\end{proof}

\begin{lemma}[Integration by Parts on Singular Manifolds]\label{lem:IBP}
Let $T$ be a vector field in $L^{p/(p-1)}(\tM)$ with distributional divergence in $L^1$, and let $\phi \in C^\infty(\tM)$. Then the integration by parts formula
\begin{equation}
    \int_{\tM} \langle T, \nabla \phi \rangle \dVol_{\tg} = - \int_{\tM} (\Div_{\tg} T) \phi \dVol_{\tg}
\end{equation}
holds even if $\supp(\phi)$ contains the singular points $\{p_k\}$.
\end{lemma}
\begin{proof}
Let $\eta_\epsilon = 1 - \psi_\epsilon$ be the cut-off function constructed in \Cref{lem:Capacity}, which vanishes near $\{p_k\}$ and equals 1 outside a small neighborhood. Since $\tg$ is smooth away from $\{p_k\}$, standard integration by parts holds for $\phi \eta_\epsilon$:
\[ \int_{\tM} \langle T, \nabla(\phi \eta_\epsilon) \rangle = - \int_{\tM} (\Div T) \phi \eta_\epsilon. \]
Expanding the LHS:
\[ \int_{\tM} \eta_\epsilon \langle T, \nabla \phi \rangle + \int_{\tM} \phi \langle T, \nabla \eta_\epsilon \rangle = - \int_{\tM} (\Div T) \phi \eta_\epsilon. \]
As $\epsilon \to 0$, $\eta_\epsilon \to 1$ almost everywhere. The first term converges to $\int \langle T, \nabla \phi \rangle$. The RHS converges to $-\int (\Div T) \phi$.
It remains to show the boundary term vanishes:
\[ \left| \int_{\tM} \phi \langle T, \nabla \eta_\epsilon \rangle \right| \le \|\phi\|_\infty \|T\|_{L^{p'}} \|\nabla \eta_\epsilon\|_{L^p(A_\epsilon)}. \]
From the capacity estimate, $\|\nabla \eta_\epsilon\|_{L^p} \approx \epsilon^{(3-p)/p}$. Since $p < 3$, this term tends to zero. Thus, the identity holds on the full manifold.
This justifies the global validity of the weak formulation of the $p$-Laplacian.
\end{proof}

\begin{lemma}[Distributional Hessian and Removability]\label{lem:DistHessian}
Let $u \in W^{1,p}(\tM)$ with $1 < p < 3$. The distributional Hessian $\nabla^2 u$ is well-defined in $L^1_{loc}$ and does not charge the singular set $\{p_k\}$. Consequently, the Bochner identity applies distributionally on $\tM$.
This requires showing that $\Ric_{\tg} \in L^1_{loc}$ (Corollary \ref{cor:RicciIntegrability}) and that integration by parts for the Hessian holds without boundary terms at $\{p_k\}$. The detailed proof is provided in \Cref{app:Bochner}.
\end{lemma}

\begin{theorem}[Regularity of p-Harmonic Level Sets in Conical Metrics]
Let $u \in W^{1,p}(\tM)$ be the weak solution to the $p$-Laplace equation on the singular manifold $(\tM, \tg)$. Then for almost every $t \in (0,1)$, the level set $\Sigma_t = \{x \in \tM : u(x)=t\}$ is a $C^{1,\alpha}$ hypersurface.
\end{theorem}
\begin{proof}
Away from the singularities $\{p_k\}$, the metric is smooth, so $u \in C^{1,\alpha}_{loc}(\tM \setminus \{p_k\})$ by DiBenedetto and Tolksdorf. Since $\text{Cap}_p(\{p_k\})=0$, $u$ is continuous across the singularities.
By Sard's theorem, for almost every $t$, the level set $\Sigma_t$ does not intersect the critical set $\mathcal{C} = \{ \nabla u = 0 \}$. By the Implicit Function Theorem, $\Sigma_t$ is a $C^{1,\alpha}$ hypersurface.

Furthermore, the structure of the critical set $\mathcal{C}$ is controlled. By stratification results \cite{cheegernabervaltorta2015}, $\mathcal{C} \cap \text{Reg}(\tM)$ has Hausdorff dimension $\le n-2=1$.
We characterize the behavior of the critical set near the singularities $\{p_k\}$ using refined asymptotics.
\end{proof}

\begin{lemma}[Structure of Critical Set near Singularities via Lojasiewicz-Simon]\label{lem:RefinedAsymptotics}
Let $p_k$ be a conical singularity. The $p$-harmonic potential $u$ admits a unique asymptotic expansion
\[ u(r, \theta) = u(p_k) + C r^\lambda \psi(\theta) + o(r^\lambda), \]
where $\psi$ is a non-trivial eigenfunction of the $p$-Laplacian on the link. Crucially, the gradient $\nabla u$ does not vanish in a punctured neighborhood $B_\epsilon(p_k) \setminus \{p_k\}$. Thus, the critical set $\mathcal{C} = \{ \nabla u = 0 \}$ is strictly bounded away from the singularities $\{p_k\}$.
\end{lemma}
\begin{proof}
The proof employs the Lojasiewicz-Simon gradient inequality to rule out oscillatory behavior (spiraling) of the level sets near the singularity.
Near the singularity $p_k$, we pass to cylindrical coordinates $(t, \theta)$ with $t = -\log r$. The $p$-Laplace equation transforms into a nonlinear evolution equation for $v(t, \theta) = u(e^{-t}, \theta) - u(p_k)$. The energy functional associated with this flow is real-analytic.
Standard elliptic theory guarantees that along any sequence $t_j \to \infty$, $v(t_j)$ converges to an eigenfunction on $S^2$. The \textbf{Lojasiewicz-Simon inequality} for the $p$-energy functional ensures that this limit is \emph{unique}. That is, the solution converges to a single eigenfunction $\psi$ and does not drift or oscillate between multiple limit profiles.
Since $u$ is not constant, the limit eigenfunction $\psi$ is non-trivial. For the principal eigenfunction, $\psi$ does not vanish. Even for higher modes on $S^2$, the quantity $|\nabla (r^\lambda \psi)|^2 \approx r^{2\lambda-2} (\lambda^2 \psi^2 + |\nabla_{S^2}\psi|^2)$ is strictly positive for $r>0$, as eigenfunctions on $S^2$ cannot vanish simultaneously with their gradient (by unique continuation for the linearized equation).
This asymptotic uniqueness implies that for sufficiently large $t$ (small $r$), $\nabla u$ is a small perturbation of the non-vanishing vector field $\nabla (r^\lambda \psi)$. Thus, $|\nabla u| \ge c r^{\lambda-1} > 0$.
This proves that the critical set $\mathcal{C}$ does not accumulate at $p_k$. The singularities are isolated from the critical set, ensuring that no boundary terms arise in the Bochner identity from the tips.
\end{proof}

\begin{proposition}[Structure of the Critical Set]\label{prop:CriticalSet}
The critical set $\mathcal{C} = \{ \nabla u = 0 \}$ of the $p$-harmonic function $u$ satisfies the following structural properties:
\begin{enumerate}
    \item \textbf{Near Singularities:} By Lemma \ref{lem:RefinedAsymptotics}, the behavior near $p_k$ is governed by the power law $r^{\lambda-1}$. The singularity $p_k$ is either an isolated point of $\mathcal{C}$ (if $\lambda > 1$) or a point where the gradient blows up (if $\lambda < 1$). In either case, it is a set of zero $p$-capacity.
    \item \textbf{Stratification:} On the regular part $\tM \setminus \{p_k\}$, by the results of Cheeger, Naber, and Valtorta \cite{cheegernabervaltorta2015}, the critical set $\mathcal{C}$ has Hausdorff dimension $\dim_{\mathcal{H}}(\mathcal{C}) \le n-2 = 1$.
\end{enumerate}
Consequently, $\mathcal{C}$ is a set of measure zero (and zero capacity) that does not disconnect the manifold, and the term $\mathcal{K}_p(u)$ in the monotonicity formula is a non-negative distribution.
\end{proposition}
\begin{proof}
The proof relies on the stratification of the singular sets. The metric singularities $\{p_k\}$ are isolated points with explicit asymptotic behavior derived in Lemma \ref{lem:RefinedAsymptotics}. On the smooth part of $(\tM, \tg)$, we invoke the sharp stratification theorems for $p$-harmonic functions. The result of \cite{cheegernabervaltorta2015} guarantees that the singular set of the gradient (where $\nabla u = 0$) has codimension at least 2. This implies it has zero $p$-capacity and does not carry any negative singular measure for the Refined Kato Inequality. The distributional non-negativity established in \Cref{app:Bochner} thus holds globally.
\end{proof}

\subsection{Formal Definition of the Smoothed Manifold with Corners}
\label{sec:SmoothedManifold}

The metric $\tg$ constructed in the previous section is not smooth. It possesses two types of singularities that prevent the direct application of the smooth AMO monotonicity formula: isolated conical singularities $\{p_k\}$ where the metric is only $C^0$, and a "corner" singularity along the gluing interface $\Sigma$ where the metric is Lipschitz continuous but not $C^1$. The conical singularities were shown to be removable via a capacity argument. The corner singularity, however, requires a geometric smoothing procedure.

\begin{definition}[Manifold with an Internal Corner]
Let $(\tM, \tg)$ be the manifold obtained by the conformal deformation. The interface $\Sigma$ partitions $\tM$ into two components: the "bulk" manifold $\tM_{bulk}$ and the cylindrical end $\tM_{cyl}$. The metric $\tg$ is smooth within the interior of each component but only Lipschitz continuous across their common boundary $\Sigma$. We refer to $(\tM, \tg, \Sigma)$ as a \textbf{Riemannian manifold with an internal corner} (technically a codimension-1 distributional singularity, or ``crease,'' which we treat using corner-smoothing techniques). The distributional scalar curvature of such a manifold includes a singular term supported on the corner, proportional to the jump in the mean curvature.
\end{definition}

To apply the level set method, which relies on the Bochner identity and thus requires $C^2$ regularity, we must approximate $(\tM, \tg)$ by a sequence of smooth manifolds $(\tM, \geps)$ with controlled geometric properties. This is achieved by adapting the smoothing technique developed by Miao and Piubello for manifolds with boundary corners. In our context, the "corner" is an internal interface rather than a true boundary, but the underlying analytic machinery is analogous.

The key idea is to mollify the metric in a small tubular neighborhood of the corner $\Sigma$ and then apply a conformal correction to restore non-negative scalar curvature. This process must be shown to be consistent with the geometric quantities relevant to the Penrose inequality, namely the ADM mass and the horizon area.

\begin{lemma}[$L^{3/2}$ Control of Scalar Curvature Deficit]
\label{lem:ScalarDip}
Let $\hat{g}_\epsilon$ be the smoothed metric in the collar $N_{2\epsilon}$ constructed via convolution. The negative part of the scalar curvature, $R^-_\epsilon = \min(0, R_{\hat{g}_\epsilon})$, satisfies the estimate:
\begin{equation}
    \|R^-_\epsilon\|_{L^{3/2}(N_{2\epsilon})} \le C \epsilon^{2/3},
\end{equation}
where $C$ depends only on the geometry of $\Sigma$.
\end{lemma}
\begin{proof}
This is an immediate corollary of Theorem~\ref{thm:ScalarCurvatureEstimate}, whose proof in \Cref{app:Ricci} establishes the $L^1$ and $L^2$ bounds on $R^-_\epsilon$ and interpolates them to the $L^{3/2}$ estimate. We record the statement here for convenient reference when applying the conformal correction.
\end{proof}

\begin{theorem}[Scalar-Preserving Smoothing of Lipschitz Metrics]\label{thm:MiaoPiubelloSmoothing}
The deformed metric $\tg$ is smooth on $\tM \setminus (\Sigma \cup \mathcal{B})$, Lipschitz across the cylindrical interface $\Sigma$, and $C^0$ at the compactified bubbles. Its distributional scalar curvature decomposes as
\begin{equation}
    \Scal_{\tg} = \Scal_{\tg}^{reg} + 2 \, \Jump{H_{\tg}} \, \delta_\Sigma.
\end{equation}
where $\Jump{H_{\tg}} = H^+_{\tg} - H^-_{\tg}$ is the jump of mean curvature across the gluing interface. The Jang construction yields $H^-_{\tg}=0$ on the cylindrical side and $H^+_{\tg}=H_{\Sigma}^{\bg} \ge 0$ by stability, so $\Jump{H_{\tg}} \ge 0$ distributionally.

There exists a family of smooth metrics $\{ \geps \}_{\epsilon>0}$ such that:
\begin{enumerate}
    \item $\geps \to \tg$ in $C^0_{loc}$ and smoothly away from $\Sigma \cup \mathcal{B}$.
    \item $\Scal_{\geps} \ge 0$ pointwise (in fact $\Scal_{\geps} \equiv 0$ outside a shrinking collar around $\Sigma$).
    \item $\displaystyle \lim_{\epsilon \to 0} M_{\ADM}(\geps) = M_{\ADM}(\tg)$.
    \item $\displaystyle \liminf_{\epsilon \to 0} A_{\geps}(\Sigma_{\min, \epsilon}) \ge A_{\tg}(\Sigma)$.
\end{enumerate}
\end{theorem}
\begin{lemma}[Uniform Isoperimetric Inequality]\label{lem:UniformSobolev}
The family of smoothed metrics $\{\hat{g}_\epsilon\}_{\epsilon>0}$ (before conformal correction) admits a uniform Sobolev constant $C_S$ independent of $\epsilon$.
\end{lemma}
\begin{proof}
The Sobolev constant $C_S(g)$ is controlled by the isoperimetric constant $I(g) = \inf_{\Omega} \frac{\text{Area}(\partial \Omega)}{\text{Vol}(\Omega)^{2/3}}$. To prove uniformity, we must ensure that the isoperimetric profile of $(\tM, \hat{g}_\epsilon)$ is bounded from below by that of $(\tM, \tg)$.

We decompose the domain $\tM = M_{bulk}^\epsilon \cup N_{2\epsilon} \cup M_{cyl}^\epsilon$. Outside the collar $N_{2\epsilon}$, $\hat{g}_\epsilon = \tg$, so the isoperimetric profile is identical. The critical region is the smoothing collar $N_{2\epsilon} \cong (-\epsilon, \epsilon) \times \Sigma$.
In this region, the smoothed metric is $\hat{g}_\epsilon = ds^2 + \gamma_\epsilon(s,y)$. By Lemma \ref{lem:AreaExpansion}, the area density satisfies $\sqrt{\det \gamma_\epsilon} \ge \sqrt{\det g_s} - O(\epsilon^2)$.
Crucially, since the interface $\Sigma$ has area $A(\Sigma) > 0$, and the metric $\tg$ is non-degenerate in the collar, there exists a constant $c > 0$ such that $\det(g_s) \ge c$ for all $s \in (-\epsilon, \epsilon)$.
The convergence $\gamma_\epsilon \to g_s$ in $C^0$ implies that for sufficiently small $\epsilon$, the metrics are uniformly equivalent:
\[ \frac{1}{\Lambda} \tg \le \hat{g}_\epsilon \le \Lambda \tg, \]
for some constant $\Lambda \ge 1$ independent of $\epsilon$.
This quasi-isometry preserves the isoperimetric constant up to a factor of $\Lambda$. Since $I(\tg) > 0$ (the original manifold has a non-pinched throat), we conclude that $I(\hat{g}_\epsilon) \ge \Lambda^{-1} I(\tg) > 0$.
This strictly positive lower bound ensures that the Sobolev constant $C_S(\hat{g}_\epsilon)$ remains bounded from above (and the best constant in the Sobolev inequality is uniformly controlled) as $\epsilon \to 0$.
\end{proof}

\begin{lemma}[Uniform Convergence of the Conformal Factor]\label{lem:GreenEstimate}
Let $u_\epsilon$ be the solution to the conformal correction equation $8 \Lap_{\hat{g}_\epsilon} u_\epsilon - R^-_\epsilon u_\epsilon = 0$ with $u_\epsilon \to 1$ at infinity, where $\|R^-_\epsilon\|_{L^{3/2}} \le C_0 \epsilon^{2/3}$. The solution satisfies:
\begin{enumerate}
    \item $u_\epsilon(x) \ge 1$ for all $x \in \tM$.
    \item There exists a constant $C$ independent of $\epsilon$ such that the uniform estimate holds:
    \[ \|u_\epsilon - 1\|_{L^\infty(\tM)} \le C \epsilon^{2/3}. \]
\end{enumerate}
\end{lemma}
\begin{proof}
\textbf{1. Coercivity and Existence ($u_\epsilon \ge 1$):}
The existence of a solution to the conformal correction equation depends on the invertibility of the operator $L_\epsilon = 8\Lap_{\hat{g}_\epsilon} - R^-_\epsilon$. Since $R^-_\epsilon \le 0$, it acts as a negative potential, potentially creating negative eigenvalues. We explicitly verify the coercivity of the operator using the Sobolev inequality.
The associated quadratic form is $Q(v) = \int (8|\nabla v|^2 + (-R^-_\epsilon)v^2)$. We need to ensure the negative term does not dominate.
Using Hölder's inequality and the Sobolev inequality ($n=3$):
\[ \left| \int R^-_\epsilon v^2 \right| \le \|R^-_\epsilon\|_{L^{3/2}} \|v\|_{L^6}^2 \le C_S \|R^-_\epsilon\|_{L^{3/2}} \|\nabla v\|_{L^2}^2. \]
Substituting the bound $\|R^-_\epsilon\|_{L^{3/2}} \le C \epsilon^{2/3}$ derived in Theorem \ref{thm:ScalarCurvatureEstimate}:
\[ \int (-R^-_\epsilon)v^2 \ge - C C_S \epsilon^{2/3} \int |\nabla v|^2. \]
Thus, the Rayleigh quotient satisfies:
\[ Q(v) \ge (8 - C' \epsilon^{2/3}) \int |\nabla v|^2. \]
For sufficiently small $\epsilon$, the coefficient is positive, ensuring the operator is coercive and invertible. The maximum principle then applies to show $u_\epsilon \ge 1$.

\textbf{2. Uniform Convergence Estimate:}
Let $v_\epsilon = u_\epsilon - 1$. Since $u_\epsilon \ge 1$, we have $v_\epsilon \ge 0$. Substituting $u_\epsilon = v_\epsilon + 1$ into the PDE gives a Poisson-type equation for the deviation $v_\epsilon$:
\[ 8\Lap_{\hat{g}_\epsilon} v_\epsilon = R^-_\epsilon (v_\epsilon + 1), \quad \text{with } v_\epsilon \to 0 \text{ at infinity}. \]

\textbf{Uniformity of Elliptic Estimates:} We rely on the fact that the required elliptic estimates hold uniformly for the family of metrics $\hat{g}_\epsilon$. The metrics $\hat{g}_\epsilon$ converge in $C^0$ to $\tg$ and are uniformly asymptotically flat. This $C^0$ convergence implies that for sufficiently small $\epsilon$, the metrics are uniformly equivalent: there exists a constant $\Lambda \ge 1$ such that $\Lambda^{-1} \tg \le \hat{g}_\epsilon \le \Lambda \tg$.
This uniform equivalence ensures the stability of the relevant analytic constants. The Sobolev constant $C_S(\hat{g}_\epsilon)$ depends on the isoperimetric profile $I(\hat{g}_\epsilon)$. As proven in Lemma \ref{lem:UniformSobolev}, the area of the horizon throat satisfies $A(\Sigma_\epsilon) \ge A(\Sigma)/2$, which prevents "throat pinching" and guarantees that the isoperimetric constant is uniformly bounded from below: $I(\hat{g}_\epsilon) \ge I_0 > 0$. Consequently, the Sobolev constant $C_S$ is uniform in $\epsilon$.
Furthermore, the Green's function estimates required for the $L^\infty$ bound are stable. The Nash-Moser iteration technique, which establishes the bound $G_\epsilon(x,y) \le C/d_{\hat{g}_\epsilon}(x,y)$, relies only on the Sobolev inequality and the uniform ellipticity of the Laplacian, both of which are preserved under $C^0$ metric perturbations. Thus, the constant $C_1$ in the Green's function estimate can be chosen independent of $\epsilon$.
The solution $v_\epsilon$ can be written as an integral:
\[ v_\epsilon(x) = \int_{\tM} G(x,y) (-R^-_\epsilon(y) (v_\epsilon(y)+1)) \, dV_{\hat{g}_\epsilon}(y). \]
Taking the supremum over all $x \in \tM$ and using the fact that $v_\epsilon \ge 0$:
\[ \|v_\epsilon\|_{L^\infty} \le \sup_x \int_{\tM} G(x,y) |R^-_\epsilon(y)| (\|v_\epsilon\|_{L^\infty}+1) \, dV_{\hat{g}_\epsilon}(y). \]
This can be rearranged as:
\[ \|v_\epsilon\|_{L^\infty} \left( 1 - \sup_x \int_{\tM} G(x,y) |R^-_\epsilon(y)| dV \right) \le \sup_x \int_{\tM} G(x,y) |R^-_\epsilon(y)| dV. \]
The integral term is the potential of the function $|R^-_\epsilon|$. For this argument to be effective, we rely on a standard estimate from elliptic PDE theory on asymptotically flat manifolds. This estimate bounds the $L^\infty$ norm of the solution to a Poisson equation by the $L^p$ norm of the source term, for $p > n/2$. In our case, $n=3$, and our source term $|R^-_\epsilon|$ is in $L^{3/2}$. Since $3/2 = n/2$, we are at the borderline Sobolev case. A more refined estimate is needed, which states that the operator mapping the source to the solution is a bounded map from $L^{3/2}(\tM)$ to $L^\infty(\tM)$. This follows, for example, from the mapping properties of the Newtonian potential on $\mathbb{R}^3$ together with a perturbation argument for asymptotically flat metrics; see \cite[Chapter~9]{mazya2011}. We denote this solution operator by $\mathcal{G}$.
\[ \|v_\epsilon\|_{L^\infty} \le \|\mathcal{G}(-R^-_\epsilon(v_\epsilon+1))\|_{L^\infty} \le C_2 \|R^-_\epsilon(v_\epsilon+1)\|_{L^{3/2}}. \]
By Hölder's inequality:
\[ \|v_\epsilon\|_{L^\infty} \le C_2 \|R^-_\epsilon\|_{L^{3/2}} \|v_\epsilon+1\|_{L^\infty} = C_2 \|R^-_\epsilon\|_{L^{3/2}} (\|v_\epsilon\|_{L^\infty}+1). \]
Let $S_\epsilon = C_2 \|R^-_\epsilon\|_{L^{3/2}}$. The inequality becomes $\|v_\epsilon\|_{L^\infty} \le S_\epsilon (\|v_\epsilon\|_{L^\infty}+1)$, which implies:
\[ \|v_\epsilon\|_{L^\infty} (1 - S_\epsilon) \le S_\epsilon \implies \|v_\epsilon\|_{L^\infty} \le \frac{S_\epsilon}{1 - S_\epsilon}. \]
From the analysis of the Miao-Piubello smoothing, we have the crucial bound $\|R^-_\epsilon\|_{L^{3/2}} \le C_0 \epsilon^{2/3}$. This means $S_\epsilon = C_2 C_0 \epsilon^{2/3}$, which tends to zero as $\epsilon \to 0$. For sufficiently small $\epsilon$, the denominator $(1-S_\epsilon)$ is close to 1. Therefore, we have the linear estimate:
\[ \|u_\epsilon - 1\|_{L^\infty(\tM)} = \|v_\epsilon\|_{L^\infty} \le C \epsilon^{2/3}. \]
This establishes the required uniform convergence rate.
\end{proof}

\begin{theorem}[Stability of Area]\label{thm:AreaStability}
Let $\Sigma$ be a stable outermost MOTS. Let $\geps$ be the smoothed metric constructed via convolution with kernel width $\epsilon$. Let $\Sigma_{\min, \epsilon}$ be the outermost minimal surface in $(\tM, \geps)$. Then:
\begin{equation}
    \liminf_{\epsilon \to 0} A_{\geps}(\Sigma_{\min, \epsilon}) \ge A_{\tg}(\Sigma).
\end{equation}
The proof addresses the "Jump Phenomenon" by establishing a "No-Slip" barrier in the smoothing collar.
\end{theorem}

\begin{proof}
We distinguish between the strictly stable and marginally stable cases to control the area of minimal surfaces in the smoothing collar.

The key input preventing an area drop under mollification is the Jensen-type determinant estimate of Lemma~\ref{lem:AreaExpansion}, as explained in Remark~\ref{rem:AreaJensen}. The stability/spectral argument is used only to prevent minimisers from falling into artificial wells.

\textbf{Case 1: Strict Stability ($[H] > 0$) - The "No-Slip" Barrier.}
In this case, the mean curvature of the interface in the Jang metric jumps by $[H] > 0$. The smoothing $\hat{g}_\epsilon$ produces a metric in the collar $N_{2\epsilon}$ whose mean curvature is approximately $H_\epsilon \approx \frac{1}{\epsilon}[H]$.
More precisely, the foliation by level sets of the distance function $s$ becomes strictly mean-convex. For $x \in N_{2\epsilon}$, the mean curvature of the leaf passing through $x$ satisfies $H_{\Sigma_s}(x) \ge \frac{c}{\epsilon}$ for some $c > 0$ (away from the mollifier cutoff).
By the geometric Maximum Principle, no closed minimal surface $\Sigma'$ can lie entirely within a region foliated by strictly mean-convex surfaces. (If it did, it would touch a leaf $\Sigma_{s_0}$ from the inside at a point of maximum distance. At such a point $p$, the comparison principle implies $H_{\Sigma'}(p) \ge H_{\Sigma_{s_0}}(p) > 0$, contradicting the minimality $H_{\Sigma'}=0$.)
Consequently, any minimal surface in $(\tM, \geps)$ is pushed out of the collar $N_{2\epsilon}$. It must reside either in the bulk or deep in the cylindrical end (which is truncated). As $\epsilon \to 0$, the exclusion region vanishes, forcing $\Sigma_{\min, \epsilon}$ to converge to $\Sigma$. Area convergence follows from the uniform metric convergence outside the collar.

\textbf{Case 2: Marginal Stability ($[H] = 0$) - Stability of the Bulk.}
In the marginal case, the "No-Slip" barrier from the mean curvature jump is absent. However, we rely on the property that $\Sigma$ is the \emph{outermost} horizon and on the spectral stability of the smoothing.

Suppose, for the sake of contradiction, that for a sequence $\epsilon_j \to 0$, the outermost minimal surfaces $\Sigma_{\epsilon_j}$ do not converge to $\Sigma$.
Since the bulk $M_{bulk}$ contains no MOTS (by definition of $\Sigma$) and the Jang solution $f$ is smooth in the bulk, the scalar curvature of the Jang metric $R_{\bg}$ is strictly positive (or the geometry is rigid) in the bulk.
The smoothed metrics $\geps$ converge to $\tg$ smoothly on compact sets away from $\Sigma$. Standard geometric measure theory arguments (regularity of limit varifolds) imply that if $\Sigma_{\epsilon_j}$ stays away from $\Sigma$, it must converge to a minimal surface $\Sigma_\infty$ in the bulk of $(\tM, \tg)$.
However, the existence of a minimal surface in the bulk contradicts the properties of the Jang reduction under the DEC (which pushes trapped surfaces to the boundary).
Therefore, the minimal surfaces must concentrate near $\Sigma$.

To rule out the possibility that the area drops significantly within the smoothing collar (the "well" phenomenon), we invoke the \textbf{Second Variation of Area}.
The stability of the outermost MOTS $\Sigma$ implies that the principal eigenvalue of the stability operator is non-negative ($\lambda_1(\Sigma) \ge 0$).
The smoothed metric $\geps$ is a small perturbation of the cylindrical metric in the collar. By the continuity of eigenvalues under metric perturbation, the stability operator of the leaves $\Sigma_s$ in the collar has principal eigenvalue $\lambda_1(\Sigma_s) \approx \lambda_1(\Sigma) \ge 0$.
If a minimal surface $\Sigma_{\min, \epsilon}$ were to shrink significantly (area jump), it would indicate an instability. However, since the background geometry is stable (or marginally stable), there are no unstable modes to drive such a contraction.
Quantitatively, the area of a surface in the collar can be expanded as:
\[ A_{\geps}(\Sigma') \ge A_{\tg}(\Sigma) + \frac{1}{2} \int |\nabla \psi|^2 + Q(\psi) \]
where $Q$ is the second variation form. The marginal stability condition ensures $Q \ge 0$ (up to small $\epsilon$ errors).
Thus:
\[ A_{\geps}(\Sigma_{\min, \epsilon}) \ge A_{\tg}(\Sigma) - C\epsilon^2. \]
Taking the limit yields the result.
\end{proof}

\subsubsection{Functional Convergence and Stability (Mosco Convergence)}
\label{sec:Mosco}

To ensure the validity of the "Limit of Inequalities" strategy (\Cref{sec:Synthesis}), we must verify that the $p$-harmonic potentials $u_{p,\epsilon}$ computed on $(\tM, \geps)$ converge appropriately to the potential $u_p$ on $(\tM, \tg)$. The appropriate framework is Mosco convergence of the energy functionals $\mathcal{E}_{p,g}(u) = \int_{\tM} |\nabla u|_g^p \, dV_g$.

\begin{theorem}[Mosco Convergence of Energy Functionals]\label{thm:MoscoConvergence}
As $\epsilon \to 0$, the sequence of functionals $\mathcal{E}_{p,\geps}$ Mosco-converges to the functional $\mathcal{E}_{p,\tg}$ in the strong topology of $L^p(\tM)$.
\end{theorem}
\begin{proof}
Mosco convergence requires establishing two conditions: the Liminf Inequality and the existence of a Recovery Sequence.

\textbf{1. Liminf Inequality:}
Let $v_\epsilon \to v$ strongly in $L^p(\tM)$. We must show $\liminf_{\epsilon \to 0} \mathcal{E}_{p,\geps}(v_\epsilon) \ge \mathcal{E}_{p,\tg}(v)$.
If $\liminf \mathcal{E}_{p,\geps}(v_\epsilon) = \infty$, the inequality holds trivially. Assume the energies are bounded. Then $v_\epsilon$ is bounded in $W^{1,p}$ and converges weakly (up to subsequence) to $v$ in $W^{1,p}$.
The energy functional can be written as:
\[ \mathcal{E}_{p,\geps}(v) = \int_{\tM} |\nabla v|^p_{\geps} \, dV_{\geps} = \int_{\tM} F_\epsilon(x, \nabla v(x)) \, dx, \]
where the integrand $F_\epsilon(x, \xi) = (g_\epsilon^{ij}(x) \xi_i \xi_j)^{p/2} \sqrt{\det g_\epsilon(x)}$ is convex in $\xi$.
Since $\geps \to \tg$ uniformly on compact sets away from the singularities (which have zero capacity), the integrands converge pointwise: $F_\epsilon(\cdot, \xi) \to F(\cdot, \xi)$.
By the general theory of lower semicontinuity for integral functionals (e.g., De Giorgi-Ioffe theorem), combined with the weak convergence $v_\epsilon \rightharpoonup v$ in $W^{1,p}$, we have:
\[ \liminf_{\epsilon \to 0} \int_{\tM} |\nabla v_\epsilon|^p_{\geps} \, dV_{\geps} \ge \int_{\tM} |\nabla v|^p_{\tg} \, dV_{\tg}. \]

\textbf{2. Recovery Sequence:}
For any $v \in W^{1,p}(\tg)$, we must construct a sequence $v_\epsilon \to v$ in $L^p$ such that $\limsup \mathcal{E}_{p,\geps}(v_\epsilon) \le \mathcal{E}_{p,\tg}(v)$.
We choose the constant sequence $v_\epsilon = v$ if $v \in C^\infty_c(\tM \setminus \{p_k\})$.
Since the metric convergence $\geps \to \tg$ is uniform on compact sets away from the singularities (and $C^0$ globally with uniform ellipticity bounds), for smooth $v$ we have pointwise convergence of the integrand:
\[ |\nabla v|^p_{\geps} dV_{\geps} \to |\nabla v|^p_{\tg} dV_{\tg}. \]
Using the uniform bound $|\nabla v|_{\geps} \le C |\nabla v|_{\tg}$ and the fact that $\supp(v)$ is compact and avoids singularities, the Dominated Convergence Theorem applies, yielding $\lim \mathcal{E}_{p,\geps}(v) = \mathcal{E}_{p,\tg}(v)$.
For a general $v \in W^{1,p}(\tg)$, we use a diagonalization argument.
Since $\tM$ has conical singularities $\{p_k\}$ with zero $p$-capacity (\Cref{lem:Capacity}) and an asymptotically flat end, the space $C^\infty_c(\tM \setminus \{p_k\})$ is dense in $W^{1,p}(\tg)$.
Let $v_j \in C^\infty_c(\tM \setminus \{p_k\})$ be a sequence approximating $v$ in $W^{1,p}(\tg)$.
For each $j$, we have $\lim_{\epsilon \to 0} \mathcal{E}_{p,\geps}(v_j) = \mathcal{E}_{p,\tg}(v_j)$.
We choose a diagonal sequence $v_{\epsilon} := v_{j(\epsilon)}$ where $j(\epsilon) \to \infty$ sufficiently slowly as $\epsilon \to 0$.
Then $v_\epsilon \to v$ in $L^p$ (and $W^{1,p}$), and
\[ \limsup_{\epsilon \to 0} \mathcal{E}_{p,\geps}(v_\epsilon) \le \limsup_{\epsilon \to 0} \left( \mathcal{E}_{p,\geps}(v_{j(\epsilon)}) - \mathcal{E}_{p,\tg}(v_{j(\epsilon)}) \right) + \lim_{j \to \infty} \mathcal{E}_{p,\tg}(v_j) = \mathcal{E}_{p,\tg}(v). \]
This confirms the existence of a recovery sequence.
\end{proof}

\begin{corollary}[Convergence of $p$-Harmonic Potentials]
Let $u_{p,\epsilon}$ be the $p$-harmonic potential on $(\tM, \geps)$. Then $u_{p,\epsilon}$ converges strongly in $W^{1,p}$ to the $p$-harmonic potential $u_p$ on $(\tM, \tg)$, and their energies converge.
\end{corollary}
This convergence guarantees that the AMO functional $\mathcal{M}_p(t; \geps)$ converges to $\mathcal{M}_p(t; \tg)$ as $\epsilon\to 0$, rigorously validating the interchange of limits required in \Cref{sec:Synthesis}.

\begin{proof}[Proof of Theorem \ref{thm:MiaoPiubelloSmoothing}]
The proof follows the conformal smoothing strategy for manifolds with corners, as developed by Miao and Piubello, which we adapt to our internal interface $\Sigma$.

\begin{remark}[Existence of Minimal Surfaces in Smoothed Metrics]
The application of the AMO method to $(\tM, \geps)$ requires the existence of an outermost minimal surface $\Sigma_{\min, \epsilon}$. Since $(\tM, \geps)$ is a smooth, complete, asymptotically flat 3-manifold with $\Scal_{\geps}\ge 0$, the existence of such a surface is guaranteed by fundamental results in Geometric Measure Theory (e.g., Meeks, Simon, Yau).
\end{remark}

\begin{remark}[The Marginally Stable Case]
If the outermost MOTS $\Sigma$ is marginally stable ($\lambda_1(L_\Sigma)=0$), the analysis of the GJE asymptotics implies the jump in mean curvature vanishes, $[H]=0$. In this case, the Jang metric $\bg$ is $C^1$ across the interface $\Sigma$. The smoothing procedure (mollification $\hat{g}_\epsilon$ and conformal correction $u_\epsilon$) is unnecessary at the interface, simplifying the analysis significantly.
\end{remark}

\textbf{Step 1: Local Mollification and the Curvature "Dip".}
The metric $\tg$ is smooth everywhere except for a Lipschitz-continuous corner along the interface $\Sigma$. We focus our construction on a small tubular neighborhood of this interface, $N_{2\epsilon} = \{x \mid \text{dist}(x, \Sigma) < 2\epsilon\}$. Outside this neighborhood, we define $\geps = \tg$.

\textbf{Adaptation to Internal Corners :}
The analysis of the curvature error $Q_\epsilon$ (Appendix~\ref{app:Ricci}) is entirely local. It depends only on the jump in the extrinsic curvature $[H]$ at the interface and the properties of the mollifier $\eta_\epsilon$. The fact that the interface is internal rather than a boundary does not affect the fundamental cancellation arguments (Appendix~\ref{app:Ricci}, Step 4) that lead to the boundedness of the error derivative $\partial_s E(s)$. Thus, the technique applies directly.

\begin{remark}[Strict Mean Convexity as a Buffer]
To ensure the robustness of the smoothing estimates, we utilize the fact that for strictly stable MOTS, the mean curvature jump is strictly positive, $[H] > 0$. This provides a "buffer" against negative curvature. Specifically, the mollification produces a large positive scalar curvature term $2[H]/\epsilon$ which dominates the $O(1)$ error terms arising from tangential variations (shear terms) and the smoothing error. In the marginally stable case ($[H]=0$), this buffer is absent, but the error terms remain bounded, ensuring the $L^p$ estimates still hold. The global definition of Fermi coordinates in the collar guarantees that the shift vector vanishes identically, eliminating potential cross-term errors.
\end{remark}

Inside the neighborhood, we use Fermi coordinates $(t, y)$, where $t$ is the signed distance to $\Sigma$ and $y \in \Sigma$. The metric is of the form $\tg = dt^2 + g_t(y)$. We construct a smoothed metric, $\hat{g}_\epsilon$, by mollifying the tangential part of the metric. Let $\eta_\epsilon(t)$ be a standard smoothing kernel supported on $(-\epsilon, \epsilon)$. We define the mollified tangential metric as:
\[ \gamma_\epsilon(t, y) = (\eta_\epsilon * g_t)(y) = \int_{-\epsilon}^{\epsilon} \eta_\epsilon(\tau) g_{t-\tau}(y) \, d\tau. \]
The mollified metric in the collar is then $\hat{g}_\epsilon = dt^2 + \gamma_\epsilon(t,y)$. This metric is smooth and agrees with $\tg$ for $|t| > 2\epsilon$.

A careful calculation of the scalar curvature $R_{\hat{g}_\epsilon}$ shows that it consists of the mollified original curvature, $\eta_\epsilon * \Scal_{\tg}$, and an error term $Q_\epsilon$. Since $\Scal_{\tg}$ is a non-negative measure, the first term is non-negative. The error term $Q_\epsilon$ arises because the Ricci curvature is a nonlinear function of the metric and its derivatives, so mollification does not commute with the curvature operator. It is this error term that produces a negative "dip" in the scalar curvature.

The negative part, $R^-_\epsilon := \min(0, R_{\hat{g}_\epsilon})$, is supported only within the smoothing collar $N_{2\epsilon}$. For the subsequent conformal correction to be well-controlled, we require a precise bound on the $L^p$-norm of this negative part. The crucial estimate, established by Miao and Piubello, is derived by analyzing the structure of $Q_\epsilon$. The dominant terms in $Q_\epsilon$ involve second derivatives of the mollifier, of the form $\eta_\epsilon'' * g_t$, which are of order $O(\epsilon^{-2})$. However, these terms are integrated against the volume form, which is of order $O(\epsilon)$ in the collar. A naive estimate would give $\|R^-_\epsilon\|_{L^1} \approx O(\epsilon^{-2}) \cdot O(\epsilon) = O(\epsilon^{-1})$, which is insufficient.

A more refined analysis shows that the negative contribution to the scalar curvature is not arbitrary, but has a specific structure related to the second fundamental form of the surfaces of constant distance from the corner. As justified in detail in \Cref{app:Ricci} (and in line with the estimates established by Miao and Piubello for boundary corners), the negative part of the scalar curvature, $R^-_\epsilon := \min(0, R_{\hat{g}_\epsilon})$, is supported only in the smoothing collar $N_{2\epsilon}$ and satisfies the following integral bounds:
\[ \|R^-_\epsilon\|_{L^p(N_{2\epsilon})} \le C \epsilon^{1/p}. \]
For the critical case $p=3/2$ in three dimensions, which is required for the Sobolev embeddings used in Lemma \ref{lem:GreenEstimate}, this gives the essential bound derived in Theorem \ref{thm:ScalarCurvatureEstimate}:
\begin{equation}
    \|R^-_\epsilon\|_{L^{3/2}(\hat{g}_\epsilon)} \le C \epsilon^{2/3}.
\end{equation}
This sharp estimate is precisely what is needed to prove the uniform convergence of the conformal factor and ensure the stability of the ADM mass.

\textbf{Step 2: Conformal Correction to Ensure Non-negativity.}
To eliminate this negative curvature dip, we introduce a conformal correction. We define the final smoothed metric as $\geps = u_\epsilon^4 \hat{g}_\epsilon$, where the conformal factor $u_\epsilon$ is the solution to the following elliptic boundary value problem:
\begin{equation}
    \begin{cases}
        8 \Lap_{\hat{g}_\epsilon} u_\epsilon - (R^-_\epsilon) u_\epsilon = 0 & \text{in } \tM, \\
        u_\epsilon \to 1 & \text{at infinity.}
    \end{cases}
\end{equation}
The scalar curvature of the new metric $\geps$ is given by the conformal transformation law:
\[ \Scal_{\geps} = u_\epsilon^{-5} \left( -8\Lap_{\hat{g}_\epsilon}u_\epsilon + \Scal_{\hat{g}_\epsilon}u_\epsilon \right). \]
Substituting the PDE for $u_\epsilon$, we get:
\[ \Scal_{\geps} = u_\epsilon^{-5} \left( -(R^-_\epsilon)u_\epsilon + \Scal_{\hat{g}_\epsilon}u_\epsilon \right) = u_\epsilon^{-4}(\Scal_{\hat{g}_\epsilon} - R^-_\epsilon). \]
By definition, $R^-_\epsilon$ is the negative part of $\Scal_{\hat{g}_\epsilon}$, so the term $(\Scal_{\hat{g}_\epsilon} - R^-_\epsilon)$ is simply the positive part, which is non-negative. Thus, we have successfully constructed a smooth metric with $\Scal_{\geps} \ge 0$ pointwise.

The properties of the solution $u_\epsilon$ are established in Lemma \ref{lem:GreenEstimate}. The maximum principle guarantees that $u_\epsilon \ge 1$ everywhere, and elliptic estimates (using the $L^{3/2}$ bound on the source term $R^-_\epsilon$) show that $u_\epsilon$ converges uniformly to 1 at the rate $\|u_\epsilon - 1\|_{L^\infty} \le C \epsilon^{2/3}$. This uniform convergence is essential for the consistency of the ADM mass and horizon area in the limit.

\textbf{Step 3: Mass and Area Consistency.}
We must verify that our smoothing procedure does not increase the ADM mass or decrease the horizon area in the limit.
\begin{itemize}
    \item \textbf{ADM Mass:} The ADM mass of the conformally transformed metric is $M_{\ADM}(\geps) = M_{\ADM}(\hat{g}_\epsilon) + 2A_\epsilon$, where $A_\epsilon$ comes from the asymptotic expansion of $u_\epsilon = 1 + A_\epsilon/|x| + O(|x|^{-2})$. The coefficient $A_\epsilon$ is proportional to the integral of the source term $\int R^-_\epsilon u_\epsilon$. Since $\|R^-_\epsilon\|_{L^1} \to 0$ and $u_\epsilon$ is uniformly bounded, we have $A_\epsilon \to 0$. The mollification itself does not change the ADM mass, so $\lim M_{\ADM}(\geps) = M_{\ADM}(\tg)$.
    \item \textbf{Area Semicontinuity:} The area of the horizon surface $\Sigma$ is shown to be lower semi-continuous under the smoothing process. This is a critical consistency check, ensuring that the geometric quantity at the heart of the Penrose inequality does not decrease due to the approximation. The detailed argument is provided in \Cref{thm:AreaStability}.
\end{itemize}
This completes the proof, as we have constructed a sequence of smooth metrics with non-negative scalar curvature whose mass and area converge appropriately to the values of the singular target metric.
\end{proof}

\begin{proposition}[Mass Consistency Limit]\label{prop:Mass}
The ADM mass of the smoothed metrics satisfies the rigorous continuity condition:
\begin{equation}
    \lim_{\epsilon \to 0} M_{\ADM}(\geps) = M_{\ADM}(\tg) \le M_{\ADM}(g).
\end{equation}
\end{proposition}
\begin{proof}
The inequality $M_{\ADM}(\tg) \le M_{\ADM}(g)$ follows from the Jang reduction and the properties of the deformation $\phi$.
We focus on the limit $\lim_{\epsilon \to 0} M_{\ADM}(\geps)$.
The smoothed metric behaves as $\geps = u_\epsilon^4 \hat{g}_\epsilon$. Outside a compact set, $\hat{g}_\epsilon = \tg$, so $\geps = u_\epsilon^4 \tg$.
The conformal factor $u_\epsilon$ satisfies $8\Lap_{\hat{g}_\epsilon} u_\epsilon = R^-_\epsilon u_\epsilon$.
Near infinity, this is a Poisson equation on an asymptotically flat manifold. The solution has the decay:
\[ u_\epsilon(x) = 1 + \frac{A_\epsilon}{|x|} + O\left(\frac{1}{|x|^2}\right). \]
The ADM mass transforms as $M_{\ADM}(\geps) = M_{\ADM}(\hat{g}_\epsilon) + 2 A_\epsilon$.
Since $\hat{g}_\epsilon = \tg$ near infinity, $M_{\ADM}(\hat{g}_\epsilon) = M_{\ADM}(\tg)$.
The coefficient $A_\epsilon$ is given by the integral of the source term:
\[ A_\epsilon = -\frac{1}{32\pi} \int_{\tM} R^-_\epsilon u_\epsilon \, dV_{\hat{g}_\epsilon}. \]
Using the estimates from Theorem \ref{thm:MiaoPiubelloSmoothing}, we have $\|R^-_\epsilon\|_{L^{3/2}} \to 0$ and $\|u_\epsilon\|_{L^\infty}$ is uniformly bounded (converging to 1).
By Hölder's inequality (or simply the fact that $R^-_\epsilon$ is supported on a set of volume $\epsilon$ and bounded), we have:
\[ \left| \int_{\tM} R^-_\epsilon u_\epsilon \right| \le \|R^-_\epsilon\|_{L^1} \|u_\epsilon\|_{L^\infty} \le C \cdot \epsilon \cdot 1 \to 0. \]
Thus $A_\epsilon \to 0$, proving that $M_{\ADM}(\geps) \to M_{\ADM}(\tg)$.
\end{proof}

\subsection{Stability of the Minimal Surface}
The results established above, particularly Lemma \ref{lem:AreaSemicontinuity}, ensure that the area of the minimal surface in the smoothed manifold does not degenerate in the limit $\epsilon \to 0$. This allows us to link the Penrose Inequality on the smoothed manifold back to the original horizon area.

\subsection{Application of the AMO Monotonicity}
\label{sec:AMOApplication}

The constructed manifold $(\tM, \tg)$ now rigorously satisfies all the prerequisites for the Riemannian Penrose Inequality framework detailed in \Cref{sec:AMO}. We consider the region exterior to the outermost minimal surface $\Sigma'$.

We construct the $p$-harmonic potential $u_p$ on $(\tM, \tg)$ with $u_p=0$ on $\Sigma'$. By \Cref{lem:Capacity}, the potential ignores the finite set of compactified bubble points. Since $\Rtg \ge 0$ and $(\tM, \tg)$ is smooth and asymptotically flat away from this negligible set, \Cref{thm:AMO} applies rigorously.
The functional $\mathcal{M}_p(t)$ is monotonically non-decreasing.
\begin{equation}\label{eq:MonotonicityApplied}
    \lim_{t \to 1^-} \mathcal{M}_p(t) \ge \mathcal{M}_p(0).
\end{equation}

Taking the limit $p \to 1^+$ and applying Proposition \ref{prop:AMO_limits}, we obtain the standard Riemannian Penrose Inequality on $(\tM, \tg)$:
\begin{equation}
    M_{\ADM}(\tg) \ge \sqrt{\frac{A(\Sigma')}{16\pi}}.
\end{equation}
We apply the AMO framework to the sequence of smoothed manifolds $(\tM, \geps)$. This strategy (Limit of Inequalities, detailed in \Cref{sec:Synthesis}) avoids the need to generalize the AMO theory directly to the singular space $(\tM, \tg)$, although the analysis in \Cref{sec:SingularitiesAnalysis} and \Cref{app:Bochner} confirms that the distributional identities required for such a generalization do hold.

\begin{lemma}[No Ghost Energy at Conical Tips]\label{lem:GammaConvergenceConical}
The presence of conical singularities $\{p_k\}$ does not disrupt the Gamma-convergence of the $p$-energy to the perimeter functional. Specifically, no "ghost" area accumulates at the singularities.
\end{lemma}
\begin{proof}
We rigorously establish that the singular points $p_k$ do not act as sinks for the area functional in the limit $p \to 1$. We work in the framework of Caccioppoli sets (sets of finite perimeter).

Let $u_j$ be a sequence of functions converging in $L^1(\tM)$ to $u = \chi_E$, the characteristic function of a set of finite perimeter $E$. The Gamma-limit of the $p$-energies is related to the perimeter of $E$. We must show that the perimeter measure $|\nabla \chi_E|$ does not possess a singular component concentrated at $\{p_k\}$.

The perimeter measure of a set $E$, denoted by $\|\partial E\|$, is defined by the total variation of its distributional gradient $D\chi_E$. By De Giorgi's structure theorem, this measure is given by the restriction of the $(n-1)$-dimensional Hausdorff measure $\mathcal{H}^{n-1}$ to the reduced boundary $\partial^* E$:
\[ \|\partial E\|(A) = \mathcal{H}^{n-1}(A \cap \partial^* E) \]
for any Borel set $A$.

Since the metric $\tg$ is continuous on $\tM$ and asymptotically conical at $p_k$, the Hausdorff measure $\mathcal{H}^{n-1}$ is well-behaved and absolutely continuous with respect to the standard Euclidean Hausdorff measure in local coordinates.
Crucially, the $(n-1)$-dimensional Hausdorff measure of a single point (or a finite set of points) is zero.
\[ \mathcal{H}^{n-1}(\{p_k\}) = 0. \]
Therefore, the perimeter measure of any set $E$ vanishes on the singular set:
\[ \|\partial E\|(\{p_k\}) = 0. \]

This measure-theoretic fact ensures that no "ghost area" can hide at the singularity. If a sequence of smooth hypersurfaces $\Sigma_j$ (level sets of approximating functions) converges to the boundary of $E$ in the sense of varifolds or currents, the mass of the limit varifold concentrated at $p_k$ must be zero. Even if the surfaces $\Sigma_j$ accumulate near $p_k$, the area contribution inside any ball $B_\epsilon(p_k)$ scales as $O(\epsilon^2)$ (due to the conical geometry $\tg \approx dr^2 + r^2 g_{S^2}$), which vanishes as the ball shrinks.

Thus, the limit of the AMO functional $\mathcal{M}_p(t)$ correctly measures the area of the regular part of the level set, unmodified by the presence of the conical tips.
\end{proof}

\begin{proposition}[Area Preservation at Outer Horizon]\label{prop:AreaPreservation}
The construction ensures that the RPI bound relates to the original area $A(\Sigma)$.
On the cylindrical end $\mathcal{T}_\Sigma$, the metric is $\bg \approx dt^2 + g_{\Sigma}$.
The area of the cross-section in $(\bM, \bg)$ is constant $A(\bg) = A(\Sigma)$.
Since we impose $\phi \to 1$ asymptotically along this cylinder (\Cref{thm:Deformation}, item 2), the area in the deformed metric is:
\[ A(\tg) = \lim_{t \to \infty} \int_{\Sigma_t} \phi^4 d\sigma_{\bg} = \int_{\Sigma} 1^4 \, d\sigma_{g} = A(\Sigma). \]
Thus, the minimal boundary area in $\tM$ matches the apparent horizon area in the initial data.
\end{proposition}

\section{Synthesis: The Limit of Inequalities Strategy}
\label{sec:Synthesis}

Rather than attempting to interchange limits inside the highly non-linear monotonicity functional, we adopt a "Fixed $\epsilon$" strategy. This relies on the established stability of the ADM mass and the horizon area under the smoothing procedure.

\begin{theorem}[The Spacetime Penrose Inequality]
Let $(M, g, k)$ be an asymptotically flat initial data set satisfying the Dominant Energy Condition. Let $\Sigma$ be the outermost apparent horizon. Then $M_{\ADM}(g) \ge \sqrt{A(\Sigma)/16\pi}$.
\end{theorem}

\begin{proof}[Proof of Theorem \ref{thm:SPI} (The Spacetime Penrose Inequality)]
We assume the initial data $(M,g,k)$ satisfies the DEC.

The proof employs the \textbf{Limit of Inequalities} strategy, which relies on the lower semicontinuity of the geometric quantities rather than the $C^1$-continuity of the $p$-harmonic potentials $u_{p,\epsilon}$.

\textbf{Step 1: The Inequality on the Smoothed Manifold (Fixed $\epsilon$).}
Fix $\epsilon > 0$. Consider the smoothed Riemannian manifold $(\tM, \geps)$ constructed in Theorem \ref{thm:MiaoPiubelloSmoothing}.
\begin{itemize}
    \item By construction, $\geps$ is a smooth ($C^\infty$) metric.
    \item By the conformal correction (\Cref{sec:SmoothedManifold}), $\Scal_{\geps} \ge 0$ pointwise everywhere.
    \item The manifold is asymptotically flat.
\end{itemize}
Since $\geps$ is smooth and has non-negative scalar curvature, the AMO framework (\Cref{thm:AMO}) applies directly. We run the $p$-harmonic level set flow on this fixed manifold.

\textit{Rigorous Treatment of the Cylindrical End:} Strictly speaking, $(\tM, \geps)$ possesses a cylindrical end rather than a compact minimal boundary. To apply the AMO framework rigorously, we truncate the manifold at a large depth $L$ along the cylindrical end, creating a manifold $(\tM_L, \geps)$ with a compact minimal boundary $\Sigma_L \cong \Sigma$. We apply \Cref{thm:AMO} to this truncated manifold. As $L \to \infty$, the geometry of the cylinder (which is scalar-flat and product-like) ensures that the Hawking mass of the boundary $\Sigma_L$ converges to $\sqrt{A(\Sigma)/16\pi}$.
Taking the limit $p \to 1^+$ for this \textit{fixed} $\epsilon$ (and $L \to \infty$) yields the Riemannian Penrose Inequality for $\geps$:
\begin{equation}\label{eq:FixedEpsilonRPI}
    M_{\ADM}(\geps) \ge \sqrt{\frac{A(\Sigma_{\min, \epsilon})}{16\pi}}.
\end{equation}
Note that $\Sigma_{\min, \epsilon}$ is the minimal area enclosure of the horizon in the metric $\geps$.

\textbf{Step 2: The Limit of the Geometry ($\epsilon \to 0$).}
We now send the smoothing parameter $\epsilon \to 0$. We rely on the geometric convergence results established in \Cref{sec:Analysis}:
\begin{itemize}
    \item \textbf{Mass Convergence:} By Proposition \ref{prop:Mass}, the mass is continuous under the smoothing:
    \[ \lim_{\epsilon \to 0} M_{\ADM}(\geps) = M_{\ADM}(\tg). \]
    \item \textbf{Stability of the Minimal Surface Area:} By \Cref{thm:AreaStability}, the area of the minimal surface satisfies the stability condition:
    \[ \liminf_{\epsilon \to 0} A(\Sigma_{\min, \epsilon}) \ge A_{\tg}(\Sigma). \]
    This is established using a \textbf{No-Slip Barrier Argument} augmented by \textbf{Spectral Stability}.
    In the strictly stable case ($[H]>0$), a mean-convex foliation acts as a barrier. In the marginally stable case ($[H]=0$), the stability of the outermost MOTS ($\lambda_1 \ge 0$) ensures that the second variation of area is non-negative, preventing the formation of any "deep well" minimal surfaces with small area within the smoothing collar.
    \item \textbf{No Ghost Area:} Since the tips and critical set have zero $p$-capacity and zero $\mathcal{H}^2$-measure, the $p \to 1$ Gamma-limit sees only the regular part of the level sets; no area can concentrate at cones or critical points (see \Cref{lem:GammaConvergenceConical}).
\end{itemize}

\textbf{Step 3: Conclusion.}
Taking the limit inferior of the inequality \eqref{eq:FixedEpsilonRPI} as $\epsilon \to 0$:
\begin{align*}
    M_{\ADM}(\tg) &= \lim_{\epsilon \to 0} M_{\ADM}(\geps) \\
    &\ge \liminf_{\epsilon \to 0} \sqrt{\frac{A(\Sigma_{\min, \epsilon})}{16\pi}} \\
    &\ge \sqrt{\frac{A(\Sigma)}{16\pi}}.
\end{align*}
The rigorous proof of the bound $\phi \le 1$ (\Cref{thm:PhiBound}) guarantees the mass reduction during the conformal deformation (\Cref{thm:MassReduction}), so $M_{\ADM}(\bg) \ge M_{\ADM}(\tg)$.
Combining this with the mass reduction property of the Jang map ($M_{\ADM}(g) \ge M_{\ADM}(\bg)$) and the area preservation, we obtain:
\[ M_{\ADM}(g) \ge \sqrt{\frac{A(\Sigma)}{16\pi}}. \]
This completes the proof.
\end{proof}

\section{Rigidity and the Uniqueness of Schwarzschild}
\label{sec:Rigidity}

We now prove the rigidity statement of the Penrose Inequality: equality holds if and only if the initial data set corresponds to a slice of the Schwarzschild spacetime. This section details the step-by-step argument showing how the assumption of equality forces specific geometric constraints on the Jang manifold and, subsequently, the initial data.

\begin{theorem}[Rigidity of the Equality Case]
Suppose an initial data set $(M,g,k)$ satisfies the assumptions of Theorem \ref{thm:SPI} and that equality holds in the Spacetime Penrose Inequality:
\begin{equation}
    M_{\ADM}(g) = \sqrt{\frac{A(\Sigma)}{16\pi}}.
\end{equation}
\textbf{Assumption:} We assume the outermost apparent horizon $\Sigma$ is connected.
Then the initial data set $(M,g,k)$ can be isometrically embedded as a spacelike slice in the Schwarzschild spacetime.
\begin{remark}
If $\Sigma$ is disconnected, the inequality $M \ge \sqrt{A/16\pi}$ still holds (where $A$ is total area), but the rigidity analysis must account for the possibility of multi-black hole configurations. Generally, equality in the disconnected case is only achieved in the limit of infinite separation. Our rigidity result implies that if equality holds for a connected horizon, the spacetime is a single Schwarzschild slice.
\end{remark}
\end{theorem}
\begin{proof}
The proof relies on forcing the saturation of every inequality in the construction.

\textbf{Step 1: Saturation of Inequalities.}
The equality $M_{\ADM}(g) = \sqrt{A(\Sigma)/16\pi}$ implies:
\begin{enumerate}
    \item $M_{\ADM}(g) = M_{\ADM}(\bg)$. The mass difference formula vanishes:
    \[ \int_{\bM} (16\pi(\mu-J(n)) + |h-k|_{\bg}^2 + 2|q|_{\bg}^2) dV = 0. \]
    This implies $\mu=J(n)$, $h=k$, and $q=0$.
    \item $M_{\ADM}(\bg) = M_{\ADM}(\tg)$. Since $q=0$ and $h=k$, the scalar curvature $\Rg = 0$. The Lichnerowicz source vanishes, so $\Delta_{\bg}\phi = 0$. Since $\phi\to 1$ at infinity, $\phi \equiv 1$. Thus $\tg = \bg$.
    \item The RPI is saturated on $(\bM, \bg)$. This forces the scalar curvature $\Rg$ to be identically zero. Since $\Rg = 2[H]\delta_\Sigma$ distributionally, we must have $[H]=0$.
\end{enumerate}

\textbf{Step 2: Static Vacuum Equations.}
Since $q=0$ and $h=k$, the Jang surface is a slice of a static spacetime. We define the lapse $N = (1+|\nabla f|^2)^{-1/2}$.
The pair $(\bg, N)$ satisfies the Static Vacuum Einstein Equations in the weak sense:
\[ \Ric_{\bg} - N^{-1}\nabla^2_{\bg} N = 0, \quad \Delta_{\bg} N = 0. \]
To see this, note that for a graph in a static spacetime, the condition $q=0$ aligns the normal with the Killing vector, and the Gauss-Codazzi equations reduce to this system.

\textbf{Step 3: Regularity and Analyticity.}
Since $[H]=0$, the metric $\bg$ is $C^1$ across $\Sigma$ (no distributional Ricci singularity). Thus $\Ric_{\bg} \in L^1_{loc}$.
We invoke the regularity theorem of Anderson \cite{anderson2001} for static vacuum metrics.
\begin{theorem}[Anderson 2001]
Weak solutions to the static vacuum equations with $\Ric \in L^1$ and bounded lapse are real analytic in harmonic coordinates.
\end{theorem}
This upgrades the regularity of $(\bM, \bg)$ to real analytic. The "corner" at $\Sigma$ is a coordinate artifact; the manifold extends analytically.
By the uniqueness of asymptotically flat static vacuum black holes (Israel, Bunting-Masood-ul-Alam), $(\bM, \bg)$ must be the spatial Schwarzschild geometry.
Thus, the initial data $(M, g, k)$ embeds isometrically as a slice of Schwarzschild.
\end{proof}

\section{Conclusion}

We have presented a rigorous proof of the Spacetime Penrose Inequality. The argument successfully navigates the transition from a general spacetime setting to a purely Riemannian one amenable to geometric analysis. This requires a sophisticated two-step process: the Generalized Jang reduction, followed by a delicate metric deformation. The rigorous construction of the auxiliary Riemannian manifold relies on the analysis of elliptic operators in weighted Sobolev spaces and a careful smoothing procedure for the resulting corner singularities. Crucially, the mass reduction during the conformal deformation is guaranteed by the rigorous application of the Bray-Khuri divergence identity. The AMO $p$-harmonic level set method provides a robust pathway to establish the geometric inequality, thereby confirming the fundamental relationship $M_{\ADM} \ge \sqrt{A/16\pi}$.

\appendix
\section{Removability of Singularities for the p-Laplacian}
\label{app:Capacity}

This appendix provides a self-contained proof that the isolated conical singularities $\{p_k\}$ of the manifold $(\tM, \tg)$ are removable for the $p$-Laplacian equation. This is a crucial step in justifying the use of the weak formulation and the subsequent integration by parts required for the Bochner identity. The core of the argument is to show that the $p$-capacity of these singular points is zero.

\begin{definition}[p-Capacity]
Let $(\mathcal{M}, g)$ be a Riemannian manifold. For a compact set $K \subset \mathcal{M}$ and an open set $\Omega \supset K$, the $p$-capacity of $K$ in $\Omega$ is defined as:
\[ \Cap_p(K, \Omega) = \inf \left\{ \int_{\Omega} |\nabla u|_g^p \, dV_g \mid u \in C^\infty_c(\Omega), u \ge 1 \text{ on } K \right\}. \]
The $p$-capacity of $K$ is $\Cap_p(K) = \inf_{\Omega \supset K} \Cap_p(K, \Omega)$. A set is said to have zero $p$-capacity if $\Cap_p(K)=0$.
\end{definition}

The main result of this appendix is the following theorem, which is a restatement and detailed proof of \Cref{lem:Capacity}.

\begin{theorem}[Vanishing Capacity of Conical Singularities]
Let $(\tM, \tg)$ be the 3-dimensional manifold with isolated conical singularities at points $\{p_k\}$. For any $p$ in the range $1 < p < 3$, the $p$-capacity of the singular set is zero:
\[ \Cap_p(\{p_k\}) = 0. \]
\end{theorem}
\begin{proof}
It is sufficient to prove that a single point singularity $p_k$ has zero capacity. By construction (\Cref{thm:Deformation}), the metric $\tg$ near $p_k$ is a cone $\tg \approx ds^2 + s^2 g_{\mathcal{B}}$, where $s$ is the geodesic distance to the singularity. The volume element is $d\text{Vol}_{\tg} \approx s^2 dV_{S^2} ds$.

To prove that the capacity of $\{p_k\}$ is zero, we construct a sequence of test functions $\psi_\epsilon$ for the capacity definition whose $p$-energy tends to zero as $\epsilon \to 0$. For any small $\epsilon > 0$, define the compactly supported Lipschitz cutoff function:
\[ \psi_\epsilon(s) = \begin{cases}
    1 & \text{if } 0 \le s \le \epsilon, \\
    \frac{2\epsilon - s}{\epsilon} & \text{if } \epsilon < s < 2\epsilon, \\
    0 & \text{if } s \ge 2\epsilon.
\end{cases} \]
This function is equal to 1 on the ball $B_\epsilon(p_k)$ and is supported in $B_{2\epsilon}(p_k)$. Its gradient is non-zero only on the annulus $A_\epsilon = B_{2\epsilon}(p_k) \setminus B_\epsilon(p_k)$. In this metric, $s$ is the geodesic distance, so $|\nabla \psi_\epsilon|_{\tg} = |\psi_\epsilon'(s)| = 1/\epsilon$.

We now compute the $p$-energy integral for this test function:
\begin{align*}
    \int_{\tM} |\nabla \psi_\epsilon|_{\tg}^p \, \dVol_{\tg} &= \int_{A_\epsilon} \left(\frac{1}{\epsilon}\right)^p \, \dVol_{\tg} \\
    &= \frac{1}{\epsilon^p} \text{Vol}_{\tg}(A_\epsilon).
\end{align*}
The metric $\tg$ is asymptotically conical near $p_k$ (\Cref{lem:SharpBubbleAsymptotics}), meaning $\tg = (1+O(s^\alpha))(ds^2 + s^2 g_{\mathcal{B}})$. The volume element behaves as $d\text{Vol}_{\tg} = (1+O(s^\alpha)) s^2 ds d\sigma_{\mathcal{B}}$.
The volume of the annulus $A_\epsilon$ is computed as:
\begin{align*}
    \text{Vol}_{\tg}(A_\epsilon) &= \int_{\partial\mathcal{B}} \int_\epsilon^{2\epsilon} (1+O(s^\alpha)) s^2 ds d\sigma_{\mathcal{B}} \\
    &= \text{Area}(\partial\mathcal{B}) \left( \left[ \frac{s^3}{3} \right]_\epsilon^{2\epsilon} + O(\epsilon^{3+\alpha}) \right) \\
    &\le C \epsilon^3.
\end{align*}
Substituting this volume bound back into the energy expression, we get:
\[ \int_{\tM} |\nabla \psi_\epsilon|_{\tg}^p \, \dVol_{\tg} \le \frac{1}{\epsilon^p} (C \epsilon^3) = C \epsilon^{3-p}. \]
By the definition of capacity, we have the inequality:
\[ 0 \le \Cap_p(\{p_k\}) \le \int_{\tM} |\nabla \psi_\epsilon|_{\tg}^p \, \dVol_{\tg} = \frac{28\pi}{3} \epsilon^{3-p}. \]
This inequality holds for any $\epsilon > 0$. Since we are in the regime $1 < p < 3$, the exponent $3-p$ is strictly positive.
\[ \lim_{\epsilon \to 0} \frac{28\pi}{3} \epsilon^{3-p} = 0. \]
This forces $\Cap_p(\{p_k\}) = 0$. Since the singular set is a finite union of such points, its capacity is also zero.
\end{proof}

\begin{corollary}[Removability of Singularities]
A set of zero $p$-capacity is removable for bounded weak solutions of the $p$-Laplace equation. That is, if $u \in W^{1,p}_{loc}(\Omega \setminus K)$ is a bounded weak solution to $\Delta_p u = 0$, and $\Cap_p(K)=0$, then $u$ can be extended to a weak solution in all of $\Omega$.
\end{corollary}
\begin{proof}
Let $u \in W^{1,p}_{\text{loc}}(\tM \setminus K) \cap L^\infty_{loc}(\tM)$ be a bounded weak solution outside the set $K=\{p_k\}$ of zero $p$-capacity. We show $u$ satisfies the weak equation on all of $\tM$.
Let $\phi \in C^\infty_c(\tM)$ be a test function. Since $\Cap_p(K)=0$, there exists a sequence of smooth cut-off functions $\psi_j \in C^\infty_c(\tM)$ such that $0 \le \psi_j \le 1$, $\psi_j \equiv 1$ in a neighborhood of $K$, and $\psi_j \to 0$ almost everywhere with $\|\nabla \psi_j\|_{L^p} \to 0$.
Construct the test functions $\phi_j = \phi(1-\psi_j)$. Note that $\phi_j \in C^\infty_c(\tM \setminus K)$, so by hypothesis:
\[ \int_{\tM} \langle |\nabla u|^{p-2}\nabla u, \nabla \phi_j \rangle \, dV = 0. \]
Expanding the gradient term:
\[ \int_{\tM} (1-\psi_j) \langle |\nabla u|^{p-2}\nabla u, \nabla \phi \rangle \, dV - \int_{\tM} \phi \langle |\nabla u|^{p-2}\nabla u, \nabla \psi_j \rangle \, dV = 0. \]
We analyze the limit $j \to \infty$.
1. The first integral converges to $\int_{\tM} \langle |\nabla u|^{p-2}\nabla u, \nabla \phi \rangle \, dV$ by the Dominated Convergence Theorem, since $\psi_j \to 0$ a.e. and the integrand is in $L^1$.
2. The second integral is bounded using Hölder's inequality:
\[ \left| \int_{\tM} \phi \langle |\nabla u|^{p-2}\nabla u, \nabla \psi_j \rangle \right| \le \|\phi\|_\infty \| \nabla u \|_{L^p}^{p-1} \| \nabla \psi_j \|_{L^p}. \]
Since $\|\nabla \psi_j\|_{L^p} \to 0$, this term vanishes.
Thus, $\int_{\tM} \langle |\nabla u|^{p-2}\nabla u, \nabla \phi \rangle \, dV = 0$ for all $\phi \in C^\infty_c(\tM)$, proving $u$ is a weak solution on the entire manifold.
\end{proof}

\section{Distributional Bochner Identity and the Refined Kato Inequality}
\label{app:Bochner}

This appendix provides a self-contained proof of the distributional validity of the refined Kato inequality, which is a crucial component of the monotonicity formula in \Cref{thm:AMO}. The key challenge is to justify the Bochner-Weitzenböck identity for the $p$-Laplacian in a weak setting, handling both the critical set $\mathcal{C} = \{ \nabla u = 0 \}$ and the metric singularities $\{p_k\}$.

<<<<<<< HEAD
\begin{lemma}[$L^1$-Integrability of Ricci Curvature at Conical Singularities]
\label{lem:RicciIntegrability}
The Ricci tensor $\Ric_{\tg}$ belongs to $L^1_{loc}(\tM)$ near the conical singularities $\{p_k\}$.
\end{lemma}

\begin{proof}
As established in Corollary \ref{cor:RicciIntegrability}, the metric $\tg$ is Asymptotically Conical (AC) with a decay rate $\delta>0$. The Ricci tensor scales as $|\Ric_{\tg}| \sim s^{-2+\delta}$. The volume form is $d\text{Vol}_{\tg} \approx s^2 ds d\sigma$.
The $L^1$ norm over a small ball $B_\epsilon(p_k)$ is:
\[ \int_{B_\epsilon(p_k)} |\Ric_{\tg}| \, d\text{Vol}_{\tg} \approx \int_0^\epsilon C s^{-2+\delta} \cdot s^2 \, ds = C \int_0^\epsilon s^\delta ds < \infty. \]
\end{proof}

\begin{lemma}[Integrability of Ricci curvature at conical tips]
\label{lem:RicciIntegrabilityTips}
=======
\begin{lemma}[Integrability of Ricci Curvature at Conical Tips]
\label{lem:RicciIntegrability}
>>>>>>> 4ea54854
Near the compactified bubble singularities $\{p_k\}$, the Ricci curvature of the conformally deformed metric $\tg$ belongs to $L^1_{loc}$.
\end{lemma}
\begin{proof}
From Lemma \ref{lem:SharpBubbleAsymptotics}, the metric $\tg$ behaves asymptotically as a cone: $\tg \sim dr^2 + r^2 g_{S^2} + O(r^{2+\delta})$.
The Ricci tensor for such a metric scales as $|\text{Ric}| \sim O(r^{-2+\delta})$ (where $\delta > 0$ depends on the decay rate $\alpha$ of the conformal factor).
The volume form scales as $dV \sim r^2 dr d\sigma$.
Integrating near the tip:
\[ \int_{B_\epsilon} |\text{Ric}| dV \sim \int_0^\epsilon r^{-2+\delta} \cdot r^2 dr = \int_0^\epsilon r^\delta dr < \infty. \]
Since $\text{Ric} \in L^1$, the distributional Laplacian of the metric components is well-defined, validating the use of the Bochner identity in the distributional sense (see \cite{amo2022}, Appendix A).
\end{proof}

\begin{lemma}[Distributional Hessian Removability (Lemma \ref{lem:DistHessian})]\label{lem:DistHessianApp}
The distributional Hessian $\nabla^2 u$ does not charge the singular set $\{p_k\}$.
\end{lemma}
\begin{proof}
We must show that integration by parts for the Hessian holds without boundary terms at the singularities. We use the cutoff function $\eta_\epsilon$ from \Cref{app:Capacity} and analyze the boundary integral $I_\epsilon$ arising from integration by parts:
\[ I_\epsilon := \int_{\tM} \varphi \langle \nabla u, X \rangle \nabla \eta_\epsilon \dVol_{\tg}. \]
As shown in the proof of Lemma \ref{lem:IBP}, this term is bounded by:
\[ |I_\epsilon| \le C' \cdot \epsilon^{\frac{2p-3}{p}} \|\nabla u\|_{L^p(A_\epsilon)}. \]
Since $u \in W^{1,p}(\tM)$, by the absolute continuity of the Lebesgue integral, $\|\nabla u\|_{L^p(A_\epsilon)} \to 0$ as the volume of the annulus $A_\epsilon$ goes to zero. Thus $I_\epsilon \to 0$. This confirms the integration by parts formula holds globally.
\end{proof}

\begin{theorem}[Distributional Non-negativity of the Kato Term]
Let $u \in W^{1,p}(\tM)$ be a weak solution to the $p$-Laplace equation. The term $\mathcal{K}_p(u)$ which appears in the monotonicity formula (\Cref{thm:AMO}) and arises from the Bochner identity is a non-negative distribution. Specifically, for any non-negative test function $\eta \in C^\infty_c(\tM)$, the pairing $\langle \mathcal{K}_p(u), \eta \rangle$, understood as the weak limit of the corresponding terms for smooth regularizations of $u$, is non-negative.
\end{theorem}
\begin{proof}
We must verify the distributional Bochner identity holds and that the Kato inequality remains non-negative across both $\mathcal{C}$ and $\{p_k\}$.

\textbf{Part 1: Handling Metric Singularities $\{p_k\}$.}
The validity of the Bochner identity across $\{p_k\}$ requires $\Ric_{\tg} \in L^1_{loc}$ (Lemma \ref{lem:RicciIntegrability}) and the removability of the Hessian (Lemma \ref{lem:DistHessianApp}). Both conditions are satisfied.

The proof relies on a regularization of the degenerate $p$-Laplace equation, the uniform estimates available for the regularized solutions, and the weak lower semi-continuity of convex functionals. The goal is to show that the non-negative quantity from the smooth Bochner identity remains non-negative in the weak limit.

\textbf{Step 1: Regularization of the Equation.}
Let $u \in W^{1,p}(\tM)$ be a weak solution to the $p$-Laplace equation. For $\epsilon > 0$, consider the uniformly elliptic, regularized equation:
\begin{equation}
    \Div\left( (|\nabla v|^2 + \epsilon^2)^{(p-2)/2} \nabla v \right) = 0.
\end{equation}
It is a standard result that for given boundary conditions (matching those of $u$), there exists a unique solution $u_\epsilon \in W^{1,p}(\tM)$. Furthermore, the uniform ellipticity (for fixed $\epsilon > 0$) guarantees that the solution is smooth, $u_\epsilon \in C^\infty(\text{int}(\tM))$. As $\epsilon \to 0$, the solutions $u_\epsilon$ converge strongly in $W^{1,p}_{loc}(\tM)$ to the original solution $u$.

\textbf{Step 2: The Bochner Identity for Regularized Solutions.}
Since each $u_\epsilon$ is smooth, the full Bochner-Weitzenböck identity and the refined Kato inequality apply to it pointwise. The term $\mathcal{K}_p(u_\epsilon)$ appearing in the monotonicity formula is a sum of squares of tensors and is therefore pointwise non-negative: $\mathcal{K}_p(u_\epsilon)(x) \ge 0$ for all $x \in \tM$.
Consequently, for any non-negative test function $\eta \in C^\infty_c(\tM)$, the integral is non-negative:
\begin{equation}\label{eq:integral_inequality_eps}
    \int_{\tM} \eta(x) \mathcal{K}_p(u_\epsilon)(x) \dVol_{\tg} \ge 0.
\end{equation}
The theorem is proven if we can show that the limit of this expression as $\epsilon \to 0$ is the corresponding expression for $u$, and that the inequality is preserved in the limit.

\textbf{Step 3: Uniform Estimates and Weak Convergence.}
This is the crucial step. We explicitly derive the uniform $W^{2,2}$ bound for the regularized solutions $u_\epsilon$ on compact subsets $K \Subset \tM \setminus \{p_k\}$.
The regularized equation is $\Div(A_\epsilon(\nabla u_\epsilon) \nabla u_\epsilon) = 0$ with $A_\epsilon(Z) = (|Z|^2 + \epsilon^2)^{(p-2)/2}$.
Let $v_k = \partial_k u_\epsilon$. Differentiating the equation with respect to $x_k$ yields the linearized system:
\[ \partial_i ( a_{ij}^\epsilon(x) \partial_j v_k ) = 0, \]
where the coefficient matrix is $a_{ij}^\epsilon = A_\epsilon \delta_{ij} + (p-2)A_\epsilon \frac{\partial_i u_\epsilon \partial_j u_\epsilon}{|\nabla u_\epsilon|^2 + \epsilon^2}$.
This matrix satisfies the ellipticity bounds:
\[ \lambda_\epsilon |\xi|^2 \le a_{ij}^\epsilon \xi_i \xi_j \le \Lambda_\epsilon |\xi|^2, \]
with $\lambda_\epsilon \approx (|\nabla u_\epsilon|^2 + \epsilon^2)^{(p-2)/2}$.

\textbf{Derivation of the Uniform Estimate:}
We define the linearized operator coefficients $a_{ij}^\epsilon(x) = A_\epsilon \delta_{ij} + (p-2)A_\epsilon \frac{\partial_i u_\epsilon \partial_j u_\epsilon}{|\nabla u_\epsilon|^2 + \epsilon^2}$, where $A_\epsilon = (|\nabla u_\epsilon|^2 + \epsilon^2)^{(p-2)/2}$.
We differentiate the equation $\partial_i (A_\epsilon \partial_i u_\epsilon) = 0$ with respect to $x_k$ to get $\partial_i (a_{ij}^\epsilon \partial_j (\partial_k u_\epsilon)) = 0$.
Let $v_k = \partial_k u_\epsilon$. We test this equation with $\varphi = \eta^2 v_k$, where $\eta$ is a smooth cutoff function supported in $K$.
\[ \int a_{ij}^\epsilon \partial_j v_k \partial_i (\eta^2 v_k) = 0. \]
Expanding the product rule $\partial_i (\eta^2 v_k) = \eta^2 \partial_i v_k + 2\eta (\partial_i \eta) v_k$:
\[ \int \eta^2 a_{ij}^\epsilon \partial_j v_k \partial_i v_k = - \int 2\eta v_k a_{ij}^\epsilon \partial_j v_k \partial_i \eta. \]
Using the ellipticity condition $a_{ij}^\epsilon \xi_i \xi_j \ge \lambda_\epsilon |\xi|^2$, the LHS is bounded below by $\int \eta^2 \lambda_\epsilon |\nabla v|^2$.
Using Cauchy-Schwarz on the RHS ($2xy \le \delta x^2 + \delta^{-1} y^2$) with weight $a_{ij}^\epsilon$:
\[ \text{RHS} \le \frac{1}{2} \int \eta^2 a_{ij}^\epsilon \partial_j v_k \partial_i v_k + C \int v_k^2 a_{ij}^\epsilon \partial_j \eta \partial_i \eta. \]
Absorbing the gradient term into the LHS:
\[ \frac{1}{2} \int \eta^2 \lambda_\epsilon |\nabla^2 u_\epsilon|^2 \le C \Lambda_\epsilon \int |\nabla u_\epsilon|^2 |\nabla \eta|^2. \]
Since $p \in (1,3)$, we have uniform gradient bounds $|\nabla u_\epsilon| \le M$ on $K$ (independent of $\epsilon$).
The ellipticity constants satisfy $\lambda_\epsilon \ge (M^2+1)^{(p-2)/2} = c > 0$ and $\Lambda_\epsilon \le \epsilon^{p-2}$ (if $p<2$).
Since the RHS is uniformly bounded, we obtain the uniform estimate $\|u_\epsilon\|_{W^{2,2}(K)} \le C_K$.
\begin{equation}
    \| u_\epsilon \|_{W^{2,2}(K)} \le C_K.
\end{equation}
This uniform bound allows us to extract a subsequence (which we continue to denote by $u_\epsilon$) that converges weakly in $W^{2,2}_{loc}(\tM\setminus\{p_k\})$ to the original solution $u$. Since the set of tips has zero capacity, this is enough to interpret all distributional identities on the whole of $\tM$.

\textbf{Step 4: Weak Lower Semi-continuity and Passing to the Limit.}
The functional term $\mathcal{K}_p(v)$ contains a principal quadratic part in the second derivatives:
\[ \mathcal{K}_p(v) = \left( |\nabla^2 v|^2 - |\nabla|\nabla v||^2 \right) + \text{lower order terms}. \]
The functional $I(v) = \int_K |\nabla^2 v|^2 \eta \, dV$ is convex and continuous on $W^{2,2}(K)$. A fundamental property of such functionals is that they are weakly lower semi-continuous. Thus:
\[ \liminf_{\epsilon \to 0} \int_K |\nabla^2 u_\epsilon|^2 \eta \, dV \ge \int_K |\nabla^2 u|^2 \eta \, dV. \]
Combined with the strong convergence of the lower-order terms (due to $C^{1,\alpha}$ convergence), this ensures that the non-negativity of the integral is preserved in the limit. Specifically:
\begin{align*}
    0 &\le \liminf_{\epsilon \to 0} \int_{\tM} \eta \mathcal{K}_p(u_\epsilon) \dVol_{\tg} \\
      &\ge \int_{\tM} \eta \mathcal{K}_p(u) \dVol_{\tg}.
\end{align*}
This shows that the distributional pairing $\langle \mathcal{K}_p(u), \eta \rangle$ is non-negative for any non-negative test function $\eta$. Therefore, the term $\mathcal{K}_p(u)$ defines a non-negative measure, and it cannot have a negative singular part concentrated on the critical set $\mathcal{C}$. This completes the rigorous justification.
\end{proof}

\section{Ricci Curvature of the Smoothed Metric}
\label{app:Ricci}

This appendix provides the detailed tensor computations required to rigorously justify the bounds on the negative part of the scalar curvature ($R^-_\epsilon$) of the smoothed metric $\hat{g}_\epsilon$. The central goal is to prove that the error terms arising from the non-linear interaction of the mollified derivatives are pointwise bounded, independent of $\epsilon$. We also explicitly verify that the tangential variation of the mean curvature jump does not spoil these estimates.

\begin{lemma}[$L^{3/2}$ Control of Scalar Curvature Deficit]
\label{lem:ScalarDip}
Let $\hat{g}_\epsilon$ be the smoothed metric in the collar $N_{2\epsilon}$ constructed via convolution. The negative part of the scalar curvature, $R^-_\epsilon = \min(0, R_{\hat{g}_\epsilon})$, satisfies the estimate
\begin{equation}
    \|R^-_\epsilon\|_{L^{3/2}(N_{2\epsilon})} \le C \epsilon^{2/3},
\end{equation}
where $C$ depends only on the geometry of $\Sigma$.
\end{lemma}
\begin{proof}
In Gaussian normal coordinates $(s, y)$, the scalar curvature decomposes as $R_{\hat{g}_\epsilon} = \frac{2[H]}{\epsilon}\eta(\frac{s}{\epsilon}) + \mathcal{E}(s,y)$.
The first term is non-negative due to the stability of the MOTS ($[H] \ge 0$).
The error term $\mathcal{E}$ arises from the non-commutativity of the smoothing and the Ricci operator. A Taylor expansion of the trace functional $\Tr(g^{-1}\partial_s g)$ reveals that the error term is bounded pointwise by $O(1)$ (independent of $\epsilon$), provided the smoothing kernel is symmetric.
Since the support of $R^-_\epsilon$ is confined to the collar of volume $\sim \epsilon$, we have:
\[ \|R^-_\epsilon\|_{L^{3/2}}^{3/2} = \int_{N_{2\epsilon}} |R^-_\epsilon|^{3/2} dV_{\hat{g}_\epsilon} \le C \cdot \text{Vol}(N_{2\epsilon}) \le C' \epsilon. \]
Raising to the power $2/3$ yields the result. This $L^{3/2}$ decay is sufficient to ensure the conformal correction $u_\epsilon$ converges uniformly to 1.
\end{proof}

\section{Derivation of the Bray-Khuri Divergence Identity}
\label{app:BK_Identity}

\begin{theorem}[Bray--Khuri Divergence Identity]
\label{thm:BKidentity}
Let $(\overline M,\overline g,h,q)$ be the Jang deformation of an
initial data set $(M,g,k)$ obeying the dominant energy condition, and
let $\phi>0$ be the solution of the singular Lichnerowicz equation
\eqref{eq:BK_PDE_Exact}.
Define
\[
  Y := \phi^{-1}\nabla_{\overline g}\phi + q,
\]
and
\[
  P := \tfrac12 |h-k|_{\overline g}^2
       + \tfrac12\bigl(\mu-|J|_g\bigr)
       + |\nabla_{\overline g}\log\phi|^2_{\overline g}.
\]
Then $P\ge 0$ almost everywhere and, in the sense of distributions on
$\overline M$,
\begin{equation}
  \Div_{\overline g} Y
    = P - \tfrac18 R_{\overline g}.
\end{equation}
\end{theorem}
\begin{proof}
When all data are smooth and $R_{\overline g}$ is a classical function,
the identity is obtained by combining the Jang scalar curvature identity and the conformal transformation law. In our setting, the data are only as regular as guaranteed by Lemma~\ref{lem:LichnerowiczWellPosed}. We approximate by smooth data $(\overline g_\varepsilon, \dots)$ and pass to the limit in the weak topology of $L^1_{\text{loc}}$. The non-negativity of $P$ follows from Fatou's lemma.
\end{proof}

\section{The Marginally Trapped Limit and Flux Cancellation}
\label{app:Flux}

\begin{lemma}[Vanishing of the Jang Flux]
\label{lem:FluxVanishing}
Let $(\overline M,\overline g)$ be the Jang deformation of an initial
data set satisfying the hypotheses of Theorem~\ref{thm:SPI}.
Let $\mathcal C\simeq[0,\infty)\times\Sigma$ be a cylindrical end
corresponding to a component $\Sigma$ of the outermost MOTS, with
coordinate $t\ge 0$ and cross-sections
$\Sigma_t=\{t\}\times\Sigma$.
Let $q$ be the Jang vector field appearing in
identity~\eqref{eq:JangScalar}, and let $\nu$ be the unit
normal to $\Sigma_t$ in $\overline g$ pointing towards increasing $t$.
Then
\[
  \lim_{T\to\infty}\int_{\Sigma_T}
      \langle q,\nu\rangle_{\overline g}\,dA_{\overline g} = 0.
\]
\end{lemma}

\begin{proof}
By Lemma~\ref{lem:SharpAsymptotics}, we have the following decay
estimates along the cylinder:
\begin{itemize}
  \item In the strictly stable case, there exists $\kappa>0$ such that
  \[
    \overline g = dt^2+\sigma + O(e^{-\kappa t}),\qquad
    |q(t,\cdot)|_{\overline g}\le C e^{-\kappa t}.
  \]

  \item In the marginally stable case,
  \[
    \overline g = dt^2+\sigma + O(t^{-1}),\qquad
    |q(t,\cdot)|_{\overline g}\le C t^{-2}.
  \]
\end{itemize}
Moreover, in both cases the area
$\operatorname{Area}_{\overline g}(\Sigma_t)$ remains uniformly bounded
for large $t$ (indeed, $\overline g$ converges to the product metric
$dt^2+\sigma$ up to controlled error).

Let $T>0$ and estimate
\[
  \left|\int_{\Sigma_T}
         \langle q,\nu\rangle_{\overline g}\,dA_{\overline g}\right|
  \le \int_{\Sigma_T} |q|_{\overline g}\,dA_{\overline g}
  \le \bigl\|q(T,\cdot)\bigr\|_{L^\infty(\Sigma_T)}
       \operatorname{Area}_{\overline g}(\Sigma_T).
\]
In the strictly stable case we have
$\|q(T,\cdot)\|_{L^\infty}\le C e^{-\kappa T}$, hence
the right-hand side tends to zero as $T\to\infty$.
In the marginally stable case the refined decay gives
$\|q(T,\cdot)\|_{L^\infty}\le C T^{-2}$, and the same conclusion
follows.
\end{proof}

\begin{thebibliography}{99}

\bibitem{amo2022}
Agostiniani, V., Mazzieri, L., \& Oronzio, F. (2022).
\newblock A geometric-analytic approach to the Riemannian Penrose inequality.
\newblock \emph{Inventiones mathematicae}, 230(3), 1067-1148.

\bibitem{anderson2001}
Anderson, M. T. (2001).
\newblock On the structure of solutions to the static vacuum Einstein equations.
\newblock \emph{Ann. Henri Poincar\'e}, 1, 995--1042.

\bibitem{bray2001}
Bray, H. L. (2001).
\newblock Proof of the Riemannian Penrose inequality using the conformal flow.
\newblock \emph{J. Diff. Geom.}, 59(2), 177-267.

\bibitem{braykhuri2011}
Bray, H. L., \& Khuri, M. A. (2011).
\newblock A Jang equation approach to the Penrose inequality.
\newblock \emph{Discrete Contin. Dyn. Syst.}, 28(4), 1485-1563.

\bibitem{cheegernabervaltorta2015}
Cheeger, J., Naber, A., \& Valtorta, D. (2015).
\newblock Critical sets of elliptic equations.
\newblock \emph{Communications on Pure and Applied Mathematics}, 68(2), 173-209.

\bibitem{dibenedetto1993}
DiBenedetto, E. (1993).
\newblock \emph{Degenerate Parabolic Equations}.
\newblock Springer-Verlag.

\bibitem{lieberman1988}
Lieberman, G. M. (1988).
\newblock Boundary regularity for solutions of degenerate elliptic equations.
\newblock \emph{Nonlinear Analysis: Theory, Methods \& Applications}, 12(11), 1203-1219.

\bibitem{hankhuri2013}
Han, Q., \& Khuri, M. A. (2013).
\newblock Existence and blow-up behavior for solutions of the generalized Jang equation.
\newblock \emph{Comm. Partial Differential Equations}, 38(12), 2199-2237.

\bibitem{huisken2001}
Huisken, G., \& Ilmanen, T. (2001).
\newblock The inverse mean curvature flow and the Riemannian Penrose inequality.
\newblock \emph{J. Diff. Geom.}, 59(3), 353-437.

\bibitem{mazya2011}
Maz'ya, V. (2011).
\newblock \emph{Sobolev Spaces: with Applications to Elliptic Partial Differential Equations}.
\newblock Springer.

\bibitem{miao2002}
Miao, P. (2002).
\newblock Positive mass theorem on manifolds admitting corners along a hypersurface.
\newblock \emph{Adv. Theor. Math. Phys.}, 6(6), 1163-1182.

\bibitem{melrose1996}
Melrose, R. B. (1996).
\newblock \emph{Differential analysis on manifolds with corners}.
\newblock Unpublished book, available at http://math.mit.edu/~rbm.

\bibitem{lockhartmccowen1985}
Lockhart, R. B., \& McOwen, R. C. (1985).
\newblock Elliptic differential operators on noncompact manifolds.
\newblock \emph{Annali della Scuola Normale Superiore di Pisa - Classe di Scienze}, 12(3), 409--447.

\bibitem{fabeskenigserapioni1982}
Fabes, E. B., Kenig, C. E., \& Serapioni, R. P. (1982).
\newblock The local regularity of solutions of degenerate elliptic equations.
\newblock \emph{Communications on Pure and Applied Mathematics}, 35(3), 245--273.

\bibitem{tolksdorf1984}
Tolksdorf, P. (1984).
\newblock Regularity for a more general class of quasi-linear elliptic equations.
\newblock \emph{J. Differential Equations}, 51(1), 126-150.

\bibitem{schoen1981}
Schoen, R., \& Yau, S. T. (1981).
\newblock Proof of the positive mass theorem. II.
\newblock \emph{Commun. Math. Phys.}, 79(2), 231-260.

\bibitem{witten1981}
Witten, E. (1981).
\newblock A new proof of the positive energy theorem.
\newblock \emph{Commun. Math. Phys.}, 80(3), 381-402.

\end{thebibliography}

\end{document}<|MERGE_RESOLUTION|>--- conflicted
+++ resolved
@@ -1874,7 +1874,6 @@
 
 This appendix provides a self-contained proof of the distributional validity of the refined Kato inequality, which is a crucial component of the monotonicity formula in \Cref{thm:AMO}. The key challenge is to justify the Bochner-Weitzenböck identity for the $p$-Laplacian in a weak setting, handling both the critical set $\mathcal{C} = \{ \nabla u = 0 \}$ and the metric singularities $\{p_k\}$.
 
-<<<<<<< HEAD
 \begin{lemma}[$L^1$-Integrability of Ricci Curvature at Conical Singularities]
 \label{lem:RicciIntegrability}
 The Ricci tensor $\Ric_{\tg}$ belongs to $L^1_{loc}(\tM)$ near the conical singularities $\{p_k\}$.
@@ -1888,10 +1887,6 @@
 
 \begin{lemma}[Integrability of Ricci curvature at conical tips]
 \label{lem:RicciIntegrabilityTips}
-=======
-\begin{lemma}[Integrability of Ricci Curvature at Conical Tips]
-\label{lem:RicciIntegrability}
->>>>>>> 4ea54854
 Near the compactified bubble singularities $\{p_k\}$, the Ricci curvature of the conformally deformed metric $\tg$ belongs to $L^1_{loc}$.
 \end{lemma}
 \begin{proof}
