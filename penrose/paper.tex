--- conflicted
+++ resolved
@@ -1652,20 +1652,6 @@
 \textbf{Case 1: Strict Stability ($[H] > 0$) - The "No-Slip" Barrier.}
 In this case, the mean curvature of the interface in the Jang metric jumps by $[H] > 0$. The smoothing $\hat{g}_\epsilon$ produces a metric in the collar $N_{2\epsilon}$ whose mean curvature is approximately $H_\epsilon \approx \frac{1}{\epsilon}[H]$.
 More precisely, the foliation by level sets of the distance function $s$ becomes strictly mean-convex. For $x \in N_{2\epsilon}$, the mean curvature of the leaf passing through $x$ satisfies $H_{\Sigma_s}(x) \ge \frac{c}{\epsilon}$ for some $c > 0$ (away from the mollifier cutoff).
-<<<<<<< HEAD
-By the geometric Maximum Principle, no closed minimal surface $\Sigma'$ can lie entirely within a region foliated by strictly mean-convex surfaces. Consequently, any minimal surface in $(\tM, \geps)$ is pushed out of the collar $N_{2\epsilon}$. As $\epsilon \to 0$, the exclusion region vanishes, forcing $\Sigma_{\min, \epsilon}$ to converge to $\Sigma$.
-
-\textbf{Case 2: Marginal Stability ($[H] = 0$) - Spectral Area Stability.}
-In the marginally stable case, the barrier $H_\epsilon$ vanishes. We must rely on the spectral properties of the horizon.
-Since $\lambda_1(\Sigma) \ge 0$, the second variation of area is non-negative on the horizon.
-For sufficiently small $\epsilon$, the smoothed metric $\hat{g}_\epsilon$ in the collar is a small $C^\infty$ perturbation of the cylinder metric $ds^2 + g_\Sigma$. By the continuity of eigenvalues under metric perturbation, the stability operator $L_\epsilon$ on surfaces in the collar remains non-negative (up to small errors).
-Therefore, no deep area wells exist. The area functional is locally convex.
-Any minimal surface $\Sigma'$ trapped in the collar must satisfy:
-\[ \text{Area}_{\hat{g}_\epsilon}(\Sigma') \ge \text{Area}(\Sigma) - o(\epsilon). \]
-Combined with the fact that minimal surfaces cannot exist in the bulk (due to positive curvature) or deep in the cylinder (due to the barrier at infinity), the outermost minimal surface $\Sigma_{\min,\epsilon}$ must converge to $\Sigma$ in area.
-Thus:
-\[ \liminf_{\epsilon \to 0} A_{\geps}(\Sigma_{\min, \epsilon}) \ge A_{\tg}(\Sigma). \]
-=======
 By the geometric Maximum Principle, no closed minimal surface $\Sigma'$ can lie entirely within a region foliated by strictly mean-convex surfaces. (If it did, it would touch a leaf $\Sigma_{s_0}$ from the inside at a point of maximum distance. At such a point $p$, the comparison principle implies $H_{\Sigma'}(p) \ge H_{\Sigma_{s_0}}(p) > 0$, contradicting the minimality $H_{\Sigma'}=0$.)
 Consequently, any minimal surface in $(\tM, \geps)$ is pushed out of the collar $N_{2\epsilon}$. It must reside either in the bulk or deep in the cylindrical end (which is truncated). As $\epsilon \to 0$, the exclusion region vanishes, forcing $\Sigma_{\min, \epsilon}$ to converge to $\Sigma$. Area convergence follows from the uniform metric convergence outside the collar.
 
@@ -1686,7 +1672,6 @@
 Combined with the metric determinant bound from Lemma~\ref{lem:AreaExpansion} (which handles the zeroth order term $\sqrt{\det g}$), we obtain:
 \[ A_{\geps}(\Sigma_{\min, \epsilon}) \ge A_{\tg}(\Sigma) - C\epsilon. \]
 Thus, $\liminf_{\epsilon \to 0} A_{\geps}(\Sigma_{\min, \epsilon}) \ge A_{\tg}(\Sigma)$.
->>>>>>> adf74b5e
 \end{proof}
 
 \subsubsection{Functional Convergence and Stability (Mosco Convergence)}
@@ -2180,53 +2165,6 @@
 \section{Ricci Curvature of the Smoothed Metric}
 \label{app:Ricci}
 
-<<<<<<< HEAD
-This appendix provides the explicit tensor computations required to rigorously justify the bounds on the negative part of the scalar curvature ($R^-_\epsilon$) of the smoothed metric $\hat{g}_\epsilon$. We work in Fermi coordinates and prove that the error terms arising from the non-linear interaction of the mollified derivatives are pointwise bounded, independent of $\epsilon$.
-
-\subsection{The Metric in Fermi Coordinates}
-Let $\Sigma$ be the interface. We work in Gaussian normal coordinates (Fermi coordinates) $(s, y^A)$ where $s$ is the signed geodesic distance to $\Sigma$, oriented such that $s$ increases towards the cylindrical end. The original metric $\tilde{g}$ takes the form:
-\begin{equation}
-    \tilde{g} = ds^2 + g_{AB}(s,y) dy^A dy^B,
-\end{equation}
-where $g_{AB}(s,y)$ is Lipschitz continuous in $s$ and smooth in $y$. The second fundamental form of the level sets $\Sigma_s$ is given by $k_{AB}(s) = \frac{1}{2} \partial_s g_{AB}(s)$.
-At the interface $s=0$, the mean curvature $H = g^{AB} k_{AB}$ satisfies the jump condition:
-\[ [H] = H(0^+) - H(0^-) \ge 0. \]
-This non-negative jump is guaranteed by the stability of the MOTS (Theorem \ref{thm:InterfaceMeanCurvature}).
-
-\subsection{The Smoothing Procedure}
-Let $\eta \in C^\infty_c(-1,1)$ be a standard non-negative, even mollifier with $\int \eta = 1$. Let $\eta_\epsilon(s) = \frac{1}{\epsilon} \eta(s/\epsilon)$.
-We define the smoothed metric $\hat{g}_\epsilon$ in the collar $N_{2\epsilon} = (-\epsilon, \epsilon) \times \Sigma$ by mollifying the tangential components:
-\begin{equation}
-    \hat{g}_\epsilon = ds^2 + \gamma_{AB}(s,y) dy^A dy^B, \quad \text{where } \gamma_{AB}(s,y) = \int_{-\epsilon}^\epsilon \eta_\epsilon(\tau) g_{AB}(s-\tau, y) \, d\tau.
-\end{equation}
-For $|s| > \epsilon$, we assume $\gamma_{AB}$ patches smoothly to $g_{AB}$.
-The smoothed second fundamental form is $\hat{k}_{AB} = \frac{1}{2} \partial_s \gamma_{AB} = \eta_\epsilon * k_{AB}$.
-
-\subsection{Explicit Scalar Curvature Expansion}
-The scalar curvature of the metric $\hat{g}_\epsilon = ds^2 + \gamma_{AB}$ is given by the Gauss-Codazzi equation:
-\begin{equation}\label{eq:GaussCodazziSmoothed}
-    R_{\hat{g}_\epsilon} = R^{\Sigma_s}(\gamma) - |\hat{k}|_\gamma^2 - (\Tr_\gamma \hat{k})^2 - 2 \partial_s (\Tr_\gamma \hat{k}).
-\end{equation}
-We analyze the behavior of the most singular term, $-2 \partial_s (\Tr_\gamma \hat{k}) = -2 \partial_s \hat{H}$.
-Note that $\hat{H} = \gamma^{AB} (\eta_\epsilon * k_{AB})$. Using the product rule:
-\[ \partial_s \hat{H} = (\partial_s \gamma^{AB}) (\eta_\epsilon * k_{AB}) + \gamma^{AB} \partial_s (\eta_\epsilon * k_{AB}). \]
-The first term is bounded since $\partial_s \gamma$ is continuous. The second term involves the derivative of the convolution:
-\[ \partial_s (\eta_\epsilon * k_{AB}) = \eta_\epsilon * \partial_s k_{AB}. \]
-In the sense of distributions, $\partial_s k_{AB}$ contains the singular jump $[k_{AB}]\delta_0$. Thus:
-\[ -2 \partial_s \hat{H} \approx -2 \gamma^{AB} [k_{AB}] \eta_\epsilon(s) + O(1) = \frac{2[H]}{\epsilon} \eta\left(\frac{s}{\epsilon}\right) + O(1). \]
-Since $[H] \ge 0$, the leading order term is \emph{non-negative}. This confirms that the smoothing procedure generates a large positive scalar curvature spike at the interface, which is favorable.
-
-\subsection{Analysis of Quadratic Error Terms}
-The negativity of the scalar curvature arises from the quadratic terms. We define the curvature deficit:
-\[ \mathcal{Q} = (|\hat{k}|_\gamma^2 + \hat{H}^2) - \eta_\epsilon * (|k|_g^2 + H_g^2). \]
-This term represents the difference between "the square of the average" and "the average of the square". By Jensen's inequality (or Cauchy-Schwarz), this difference is generally negative.
-However, since $k(s)$ is a bounded function with a jump discontinuity (a step function plus a smooth part), the error is bounded.
-Let $k(s) \approx k^+ \mathbb{1}_{s>0} + k^- \mathbb{1}_{s<0}$.
-The term behaves like $(\eta_\epsilon * k)^2 - (\eta_\epsilon * k^2)$.
-For a step function, this quantity is supported in $(-\epsilon, \epsilon)$ and is bounded pointwise by $\frac{1}{4}|k^+ - k^-|^2$.
-Thus, there exists a constant $C$ independent of $\epsilon$ such that:
-\[ R_{\hat{g}_\epsilon}(s) \ge -C \quad \text{for } s \in (-\epsilon, \epsilon). \]
-=======
 In this appendix, we explicitly calculate the scalar curvature of the smoothed metric $\hat{g}_\epsilon$ in the Fermi coordinates $(s, y)$ defined in Section~\ref{sec:MiaoSmoothing}. We provide a rigorous derivation of the $L^{3/2}$ bound on the negative part of the scalar curvature, replacing heuristic arguments with a quantitative estimate based on the Gauss--Codazzi equations.
 
 \subsection{The Setup in Fermi Coordinates}
@@ -2284,7 +2222,6 @@
 \[ R_{\hat{g}_\epsilon}(s) \ge -K \quad \text{for all } s \in (-\epsilon, \epsilon). \]
 The negative part $R^-_\epsilon = \min(0, R_{\hat{g}_\epsilon})$ is therefore bounded pointwise: $|R^-_\epsilon| \le K$.
 This holds on a set of volume $\sim \epsilon$.
->>>>>>> adf74b5e
 
 \begin{lemma}[$L^{3/2}$ Control of Scalar Curvature Deficit]
 \label{lem:ScalarDip}
