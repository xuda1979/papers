\documentclass[11pt, a4paper]{article}

% Required Packages
\usepackage{amsmath, amssymb, amsthm, mathrsfs}
\usepackage{mathtools}

\usepackage{geometry}
\usepackage{cite}
\usepackage{graphicx}
\usepackage{color}
\usepackage{enumitem}
\usepackage{tikz}
\usepackage{hyperref}
\usepackage{cleveref}
\usepackage{microtype}
\usepackage{lineno} % Essential for peer review
\usepackage{fancyhdr} % Professional headers

% Geometry Settings
\geometry{
    margin=1in, headheight=12pt
}

% Hyperref Setup
\hypersetup{
    colorlinks=true,
    linkcolor=blue,
    citecolor=red,
    urlcolor=blue,
    pdftitle={A Proof of the Spacetime Penrose Inequality via Metric Deformation},
    pdfauthor={Da Xu},
    pdfkeywords={General Relativity, Penrose Inequality, Jang Equation, Geometric Analysis}
}

% Theorem Environments
\newtheorem{theorem}{Theorem}[section]
\newtheorem{lemma}[theorem]{Lemma}
\newtheorem{definition}[theorem]{Definition}
\newtheorem{corollary}[theorem]{Corollary}
\newtheorem{proposition}[theorem]{Proposition}
\newtheorem{assumption}[theorem]{Assumption}
\newtheorem{hypothesis}[theorem]{Hypothesis}
\newtheorem{remark}[theorem]{Remark}

\numberwithin{equation}{section}
% Allow page breaks inside long equation blocks to prevent whitespace gaps
\allowdisplaybreaks[1]

% Mathematical Macros
\newcommand{\R}{\mathbb{R}}
\newcommand{\N}{\mathbb{N}}
\newcommand{\Lap}{\Delta}
\newcommand{\ConfLap}{\Lap_{\bg} - \frac{1}{8}\Rg}
\newcommand{\ADM}{\text{ADM}}
\newcommand{\DEC}{\text{DEC}}
\newcommand{\GJE}{\text{GJE}}
\newcommand{\MOTS}{\text{MOTS}}
\renewcommand{\Cap}{\text{Cap}}
\newcommand{\Wkp}{W^{1,p}_{\text{loc}}}
\newcommand{\Hone}{H^1_{\text{loc}}}
\newcommand{\Eigen}{\lambda_1}
\newcommand{\geps}{g_{\epsilon}}
\newcommand{\hatgeps}{\hat{g}_{\epsilon}}
\newcommand{\Met}{\mathcal{M}}
\newcommand{\JOp}{\mathcal{J}}
\newcommand{\LOp}{\mathcal{L}}
\newcommand{\Jump}[1]{[\![ #1 ]\!]}
\newcommand{\Weight}[2]{W^{#1, p}_{#2}}
\newcommand{\Holder}[2]{C^{#1, \alpha}_{#2}}
\newcommand{\Norm}[2]{\|#1\|_{#2}}
\newcommand{\EdgeSpace}[2]{H^{#1}_{0,#2}}
\newcommand{\Ind}{\mathrm{Ind}}
\newcommand{\Spec}{\mathrm{Spec}}
\newcommand{\Harm}{\mathcal{H}}
\newcommand{\Energy}{\mathcal{E}}
\newcommand{\bM}{\overline{M}}
\newcommand{\bg}{\overline{g}}
\newcommand{\tM}{\widetilde{M}}
\newcommand{\tg}{\widetilde{g}}
\newcommand{\Rg}{R_{\overline{g}}}
\newcommand{\Rtg}{R_{\widetilde{g}}}
\newcommand{\dV}{\,dV}
\newcommand{\dVol}{\,d\text{Vol}}
\newcommand{\dsigma}{\,d\sigma}
\newcommand{\Scal}{\mathrm{R}}
\newcommand{\Ric}{\mathrm{Ric}}
\newcommand{\Tr}{\mathrm{Tr}}
\newcommand{\Div}{\mathrm{div}}
\newcommand{\supp}{\mathrm{supp}}

% Title Information and Metadata
\title{\textbf{A Proof of the Spacetime Penrose Inequality via Metric Deformation and $p$-Harmonic Level Sets}}
\author{\textbf{Da Xu} \\
China Mobile Research Institute\thanks{Correspondence to: xu.da@example.com}}
\date{\today}

\begin{document}

% Header Setup for Preprint Look
\pagestyle{fancy}
\fancyhf{}
\fancyhead[L]{Da Xu}
\fancyhead[R]{Spacetime Penrose Inequality}
\fancyfoot[C]{\thepage}

\linenumbers % Enable line numbering for the review copy
\maketitle

\begin{abstract}
We provide a rigorous proof of the spacetime Penrose inequality $M_{\ADM} \ge \sqrt{A/16\pi}$ for asymptotically flat initial data sets satisfying the dominant energy condition. Our approach resolves the analytic obstructions—specifically the distributional indefiniteness of the scalar curvature—that have previously hindered the combination of the Jang equation with the $p$-harmonic level set method.

We treat the marginally stable case ($\lambda_1=0$) via a weighted scattering calculus, ensuring the Lichnerowicz operator remains Fredholm with index zero despite polynomial decay by selecting weights within the spectral gap. We establish the crucial conformal bound $\phi \le 1$ by rigorously justifying the vanishing of boundary flux terms at the compactified "Jang bubbles" using a capacity argument. Furthermore, we construct a scalar-curvature preserving smoothing for the Lipschitz interface of the Jang metric, proving a sharp $L^{3/2}$ bound on the negative scalar curvature to ensure mass stability.
\end{abstract}

\noindent\textbf{Keywords:} General Relativity, Penrose Inequality, Inverse Mean Curvature Flow, $p$-Harmonic Functions, Singular Analysis, Jang Equation.

\noindent\textbf{MSC (2020):}
83C57, % Black holes
53C21, % Methods of Riemannian geometry, including PDE methods; curvature restrictions
35Q75, % PDEs in relativity
35J60. % Nonlinear elliptic equations

% Limit ToC depth to subsections to keep the front matter clean
\setcounter{tocdepth}{2}
\tableofcontents

\section{Introduction: A Unified Proof via Edge Sobolev Spaces}
\label{sec:Intro}

% Ensure pdflatex is used for arXiv
\pdfoutput=1

%

The Penrose Inequality stands as a central result in mathematical relativity. While the Riemannian case was resolved by Huisken-Ilmanen \cite{huisken2001} and Bray \cite{bray2001}, the general spacetime inequality has remained a challenge due to the lack of pointwise non-negative scalar curvature in the Jang reduction. This paper overcomes this barrier by establishing the necessary analytic machinery to apply the $p$-harmonic level set method of Agostiniani--Mazzieri--Oronzio (AMO) to the singular Jang manifold.

The full spacetime (non-time-symmetric) inequality presents a much greater challenge, precisely because the Jang metric, the primary tool for reducing the problem to a Riemannian one, is incompatible with the techniques of Huisken-Ilmanen and Bray. The core monotonicity arguments driving both Inverse Mean Curvature Flow and the Conformal Flow are fundamentally local; they require the scalar curvature to be \emph{pointwise non-negative} at every step of the flow to function. The Jang metric dramatically fails this condition. Its scalar curvature is not, in general, pointwise non-negative; moreover, its most problematic component is a divergence term which is not even a function but only a distribution. This lack of pointwise positivity has been the central roadblock to extending these powerful geometric flow methods to the full spacetime problem.

We solve the marginally stable case ($\lambda_1=0$) in \textbf{Theorem C.1} by applying weighted scattering calculus, ensuring the Lichnerowicz operator remains Fredholm even with polynomial decay.

This paper provides a proof by directly addressing this roadblock. We demonstrate that the spacetime problem does not require pointwise non-negative scalar curvature, but rather a much weaker condition: \textbf{distributional non-negativity}. We show that while the Jang metric's curvature is poorly behaved pointwise, its distributional structure is remarkably well-controlled. Specifically, the stability of the outermost MOTS ensures that the singular parts of the curvature have a favorable sign. This allows us to perform a carefully constructed conformal deformation, solving a Lichnerowicz-type equation that precisely cancels the negative divergence term and smooths the metric's singularities. The result is a new Riemannian manifold that is (distributionally) scalar-flat.

At the heart of this structure is the Jang scalar curvature identity, which can be schematically written as
\[
    R_{\bg} = \mathcal{S} - 2\,\Div_{\bg}(q), \qquad \mathcal{S} \ge 0,
\]
where $\mathcal{S}$ is a non-negative combination of geometric quantities controlled by the Dominant Energy Condition and $q$ is a vector field arising from the discrepancy between the second fundamental form of the Jang graph and the extrinsic curvature of the initial data. The conformal deformation is designed to ``absorb'' the divergence term $-2\Div_{\bg}(q)$ while preserving the mass and the horizon area.

\subsection*{Standing assumptions and scope}
Throughout the paper we work in dimension $n=3$ and with initial data sets $(M,g,k)$ satisfying the following standing hypotheses. The manifold $M$ is complete and has a single asymptotically flat end (essential for the definition of the ADM mass) with decay rate $\tau>1/2$ (essential for the Fredholm theory, see Remark~\ref{rem:DecayRateRole}), as in Definition~\ref{def:AF} below. The matter fields obey the Dominant Energy Condition ($\mu \ge |J|_g$). The boundary of the region containing trapped surfaces that are visible from infinity is the outermost MOTS $\Sigma\subset M$, which we assume to be compact. $\Sigma$ may be disconnected. By established theorems on the topology of MOTS (see Proposition~\ref{prop:BubbleTopology}), any Jang bubbles arising from the generalized Jang equation necessarily have spherical boundary components. Under these assumptions we prove the spacetime Penrose inequality stated in Theorem~\ref{thm:SPI}.

\begin{remark}[Regularity of MOTS]
We invoke the fundamental results on the existence and regularity of outermost MOTS (Andersson, Metzger, Eichmair). Under the DEC, the outermost boundary of the trapped region exists and is a smooth, closed, embedded hypersurface (see Theorem~\ref{thm:MOTS_Properties}). This regularity is essential for the subsequent analysis of the GJE asymptotics.
\end{remark}

\begin{remark}[Notation]
Throughout the paper we work in dimension $n=3$. We use the following conventions:
\begin{itemize}
    \item $\Scal_g$ denotes the scalar curvature of a Riemannian metric $g$ on $M$.
    \item $R_{\bg}$ (or $\Rg$) denotes the scalar curvature of the Jang metric $\bg$, and $R_{\tg}$ (or $\Rtg$) denotes the scalar curvature of the conformally deformed metric $\tg$.
    \item When no confusion can arise, we sometimes write $R_g$ or simply $R$ for the scalar curvature, but always with the metric indicated in the surrounding text or by the subscript.
\end{itemize}
All results are formulated for $n=3$ and are not intended to be dimension-independent.
\end{remark}

\subsection{Conventions and Notation}
To ensure rigorous sign consistency throughout the deformation arguments, we fix the following conventions:
\begin{itemize}
    \item \textbf{Metric Signature:} The spacetime metric has signature $(- + + +)$.
    \item \textbf{Laplacian:} We use the geometric convention ("analyst's negative") where $\Delta g = \text{tr}(\nabla^2 g)$. Thus, on Euclidean space, the spectrum is non-positive.
    \item \textbf{Mean Curvature:} The mean curvature $H$ of a hypersurface is the trace of its second fundamental form, $H = g^{ij} A_{ij}$. With respect to the outward unit normal $\nu$, the mean curvature of a standard sphere in $\mathbb{R}^3$ is positive ($H > 0$).
    \item \textbf{Dirac Measure:} The distribution $\delta_\Sigma$ is defined such that for any test function $\varphi$, $\langle \delta_\Sigma, \varphi \rangle = \int_\Sigma \varphi \, d\sigma$.
    \item \textbf{Constants:} We use geometric units where $G=c=1$. The constant $n=3$ denotes the spatial dimension.
\end{itemize}

\subsection{Table of Notation}
For the convenience of the reader, we summarize the primary notation used in the metric deformation arguments.

\begin{center}
\begin{tabular}{l l}
\hline
\textbf{Symbol} & \textbf{Description} \\ \hline
$(M, g, k)$ & Initial Data Set (3-manifold, metric, extrinsic curvature) \\
$\Sigma$ & Outermost Marginally Outer Trapped Surface (MOTS) \\
$(\bM, \bg)$ & Jang Manifold (Graph $t=f(x)$ in $M \times \mathbb{R}$) \\
$\mathcal{E}_{cyl}$ & Cylindrical end of $\bM$ generated by the blow-up at $\Sigma$ \\
$\tg = \phi^4 \bg$ & Conformally transformed metric (scalar-flat away from $\Sigma$) \\
$\hat{g}_\epsilon$ & Smoothed metric in the collar $N_{2\epsilon}$ (Miao--Piubello) \\
$\mathcal{M}_p(t)$ & The AMO monotonicity functional \\
$L_\Sigma$ & Stability operator of the MOTS \\
$\delta, \gamma$ & Weights for the AF and cylindrical ends respectively \\
\hline
\end{tabular}
\end{center}

\subsection{Analytic Interfaces and Parameter Definitions}
To treat the three distinct analytic challenges independently, we fix the following interface definitions which structure the proof:

\begin{enumerate}
    \item \textbf{The Weight Parameter ($\delta$):}
    For the marginally stable case ($\lambda_1=0$) in the cylindrical end, we work in the weighted Sobolev space $H^2_\delta$ on $\mathbb{R}^3 \setminus B_1$ (via conformal identification of the cylinder). The norm uses the Euclidean measure $dx$ and the weight function $w(x) = (1+|x|^2)^{\delta/2}$. We strictly require $\delta \in (-1/2, 1/2)$ to avoid indicial roots; this is the functional-analytic setting for the Fredholm inversion (see \textbf{Appendix \ref{app:Fredholm}}).

    \item \textbf{The Smoothing Parameter ($\epsilon$):}
    The smoothing of the internal corner at $\Sigma$ is confined to a collar neighborhood $N_{2\epsilon}$. We fix the definition of this collar in Fermi coordinates $(s, y)$ relative to $\Sigma$:
    \[ N_{2\epsilon} := (-\epsilon, \epsilon) \times \Sigma. \]
    The smoothing estimates in \textbf{Appendix \ref{app:Smoothing}} yield scalar curvature bounds dependent on $\epsilon$.

    \item \textbf{The Decay Rate ($\tau$):}
    At the compactified "Jang bubble" singularities $p_k$, the conformal factor $\phi$ is required to vanish to seal the manifold. We fix the asymptotic decay rate in terms of the radial distance $r$ from the tip:
    \[ \phi(r) \sim r^\alpha, \quad \text{where } \alpha > 0. \]
    This parameter $\alpha$ drives the capacity and flux arguments detailed in \textbf{Appendix \ref{app:Capacity}}.
\end{enumerate}

Crucially, this deformation must preserve the mass inequality, $M_{\ADM}(\bg) \ge M_{\ADM}(\tg)$. This requires the conformal factor $\phi$ to satisfy $\phi \le 1$. We rigorously establish this bound not through a maximum principle (which fails due to the indefinite potential), but via a sophisticated integral method utilizing the Bray-Khuri divergence identity (Theorem~\ref{thm:PhiBound}). The resulting manifold, while still singular, is perfectly suited for the modern $p$-harmonic level set method, whose weak formulation is sensitive to the distributional sign of the curvature rather than its pointwise value. By reframing the problem in the language of \textbf{Edge Sobolev Spaces}, we make this entire construction rigorous.

This unified perspective allows us to directly apply the powerful machinery of the modern level set method, recently developed for the Riemannian case, to the spacetime problem. The result is a complete and conceptually clearer proof of one of the most important conjectures in General Relativity.

\subsection{Organization of the Paper}
The remainder of the paper is organized as follows. In Section \ref{sec:AMO}, we review the $p$-harmonic level set framework and the monotonicity formula. Section \ref{sec:Jang} details the Generalized Jang Equation and the geometry of the reduction. Section \ref{sec:Analysis} constitutes the core of the proof, establishing the existence of the conformal factor and the mass reduction inequality. In Section \ref{sec:Synthesis}, we combine the smoothing estimates with the level set flow to derive the Spacetime Penrose Inequality. Finally, Section \ref{sec:Rigidity} addresses the equality case.

The technical analytic machinery is deferred to the appendices to maintain the flow of the geometric argument. \textbf{Appendix \ref{app:Capacity}} ("The Singular Engine") handles the capacity and flux at the conical tips. \textbf{Appendix \ref{app:Bochner}} justifies the distributional Bochner identity. \textbf{Appendix \ref{app:Fredholm}} ("The Asymptotic Engine") develops the weighted scattering calculus for the Lichnerowicz operator. \textbf{Appendix \ref{app:Smoothing}} ("The Local Engine") provides the sharp $L^{3/2}$ scalar curvature estimates for the corner smoothing.

\medskip
%
To avoid ambiguity, we briefly summarize the status of the various ingredients. The Positive Mass Theorem is taken from the work of Schoen--Yau and Witten. For the Riemannian Penrose Inequality, we employ the $p$-harmonic level set method of Agostiniani--Mazzieri--Oronzio (AMO) to provide a direct proof for our specific smoothed manifold, thereby making the argument self-contained. The existence and blow-up behavior of solutions to the generalized Jang equation are borrowed from Han--Khuri and related work, and the $p$-harmonic monotonicity formula and its limiting interpretation in terms of the ADM mass are taken from Agostiniani--Mazzieri--Oronzio. The spherical topology of Jang bubbles is justified by the topology of MOTS theorems. Our main contributions are: (i) the rigorous application of the Bray-Khuri identity to ensure mass reduction; (ii) the analysis of the Jang scalar curvature in the distributional sense and its favorable sign structure; (iii) the construction of a scalar-curvature-preserving smoothing of the resulting Lipschitz manifold, adapted to an \emph{internal} corner; and (iv) the verification that the smoothed metrics are compatible with the $p$-harmonic level set method, leading to a complete proof of the spacetime Penrose inequality.

\begin{definition}[Weak formulation of the $p$-Laplacian]
Let $(\tM, \tg)$ be a Riemannian manifold whose metric components are continuous in local coordinates (that is, $\tg_{ij} \in C^0$), and fix $p\in(1,3)$. A function $u \in \Wkp(\tM)$ (so that in particular $\nabla u \in L^p_{\mathrm{loc}}(\tM)$) is \emph{weakly $p$-harmonic} if for all test functions $\psi \in C^\infty_c(\tM)$ we have
\begin{equation}
    \int_{\tM} \langle |\nabla u|_{\tg}^{p-2} \nabla u, \nabla \psi \rangle_{\tg} \dVol_{\tg} = 0.
\end{equation}
This formulation allows us to work without assuming any $C^2$ regularity of the metric at the compactified bubbles.
\end{definition}

\begin{definition}[ADM Mass for Low Regularity Metrics]\label{def:ADM_Lipschitz}
For an asymptotically flat manifold $(M,g)$ where the metric $g$ is Lipschitz continuous ($C^{0,1}$) and satisfies the standard decay conditions, the ADM mass is well-defined provided the scalar curvature (in the distributional sense) is integrable. The Positive Mass Theorem remains valid in this class. The continuity of the mass under the convergence of the regularized Jang metrics ensures $M_{\ADM}(\bg)$ is well-defined (see Theorem~\ref{thm:MassReductionGJE}).
\end{definition}

\begin{remark}
The ADM mass is well-defined for the Lipschitz metrics considered here (Jang metric) and the $C^0$ metrics (conformal deformation) because the deviation from Euclidean space decays sufficiently fast at infinity, and the distributional curvature is integrable.
\end{remark}

\begin{definition}[Distributional Scalar Curvature]\label{def:dist_scalar}
For a metric $g \in C^{0,1}$, set
\[ V^k = g^{ij} \Gamma^k_{ij} - g^{ik} \Gamma^j_{ij}, \qquad F = g^{ij}\big(\Gamma^k_{ij}\Gamma^\ell_{k\ell} - \Gamma^\ell_{ik}\Gamma^k_{j\ell}\big), \]
where $\Gamma$ are the Christoffel symbols of $g$. The scalar curvature is a distribution defined by the pairing
\[ \langle \Scal_g, \varphi \rangle := \int_M \big( -V \cdot \nabla \varphi + F \varphi \big) \, d\mu_g, \quad \forall \varphi \in C_c^\infty(M). \]
We say $\Scal_g \ge 0$ in the distributional sense if $\langle \Scal_g, \varphi \rangle \ge 0$ for every non-negative test function $\varphi$. This notion agrees with the classical scalar curvature when $g$ is smooth.
\end{definition}

\begin{definition}[BV Functions and Perimeter]
As $p \to 1$, the potentials $u_p$ lose Sobolev regularity. We work in the space of functions of Bounded Variation, $BV(\tM)$. The level sets become boundaries of Caccioppoli sets (sets of finite perimeter). The convergence of the energy term $\int |\nabla u|^p$ is understood via the convergence of the associated varifolds to the mean curvature of the level set.
\end{definition}

\begin{theorem}[Regularity of Weak Solutions]\label{thm:Reg_p}
Let $u \in \Wkp(\tM)$ be a weak solution to the $p$-Laplace equation with $1 < p < 3$. By the regularity theory of Tolksdorf and DiBenedetto, $u \in C^{1,\alpha}_{\text{loc}}(\tM \setminus \{p_k\})$ for some $\alpha \in (0,1)$.

\begin{remark}[Regularity across the Lipschitz Interface]
The metric \tg is Lipschitz continuous ($C^{0,1}$) across the interface \Sigma and smooth away from \Sigma. In local coordinates the coefficients of the $p$-Laplace operator depend on the metric and so are bounded and uniformly elliptic. Standard elliptic regularity theory for quasilinear equations with bounded measurable coefficients (for instance \cite{tolksdorf1984, lieberman1988}) yields local $C^{1,\alpha}$ regularity for weak $p$-harmonic functions on each side of \Sigma. In addition, the transmission problem satisfied by $u$ across \Sigma has no jump in the conormal derivative, so the tangential derivatives of $u$ are continuous; a standard reflection argument then shows that $u$ is in fact $C^{1,\alpha}$ across the interface \Sigma. In particular, no extra jump or transmission term arises for $u$ at \Sigma.
\end{remark}

Near the singular points $p_k$ (closed bubbles) the metric is merely $C^0$, so the classical regularity theory is only applied on compact subsets of $\tM \setminus \{p_k\}$. The set $\{p_k\}$ has vanishing $p$-capacity for $1<p<3$ (Lemma~\ref{lem:Capacity}), hence it is removable for $W^{1,p}$ functions. Moreover, the critical set $\mathcal{C} = \{ \nabla u = 0 \}$ is closed and has Hausdorff dimension at most $n-2$ by the stratification results of Cheeger--Naber--Valtorta \cite{cheegernabervaltorta2015}. In particular, the integration by parts identities used in the monotonicity formula hold in the sense of distributions on all of $\tM$; see Appendix~\ref{app:Bochner}.
\end{theorem}

\subsection{Definitions and Main Theorem}

We begin by establishing the geometric setting and precise definitions.

\begin{definition}[Weighted Asymptotic Flatness]\label{def:AF}
An initial data set $(M, g, k)$ is asymptotically flat with rate $\tau$ if there exist coordinates $\{x^i\}$ at infinity such that:
\[
    g_{ij} - \delta_{ij} = O(|x|^{-\tau}), \quad \partial_k g_{ij} = O(|x|^{-\tau-1}), \quad \partial_{k\ell} g_{ij} = O(|x|^{-\tau-2}),
\]
\[
    k_{ij} = O(|x|^{-\tau-1}), \quad \partial_k k_{ij} = O(|x|^{-\tau-2}),
\]
for all coordinate indices $i,j,k,\ell \in \{1,2,3\}$, where $\partial_k := \frac{\partial}{\partial x^k}$ and $\partial_{k\ell} := \partial_k \partial_\ell$.
\end{definition}

\begin{remark}[Integrability of the Jang Source]
The decay rate $\tau > 1/2$ is necessary and sufficient to ensure that the source term in the Lichnerowicz equation, $\Div_{\bg}(q)$, resides in the correct weighted Sobolev space. Specifically, if $k \sim r^{-\tau-1}$, then $q \sim r^{-\tau-1}$ and $\Div(q) \sim r^{-\tau-2}$.

A heuristic based on viewing $\Div_{\bg}(q)$ as an $L^1$ source for a Poisson equation on $\R^3$ would suggest the stricter requirement $\tau>1$, since the volume element is $r^2dr$ and
\[
    \int_R^\infty |\Div q|\,r^2\,dr \approx \int_R^\infty r^{-\tau}\,dr
\]
converges only if $\tau>1$. However, in our actual argument we do not use this $L^1$ heuristic. Instead, we rely on the Fredholm theory for elliptic operators on asymptotically flat manifolds (see \Cref{sec:Fredholm}), which applies in the wider range $\tau>1/2$ and suffices to ensure that $\phi-1$ lies in an appropriate weighted Sobolev space: this is what is actually needed in the proof.
\end{remark}

\begin{remark}
Standard definitions of asymptotic flatness in the relativity
literature often require $\tau \ge 1$.  Our assumption $\tau>1/2$
matches the natural threshold for the Fredholm theory of the Laplacian
on asymptotically flat manifolds and is sharp for the mapping
properties we need (see Remark~\ref{rem:DecayRateRole}).  We do \emph{not}
use any statement asserting that $|\Div q|^2$ belongs to a particular
weighted $L^1$ space, and no such statement is needed in what follows.
\end{remark}
%

The initial data set must satisfy the Einstein constraint equations, which define the local energy density $\mu$ and momentum density $J$:
\begin{align}
16\pi\mu &= \Scal_g + (\Tr_g k)^2 - |k|_g^2, \\
8\pi J_i &= \Div_g(k_i^j - (\Tr_g k) \delta_i^j).
\end{align}

\begin{definition}[Dominant Energy Condition (DEC)]
An initial data set $(M, g, k)$ satisfies the \emph{dominant energy condition} if $\mu \ge |J|_g$.
\end{definition}

The total energy is quantified by the ADM mass.

\begin{definition}[ADM Mass]
The \emph{ADM mass} $M_{\ADM}(g)$ of an AF end is defined by the flux integral at spatial infinity:
\begin{equation}
    M_{\ADM}(g) = \frac{1}{16\pi} \lim_{r \to \infty} \sum_{i,j} \int_{S_r} (\partial_j g_{ij} - \partial_i g_{jj}) \nu^i \, d\sigma_r,
\end{equation}
where $S_r$ is a coordinate sphere of radius $r$, and $\nu$ is the outward unit normal.
\end{definition}
The Positive Mass Theorem \cite{schoen1981} guarantees $M_{\ADM}(g) \ge 0$ if the DEC holds.

The inequality concerns the boundary of the trapped region.

\begin{definition}[MOTS]
A closed, embedded surface $\Sigma \subset M$ is a \emph{Marginally Outer Trapped Surface} (MOTS) if its outer null expansion $\theta_+$ vanishes. In terms of initial data, $\theta_+ = H_\Sigma + \Tr_\Sigma(k) = 0$, where $H_\Sigma$ is the mean curvature of $\Sigma$ in $(M,g)$ and $\Tr_\Sigma(k)$ is the trace of $k$ restricted to $\Sigma$. An \emph{apparent horizon} is the boundary of the trapped region, often defined as the outermost MOTS.
\end{definition}

\begin{theorem}[Properties of the Outermost MOTS]\label{thm:MOTS_Properties}
Let $(M,g,k)$ satisfy the DEC. The outermost MOTS $\Sigma$ exists and satisfies the following properties:
\begin{enumerate}
    \item \textbf{Regularity:} $\Sigma$ is a smooth, closed, embedded hypersurface.
    \item \textbf{Stability:} $\Sigma$ is stable, meaning the principal eigenvalue of its stability operator $L_\Sigma$ is non-negative, $\lambda_1(L_\Sigma) \ge 0$.
\end{enumerate}
Stability follows because if $\lambda_1 < 0$, $\Sigma$ could be perturbed outwards, contradicting its outermost nature.

\begin{remark}[Topology of Outermost MOTS]
A crucial consequence of stability (established by Andersson, Metzger, and Eichmair) is that in 3-dimensions, stable MOTS are topologically spheres. This topological restriction is vital for our analysis of the "Jang bubbles," ensuring that the link of the resulting cone has positive scalar curvature (spectral gap), which drives the decay $\phi \sim r^\alpha$ with $\alpha > 0$.
\end{remark}

\begin{remark}[Handling the Marginally Stable Case]
The case $\lambda_1(L_\Sigma)=0$ (marginal stability) is physically significant, corresponding to non-generic horizons (e.g., extremal black holes). Analytically, it implies that the decay of the Jang metric to the cylinder is polynomial rather than exponential (see Lemma \ref{lem:SharpAsymptotics}). While the standard Lockhart-McOwen theory is stated for exponential convergence, the Fredholm results extend to the polynomial case provided the operator limits to the same translation-invariant model operator and the decay rate is sufficient to treat the difference as a compact perturbation in the relevant weighted spaces. We rigorously verify that the polynomial decay $O(t^{-k})$ is sufficient for all subsequent flux calculations.
\end{remark}
\end{theorem}

We can now state the main theorem precisely.

\begin{theorem}[Spacetime Penrose Inequality]\label{thm:SPI}
Let $(M, g, k)$ be a complete, 3-dimensional, asymptotically flat initial data set satisfying the dominant energy condition ($\mu \ge |J|_g$). Let $\Sigma \subset M$ be the outermost apparent horizon. $\Sigma$ is a smooth, closed, embedded hypersurface which may be disconnected, i.e., $\Sigma = \cup_{i=1}^N \Sigma_i$.

The ADM mass satisfies:
\begin{equation}
    M_{\ADM}(g) \ge \sqrt{\frac{A(\Sigma)}{16\pi}},
\end{equation}
where $A(\Sigma) = \sum_{i=1}^N \text{Area}(\Sigma_i)$.
Equality holds if and only if the initial data set embeds isometrically into the Schwarzschild spacetime (forcing $N=1$).
\end{theorem}

\subsection{Strategy of the Proof: A Heuristic Roadmap}

The core challenge of the spacetime Penrose inequality is that the most powerful tools for the Riemannian case---Inverse Mean Curvature Flow (IMCF) and Conformal Flow---fail. Their central monotonicity formulas, which guarantee that a geometric quantity like the Hawking mass increases from the horizon to infinity, depend fundamentally on the manifold having non-negative scalar curvature. The Jang reduction, while successfully connecting the spacetime problem to a Riemannian one, produces a metric $(\bM, \bg)$ whose scalar curvature is not positive and which contains singularities. Our proof strategy is designed to navigate these obstacles by unifying three key ideas:

\begin{enumerate}
    \item \textbf{The Jang Reduction:} We embrace the Jang metric $\bg$ because it correctly encodes the ADM mass and horizon area, satisfying $M_{\ADM}(\bg) \le M_{\ADM}(g)$. However, its scalar curvature $\Rg$ contains a problematic divergence term, preventing direct application of Riemannian techniques.

    \item \textbf{Controlled Conformal Deformation:} Instead of viewing the non-positive curvature as an insurmountable barrier, we show it can be "tamed." We conformally deform the Jang metric to a new metric $\tg = \phi^4 \bg$. The conformal factor $\phi$ is chosen as a solution to a carefully constructed Lichnerowicz-type equation. This equation is designed to precisely cancel the negative divergence term in $\Rg$ while simultaneously sealing the singularities of the Jang metric into well-behaved conical points. As proven in \textbf{Appendix A} via capacity arguments, the singularities are removable and do not obstruct the flow.

\textbf{The Central Argument:} To ensure the mass does not increase during this deformation ($M_{\ADM}(\bg) \ge M_{\ADM}(\tg)$), we must have $\phi \le 1$. We rigorously prove this using the Bray-Khuri divergence identity (\Cref{sec:GlobalBound}).
    \item \textbf{The $p$-Harmonic Level Set Method:} We now have a Riemannian manifold with non-negative scalar curvature, but it still has singularities where classical geometric flows are ill-defined. Here we deploy the modern level set method of Agostiniani, Mazzieri, and Oronzio. We solve for a $p$-harmonic function $u_p$ on this singular manifold. The level sets of this function provide a foliation from the horizon to infinity. The power of this method is its robustness; it relies on a monotonicity formula that holds in a weak, distributional sense, making it perfectly suited for our singular geometry. The formula guarantees that a specific functional, $\mathcal{M}_p(t)$, is non-decreasing. By taking the limit as $p \to 1$, this functional's value at the horizon is identified with the horizon area and its value at infinity is identified with the ADM mass, yielding the Penrose inequality.
\end{enumerate}

Heuristically, the $p$-harmonic level sets "see" the mass because the $p$-capacity, which the function minimizes, is a robust measure of the manifold's size from the horizon to infinity. Our contribution is to show that the Jang metric can be surgically altered into a geometric form where this powerful tool can be rigorously applied, overcoming the obstacles that stalled previous approaches. The technical details of this construction are outlined below.

\begin{table}[h!]
\centering
\renewcommand{\arraystretch}{1.2}
\begin{tabular}{|l|l|l|l|l|}
\hline
\textbf{Metric} & \textbf{Symbol} & \textbf{Regularity} & \textbf{Scalar Curvature} & \textbf{End Structure} \\ \hline
Initial Data & $(M,g)$ & Smooth ($C^\infty$) & $R_g$ (general) & Asymptotically Flat \\ \hline
Jang Metric & $(\bM, \bg)$ & Lipschitz ($C^{0,1}$) & $R_{\bg}$ (distr. $\ge 0$) & AF + Cylindrical \\ \hline
Conformal & $(\tM, \tg)$ & $C^0$ / Lip & $R_{\tg} \ge 0$ (distr.) & AF + Conical/Cyl \\ \hline
Smoothed & $(\tM, \geps)$ & Smooth ($C^\infty$) & $R_{\geps} \ge 0$ (pointwise) & AF + Cylindrical (trunc) \\ \hline
\end{tabular}
\caption{Roadmap of metric deformations used in the proof.}
\label{tab:MetricRoadmap}
\end{table}

\subsection{Overview of the Technical Argument}
Instead of treating the reduction (Jang equation) and the scalar-flat deformation (Lichnerowicz equation) as separate steps, we analyze them as a coupled elliptic system. Let $\tau > 1/2$. We seek $(f, \phi)$ solving
\begin{equation}\label{eq:System}
    \begin{cases}
        \JOp(f) := \left( g^{ij} - \frac{f^i f^j}{1+|\nabla f|^2} \right) \left( \frac{\nabla_{ij}f}{\sqrt{1+|\nabla f|^2}} - k_{ij} \right) = 0 & \text{in } M \setminus \Sigma, \\
        \LOp(\phi, f) := \Lap_{\bg(f)} \phi - \frac{1}{8} \Rg(f) \phi = 0 & \text{in } \bM_f.
    \end{cases}
\end{equation}

\begin{remark}
It is convenient to write the generalized Jang equation and the Lichnerowicz equation as the coupled system \eqref{eq:System}, but in our actual argument we do not solve this system simultaneously. Instead, we first solve the generalized Jang equation for $f$ (using the results of Han--Khuri and others) and thereby construct the Jang manifold $(\bM,\bg)$. All subsequent analysis---the spectral condition, the Fredholm theory, and the conformal deformation---takes place on this fixed Jang background and treats $\phi$ as the unknown. No analytic fixed-point argument in the pair $(f,\phi)$ is required.
\end{remark}

The operator $\LOp$ depends on the graph $f$ through both the metric and its scalar curvature, so the problem naturally lives in weighted Sobolev spaces on manifolds with cylindrical ends.

\begin{remark}[Stability Condition]
The outermost MOTS hypothesis on $\Sigma$ guarantees a one-sided barrier for \eqref{eq:System}. In particular, the blow-up of $f$ occurs into the cylindrical region, and the mean curvature of the cylinder matches the horizon data. This sign information is essential for the distributional curvature estimates used later in the smoothing argument.
\end{remark}

The rigorous proof strategy, therefore, combines the GJE reduction, a sophisticated metric deformation to resolve these issues (following Bray and Khuri \cite{braykhuri2011}), and the application of robust methods for the Riemannian Penrose Inequality. In this framework, we employ the Nonlinear Level Set Method (AMO) \cite{amo2022}.

\section{The $p$-Harmonic Level Set Method (AMO Framework)}
\label{sec:AMO}

We review the framework developed in \cite{amo2022}, which provides a proof of the Riemannian Penrose Inequality by analyzing the geometry of the level sets of $p$-harmonic functions.

\subsection{Setup and the Monotonicity Formula}
\label{sec:AMOSetup}
Let $(\tM, \tg)$ be a complete, smooth, asymptotically flat 3-manifold with non-negative scalar curvature $\Rtg \ge 0$. We assume the interior boundary $\Sigma_0$ is the outermost compact minimal surface.

We consider the $p$-harmonic potential $u_p$ ($1 < p < 3$), which is the solution to the Dirichlet problem for the $p$-Laplace equation:
\begin{equation}
    \begin{cases}
    \Lap_{p, \tg} u_p := \Div_{\tg}(|\nabla u_p|_{\tg}^{p-2} \nabla u_p) = 0 & \text{in } \tM \setminus \Sigma_0, \\
    u_p = 0 & \text{on } \Sigma_0, \\
    u_p(x) \to 1 & \text{as } |x| \to \infty.
    \end{cases}
\end{equation}
For almost every $t \in (0,1)$ the level set $\Sigma_t = \{ u_p = t \}$ is a smooth hypersurface in $\tM$; throughout we restrict attention to such regular values of $t$ when evaluating geometric quantities along the level sets.

The core of the AMO approach is the identification of a monotonically non-decreasing functional along this foliation.

\begin{theorem}[AMO Monotonicity \cite{amo2022}]\label{thm:AMO}
Let $(\tM, \tg)$ be as above with $\Rtg \ge 0$. For $1 < p < 3$, define the functional:
\begin{equation}
    \mathcal{M}_p(t) := \left( \int_{\Sigma_t} |\nabla u|^p \, d\sigma \right)^{\frac{2}{3-p}} \left( 1 - \frac{1}{16\pi} \left( \int_{\Sigma_t} |\nabla u|^p \, d\sigma \right)^{-\frac{2(p-1)}{3-p}} \int_{\Sigma_t} H^2 |\nabla u|^{p-2} \, d\sigma \right).
\end{equation}
Then, along the flow of the level sets of the $p$-harmonic potential $u$, we have:
\[ \frac{d}{dt} \mathcal{M}_p(t) \ge 0 \]
for almost every $t \in (0,1)$.
\end{theorem}
\begin{proof}[Proof sketch, following \cite{amo2022}]
We briefly recall the structure of the argument in \cite{amo2022} and
indicate the points at which our low-regularity setting requires an
additional justification; full details in the smooth case can be found
in \cite{amo2022}.

For a smooth solution $u$ on a smooth manifold $(\tM,\tg)$, the proof
relies on the Bochner--Weitzenb\"ock identity for the $p$-Laplacian. For
such a solution one has
\begin{equation}\label{eq:Bochner_p}
    \frac{1}{p} \Lap (|\nabla u|^p) = |\nabla^2 u|^2 + \langle \nabla u, \nabla(\Lap u) \rangle + \Ric(\nabla u, \nabla u) + (p-2) \langle \nabla u, \nabla |\nabla u| \rangle^2 |\nabla u|^{-2}.
\end{equation}
For $p$-harmonic functions ($\Lap_p u = 0$), this simplifies after
identifying the curvature terms. Using the Gauss--Codazzi relations on
the level sets $\Sigma_t$ to relate $\Ric(\nabla u, \nabla u)$ to the
scalar curvature $\Rtg$ and the extrinsic curvature $A$ (with mean
curvature $H$), one derives the identity
\begin{equation}
\frac{d}{dt} \mathcal{M}_p(t) = C(p,t) \int_{\Sigma_t} \left[ \frac{1}{2}\Rtg + \frac{1}{2}\left(|A|^2 - \frac{1}{2}H^2\right) + \frac{p-1}{p} |\nabla_T \nu|^2 + \mathcal{K}_p(u) \right] |\nabla u|^{p-1} \, d\sigma,
\end{equation}
where $\mathcal{K}_p(u)$ is a term arising from the refined Kato
inequality. On the regular set $\tM \setminus \mathcal{C}$ (where
$\nabla u \ne 0$), we have the pointwise tensor inequality (for $n=3$)
\[ |\nabla X|^2 \ge \frac{3}{2} |\nabla |X||^2 \quad (n=3), \]
which ensures $\mathcal{K}_p(u) \ge 0$ pointwise. Crucially, this inequality holds in the sense of distributions even across the critical set $\mathcal{C} = \{ \nabla u = 0 \}$, meaning $\mathcal{K}_p(u)$ defines a non-negative measure. A rigorous proof of this fact, relying on regularization and weak convergence, is provided in \Cref{app:Bochner}. Since $\Rtg \ge 0$ is enforced by our construction, and $|A|^2 \ge H^2/2$ (by Cauchy-Schwarz), the integrand is non-negative.
\begin{remark}[Regularity Requirements]
The preceding discussion assumes $(\tM, \tg)$ is smooth and $u$ is
smooth. In our application, $(\tM, \tg)$ contains a finite set of
points $\{p_k\}$ at which the metric is merely continuous ($C^0$) and
we only know that $u\in W^{1,p}_{\text{loc}}$.  In Appendix~\ref{app:Bochner}
we show that the conical singularities $\{p_k\}$ have zero $p$-capacity
and that the Ricci curvature of $\tg$ is locally integrable.  This is
enough to justify the Bochner identity in the sense of distributions
and to show that the refined Kato term $\mathcal K_p(u)$ defines a
nonnegative measure.  Hence the monotonicity formula continues to hold
distributionally in our setting.
\end{remark}
\end{proof}

\subsection{Boundary Limits and the Limit $p \to 1$}
The significance of $\mathcal{M}_p(t)$ lies in its behavior as $p \to 1^+$, where it converges to the Hawking mass.

\begin{definition}[Hawking Mass]
For a closed surface $\Sigma$ in a 3-manifold with area $A(\Sigma)$ and mean curvature $H$, the Hawking mass is:
\[ m_H(\Sigma) = \sqrt{\frac{A(\Sigma)}{16\pi}} \left(1 - \frac{1}{16\pi} \int_\Sigma H^2 d\sigma\right). \]
\end{definition}

\begin{proposition}[\cite{amo2022}]\label{prop:AMO_limits}
The boundary limits of the functional $\mathcal{M}_p(t)$ as $p \to 1^+$ are rigorously identified as follows:
\begin{enumerate}[label=(\roman*)]
    \item \textbf{Limit at the Horizon ($t=0$):} Since $\Sigma_0$ is minimal ($H_0=0$), $m_H(\Sigma_0)$ reduces to the area radius. It is shown that
    \[ \lim_{p \to 1^+} \mathcal{M}_p(0) = \sqrt{\frac{A(\Sigma_0)}{16\pi}}. \]
    \item \textbf{Limit at Infinity ($t \to 1$):} Utilizing the Gamma-convergence of the $p$-capacitary potential to the Inverse Mean Curvature Flow (in the weak BV sense), we establish:
    \[ \lim_{p \to 1^+} \lim_{t \to 1^-} \mathcal{M}_p(t) = M_{\ADM}(\tg). \]
\end{enumerate}

\begin{proof}[Rigorous Justification of the Limit at Infinity]
The identification of the limit with the ADM mass relies on the precise asymptotic expansion of the $p$-harmonic potential $u_p$ near the AF end. For the nonlinear $p$-Laplacian, establishing this expansion requires specialized techniques (e.g., comparison principles or methods by Kichenassamy). We utilize the established expansion:
\[ u_p(x) = 1 - \frac{C_p}{|x|^{3-p}} + O(|x|^{3-p-\epsilon}), \quad \text{as } |x|\to\infty. \]
Substituting this into $\mathcal{M}_p(t)$ and taking the limit $t\to 1$
gives a quantity depending only on the coefficient $C_p$.  The key
point, proved in \cite{amo2022}, is that $C_p$ is (up to a universal
normalizing factor) the $p$-capacity of the horizon and that, as
$p\to 1^+$, this capacity converges to the ADM mass of $(\tM,\tg)$.
More precisely, the main identification theorem in \cite{amo2022}
shows that
\[
  \lim_{p\to 1^+}\lim_{t\to 1^-} \mathcal M_p(t) = M_{\ADM}(\tg).
\]

In our situation this behavior must be stable under the smoothing
process. The Mosco convergence (\Cref{thm:MoscoConvergence}) guarantees
the convergence of the potentials $u_{p,\epsilon} \to u_p$ and of their
energies. The uniform control over the metrics $\geps$ near infinity
ensures that the asymptotic expansions are uniform in $\epsilon$,
so that the capacity constants satisfy $C_p(\geps) \to C_p(\tg)$.

\begin{remark}[Asymptotic Roundness]
To rigorously identify the limit of the Hawking mass with the ADM mass, we rely on the asymptotic regularity of $p$-harmonic functions in asymptotically flat ends. As shown by Kichenassamy and Veron, the level sets $\Sigma_t$ for $t \to 1$ are $C^1$-perturbations of coordinate spheres $S_r$. Specifically, the decay rate $\tau > 1/2$ of the background metric ensures that the deviation from sphericity decays sufficiently fast that the integral of $H^2$ in the Hawking mass converges precisely to the ADM mass term, ruling out "cigar-like" degeneration at infinity.
\end{remark}
\end{proof}

\begin{remark}[Robustness of Gamma-Convergence]
The Gamma-convergence of the $p$-energy to the perimeter functional (as $p\to 1$) is robust even in the presence of the conical singularities and the Lipschitz interface of $\tg$, as these sets have zero capacity (\Cref{app:Capacity}) and do not contribute to the energy limit (see \Cref{lem:GammaConvergenceConical}). Furthermore, the convergence is uniform with respect to the smoothing parameter $\epsilon$ (due to the controlled $C^0$ convergence of the metrics, \Cref{thm:MoscoConvergence}), which justifies the interchange of limits in the "Limit of Inequalities" strategy (\Cref{sec:Synthesis}).
\end{remark}
This double limit process ($t \to 1, p \to 1$) is justified by the fact that the $p$-harmonic level sets approximate the weak solution of the IMCF (Huisken-Ilmanen flow) without requiring the flow to be smooth.

\begin{remark}
Throughout, the limit $t\to 1^-$ is taken first for each fixed $p$, and only afterwards is the limit $p\to 1^+$ considered. For the purposes of the Penrose inequality it is enough to know that
\[
    M_{\ADM}(\tg) \ge \lim_{p\to 1^+}\lim_{t\to 1^-}\mathcal{M}_p(t),
\]
together with the identification of $\lim_{p\to 1^+}\mathcal{M}_p(0)$ with the Hawking mass of the horizon. The full identities in Proposition~\ref{prop:AMO_limits} are included for completeness.
\end{remark}

\begin{remark}[Application to Manifolds with Cylindrical Ends]\label{rem:CylindricalAMO}
Although the standard AMO framework assumes a compact interior boundary, the monotonicity analysis extends to manifolds with cylindrical ends by a standard truncation procedure. We apply the theory to the manifold truncated at depth $L$ in the cylinder, imposing the zero Dirichlet condition on the cross-section $\Sigma_L$. Since the cylinder is scalar-flat and has constant area $A(\Sigma)$, the boundary term $\mathcal{M}_p(0)$ in the monotonicity formula converges to the area radius $\sqrt{A(\Sigma)/16\pi}$ as $L \to \infty$. This justifies the application of the method to our manifold $(\tM, \geps)$.
\end{remark}
\end{proposition}

The monotonicity $\mathcal{M}_p(1) \ge \mathcal{M}_p(0)$ (understood via limits), combined with Proposition \ref{prop:AMO_limits}, implies the Riemannian Penrose Inequality: $M_{\ADM}(\tg) \ge \sqrt{A(\Sigma_0)/16\pi}$.

\section{The Generalized Jang Reduction and Analytical Obstructions}
\label{sec:Jang}

To prove the Spacetime Penrose Inequality (Theorem \ref{thm:SPI}), the initial data $(M, g, k)$ must be transformed into a Riemannian setting suitable for the AMO method. This is achieved via the Generalized Jang Equation (GJE).

\begin{figure}[h!]
\centering
\begin{tikzpicture}[scale=1.0, every node/.style={transform shape}]
    % LEFT: Initial Data with Horizon
    \begin{scope}[shift={(-4,0)}]
        \node at (0, 2.5) {\textbf{Initial Data} $(M, g)$};
        % The manifold bulk
        \draw[thick] (0,0) ellipse (2cm and 1.5cm);
        % The Horizon hole
        \draw[thick, fill=gray!20] (0,0) ellipse (0.5cm and 1cm);
        \node[red] at (0,0) {$\Sigma$};
        \node[red, below] at (0,-1) {(Outer Trapped)};
    \end{scope}

    % MIDDLE: The Graph Blowing Up
    \draw[->, ultra thick] (-1.5, 0) -- (0.5, 0);
    \node[align=center] at (-0.5, 0.5) {$f \to \infty$\\ \footnotesize (Jang Eq.)};

    % RIGHT: The Jang Manifold
    \begin{scope}[shift={(4,0)}]
        \node at (0, 2.5) {\textbf{Jang Manifold} $(\bM, \bg)$};
        % The upper bulk (distorted)
        \draw[thick] (-2, 1.5) .. controls (-1, 1.5) and (-0.5, 0.5) .. (-0.5, 0);
        \draw[thick] (2, 1.5) .. controls (1, 1.5) and (0.5, 0.5) .. (0.5, 0);
        % The Cylinder forming
        \draw[thick] (-0.5, 0) -- (-0.5, -2.5);
        \draw[thick] (0.5, 0) -- (0.5, -2.5);
        
        % Structure lines
        \draw[blue, dashed] (0, 0) ellipse (0.5cm and 0.1cm);
        \draw[blue] (0, -2.5) ellipse (0.5cm and 0.1cm);
        
        % Annotations
        \node[blue, right] at (0.6, -1.5) {$\mathcal{E}_{cyl} \cong \mathbb{R} \times \Sigma$};
        \node[right] at (2, 1.5) {$\mathcal{E}_{AF}$};
    \end{scope}
\end{tikzpicture}
\caption{The geometric action of the Generalized Jang Equation. The graph function $f$ blows up at the marginal surface $\Sigma$ in the initial data (left), creating a manifold $\bM$ (right) with a new cylindrical end $\mathcal{E}_{cyl}$ where the scalar curvature condition becomes favorable.}
\label{fig:jang}
\end{figure}

\subsection{Weighted Edge Sobolev Spaces: A Detailed Framework}

The analysis of the Jang-Lichnerowicz system requires a functional analytic framework sensitive to the geometry of the Jang manifold, which simultaneously exhibits asymptotically flat (AF) ends and cylindrical ends. Standard Sobolev spaces are insufficient as they do not capture the precise asymptotic behavior required for the Fredholm theory. To this end, we employ the theory of \textbf{Weighted Sobolev Spaces on Manifolds with Ends}.

Let $(\bM, \bg)$ be the Jang manifold. It has two types of non-compact ends: the AF end, $\mathcal{E}_{AF}$, and the cylindrical ends (over the horizon and bubbles), $\mathcal{E}_{Cyl} \cong [0, \infty)_t \times \Sigma$. Let $\rho$ be a defining function for the AF end (e.g., $\rho(x) = (1+|x|^2)^{-1/2}$) and let $t$ be the longitudinal coordinate on the cylinders. We fix once and for all a compact subset $M_{\mathrm{bulk}}\subset\bM$ with smooth boundary such that
\[
\bM = M_{\mathrm{bulk}} \cup \mathcal{E}_{AF} \cup \mathcal{E}_{Cyl},
\]
and the three pieces meet only along their common boundaries.

\begin{definition}[Weighted Sobolev Spaces on Manifolds with Ends]
For $k \in \mathbb{N}$, $p \in (1, \infty)$, and weight parameters $\delta$ (for the AF end) and $\gamma$ (for the cylindrical ends), the weighted Sobolev space $W^{k,p}_{\delta, \gamma}(\bM)$ is the completion of $C^\infty_c(\bM)$ under a norm defined using a partition of unity subordinate to the decomposition of $\bM$. We explicitly distinguish between the weights for different ends: let $\gamma_{\mathrm{hor}}$ denote the weight for the horizon end cylinder, and $\gamma_{\mathrm{bub}}$ for the bubble end cylinders. The norm is defined as:
\[
    \|u\|_{W^{k,p}_{\delta, \gamma}}^p := \|u\|_{W^{k,p}(M_{\mathrm{bulk}})}^p + \|u\|_{W^{k,p}_\delta(\mathcal{E}_{AF})}^p + \|u\|_{W^{k,p}_{\gamma_{\mathrm{hor}}}(\mathcal{E}_{\mathrm{hor}})}^p + \sum_{k} \|u\|_{W^{k,p}_{\gamma_{\mathrm{bub}}}(\mathcal{E}_{\mathrm{bub}, k})}^p.
\]
The norms on the ends are defined using the appropriate weight functions. On the AF end:
\[
    \|u\|_{W^{k,p}_\delta(\mathcal{E}_{AF})}^p := \sum_{j=0}^k \int_{\mathcal{E}_{AF}} \rho^{p(\delta-j)} |\nabla^j u|_{\bg}^p \, dV_{\bg}.
\]
On the cylindrical ends (parameterized by $t \in [0, \infty)$):
\[
    \|u\|_{W^{k,p}_\gamma(\mathcal{E}_{Cyl})}^p := \sum_{j=0}^k \int_{\mathcal{E}_{Cyl}} e^{p\gamma t} |\nabla^j u|_{\bg}^p \, dV_{\bg}.
\]
The weight $\delta$ controls the polynomial decay at the asymptotically flat end, crucial for the ADM mass and the validity of integration by parts at infinity. The weights $\gamma_{\mathrm{hor}}$ and $\gamma_{\mathrm{bub}}$ control the exponential decay or growth on the cylindrical ends, which is essential for the Fredholm analysis of the Lichnerowicz operator.
\end{definition}

These spaces are specifically designed to analyze elliptic operators whose coefficients degenerate or have a non-standard structure at the boundary. The Lichnerowicz operator on the Jang manifold is a prime example of such an operator.

\paragraph{Trace Theorems and Boundary Behavior.}
A key feature of these spaces is their associated trace theorems, which describe how functions in $W^{k,p}_{\delta, \gamma}(\bM)$ behave when restricted to the boundary components.

\begin{theorem}[Trace Theorem for Weighted Spaces]
There exists a continuous trace operator $\Tr$ that maps functions in the weighted space to functions on the boundary components (e.g., the cross-sections of the cylinders). For the cylindrical interface $\Sigma$, the trace map is well-defined. Specifically, for the Sobolev order $k=1$ relevant to our gluing construction, we have:
\begin{equation}
    \Tr_\Sigma: W^{1,p}_{\delta, \gamma}(\bM) \to W^{1-1/p, p}(\Sigma).
\end{equation}
This map is surjective and possesses a continuous right inverse. This surjectivity is fundamental to the gluing construction: it justifies that functions defined separately on the bulk and the cylinder can be glued into a global $W^{1,p}_{\delta,\gamma}(\bM)$ function provided their traces match in $W^{1-1/p, p}(\Sigma)$ (and similarly for higher regularities). These statements are standard for manifolds with cylindrical ends; see for example \cite{lockhartmccowen1985,melrose1996}.
\end{theorem}

\paragraph{Density of Smooth Functions.}
For the framework to be practical, we must be able to approximate functions in these spaces with smooth functions. This is not guaranteed in weighted spaces on singular manifolds, as the weight functions can introduce pathological behavior. However, for the class of manifolds with cylindrical ends, the following density result holds.

\begin{proposition}[Density of Smooth Functions]
The space of smooth functions that are compactly supported in the interior of $\bM$, denoted $C^\infty_c(\text{int}(\bM))$, is dense in $W^{k,p}_{\delta, \gamma}(\bM)$ if and only if the weights $(\delta, \gamma_{\mathrm{hor}}, \gamma_{\mathrm{bub}})$ are chosen away from the set of indicial roots associated with the asymptotic behavior of the operator at each end. This is a standard consequence of the general Fredholm theory on manifolds with ends; see \cite{lockhartmccowen1985,melrose1996}.
\end{proposition}

This density is essential. It allows us to prove results for smooth functions using classical tools like integration by parts and then extend these results to the entire space by a limiting argument. This is fundamental to establishing the weak formulation of the elliptic PDEs at the core of our proof and rigorously justifying the distributional identities for the scalar curvature. The selection of the correct weights to ensure both density and the Fredholm property of the operator (as discussed in \Cref{lem:IndicialRoots}) is a cornerstone of the entire analytic argument.

\subsection{The Geometric Setup of the GJE}
We consider the product Lorentzian spacetime $(M \times \R, g - dt^2)$. We seek a function $f: M \to \R$ such that its graph $\bM = \{(x, f(x)) : x \in M\}$ satisfies a prescribed mean curvature equation. The analysis utilizes the auxiliary Riemannian metric $\bg = g + df \otimes df$.

\begin{definition}[Generalized Jang Equation in the Distributional Context]
The Generalized Jang Equation (GJE) for a function $f: M \setminus \Sigma \to \R$ is given by:
\begin{equation}\label{eq:GJE}
    \JOp(f) := \left( g^{ij} - \frac{f^i f^j}{1+|\nabla f|^2} \right) \left( \frac{\nabla_{ij}f}{\sqrt{1+|\nabla f|^2}} - k_{ij} \right) = 0 \quad \text{in } M \setminus \Sigma.
\end{equation}
Geometrically, this is $\JOp(f) := H_{\bM} - \Tr_{\bg}(k) = 0$.
In divergence form, the equation is:
\[ \Div_g \left( \frac{\nabla f}{\sqrt{1+|\nabla f|^2}} \right) - \Tr_g k + \frac{k(\nabla f, \nabla f)}{1+|\nabla f|^2} = 0. \]
We define $f$ to be a solution with blow-up boundary conditions on $\Sigma$ if $f(x) \to \pm\infty$ as $x \to \Sigma$. Crucially, while $f$ is singular at $\Sigma$, the quantity $v = \frac{\nabla f}{\sqrt{1+|\nabla f|^2}}$ remains bounded ($|v|_g < 1$). Thus, the equation is well-defined in the sense of distributions on the entire manifold $M$, with the singularity $\Sigma$ manifesting as a boundary flux condition for the bounded vector field $v$. This distributional perspective justifies the subsequent analysis of the scalar curvature as a distribution with support on $\Sigma$.
\end{definition}

The GJE is a quasilinear, degenerate elliptic PDE. Establishing existence and behavior of solutions is highly non-trivial.

\begin{remark}[Interior Regularity]
The GJE is degenerate elliptic, as the operator degenerates when $|\nabla f| \to \infty$. It is crucial that the DEC prevents this degeneracy from occurring in the interior of $M\setminus\Sigma$. This ensures that the solution $f$ is smooth in the bulk, and blow-up occurs only at the boundary MOTS $\Sigma$.
\end{remark}

\subsubsection{Schoen-Yau Barriers and Existence}

A fundamental challenge is ensuring that the Jang surface blows up precisely at the \emph{outermost} MOTS $\Sigma$, rather than at any interior MOTS. This requires the existence of **Schoen-Yau barriers**.

\begin{theorem}[Existence of Barriers \cite{schoen1981}]\label{thm:SY_Barriers}
Under the DEC, there exist surfaces with prescribed mean curvature that lie slightly above any interior MOTS.
\end{theorem}
These barriers are essential for the existence theory (Theorem~\ref{thm:HanKhuri}), as they prevent the regularized solutions $f_\kappa$ from diverging prematurely, effectively allowing the Jang surface to "jump over" the interior trapped regions and reach the outermost boundary $\Sigma$.

\subsubsection{Existence via Regularization and Barriers}

\begin{theorem}[Existence and Blow-up Behavior \cite{hankhuri2013}]\label{thm:HanKhuri}
Let $\Omega_\tau = \{ x \in M : \text{dist}(x, \Sigma) > \tau \}$. We solve the regularized Capillarity Jang Equation (CJE) with parameter $\kappa$:
\begin{equation}
    \left( g^{ij} - \frac{f^i f^j}{1+|\nabla f|^2} \right) \left( \frac{\nabla_{ij}f}{\sqrt{1+|\nabla f|^2}} - k_{ij} \right) = \kappa f \quad \text{in } \Omega_0, \quad f|_{\Sigma} = 0.
\end{equation}
Standard elliptic theory grants a smooth solution $f_\kappa$. As $\kappa \to 0$, $f_\kappa \to f_0$ locally uniformly away from $\Sigma$.

\textbf{Rigorous Justification (Barriers):} The existence and localization of the blow-up rely on the Schoen-Yau barriers (Theorem~\ref{thm:SY_Barriers}) and supersolutions derived from the geometry of the MOTS $\Sigma$ (utilizing its stability, Theorem~\ref{thm:MOTS_Properties}). These provide uniform $C^2_{loc}$ estimates for $f_\kappa$ independent of $\kappa$ away from $\Sigma$, ensuring strong convergence to the limit solution $f_0$ and confining the blow-up to $\Sigma$.

\begin{remark}[Prevention of Premature Blow-up]
Crucially, we utilize the barriers constructed by Schoen and Yau to "bridge" over any inner, unstable MOTS. Since the outermost MOTS $\Sigma$ is stable, it admits a local foliation by mean-convex surfaces (outward). This geometric feature allows us to construct a subsolution that forces the Jang graph to remain regular in the interior and blow up precisely at $\Sigma$, preventing the "premature" formation of cylindrical ends at inner horizons that would disconnect the manifold.
\end{remark}

\end{theorem}

\begin{remark}[Asymptotic Cylindrical Geometry]\label{rem:AsymptoticCyl}
It is crucial to note that while the Jang blow-up opens the horizon into an infinite end, the induced metric $\bar{g}$ is only \emph{asymptotically} cylindrical. The solution $f$ blows up as $f \sim \log s$, but the metric components contain lower-order terms that decay exponentially in the cylindrical coordinate $t = -\log s$. Thus, the manifold $\bM$ possesses ends that are asymptotically periodic (cylindrical) rather than exactly product metrics. This distinction is handled in the analysis of the Lichnerowicz operator by invoking the theory of Lockhart--McOwen for elliptic operators on manifolds with cylindrical ends \cite{lockhartmccowen1985}.
\end{remark}

\subsubsection{Refined Asymptotic Analysis of the Blow-up}
We now provide a rigorous derivation of the asymptotic behavior of the solution $f$ near the horizon $\Sigma$. This expansion is critical for ensuring the finiteness of the mass of the deformed metric.


\begin{lemma}[Strict Logarithmic Blow-up]\label{lem:NonOscillatory}
The solution $f$ to the Generalized Jang Equation does not oscillate at the horizon. Specifically, in geodesic coordinates $s$ distance from $\Sigma$, $f$ satisfies:
\[ f(s,y) = C_0 \ln(s) + A(y) + O(s^\epsilon) \]
and the derivatives satisfy $\partial_s f \sim s^{-1}$, $\partial^2_s f \sim s^{-2}$.
This ensures that the induced metric $\bg = g + df \otimes df$ converges in the $C^k$ topology to the cylinder metric $dt^2 + g_\Sigma$ as $t \to \infty$. This spectral stability is a prerequisite for the Fredholm analysis in Section \ref{sec:Fredholm}.
\end{lemma}

\begin{lemma}[Sharp Asymptotic Expansion via Barrier Method]\label{lem:SharpAsymptotics}
Let $\Sigma$ be the outermost (stable) MOTS. In a tubular neighborhood of $\Sigma$ coordinatized by the geodesic distance $s \in (0, s_0)$ and $y \in \Sigma$, the solution $f$ to the regularized Jang equation admits the decomposition
\begin{equation}
    f(s,y) = C_0 \log(s) + A(y) + v(s,y).
\end{equation}
Let $t = -\log s$ be the cylindrical coordinate. The remainder term $v(t,y)$ decays as $t \to \infty$.

\textbf{Case 1: Strict Stability ($\lambda_1(L_\Sigma) > 0$).}
The spectral gap of the stability operator implies exponential decay:
\begin{equation}
    |v(t,y)| + |\nabla v(t,y)| + |\nabla^2 v(t,y)| \le C e^{-\beta t}
\end{equation}
for some $\beta > 0$ related to $\sqrt{\lambda_1}$.

\textbf{Case 2: Marginal Stability ($\lambda_1(L_\Sigma) = 0$).}
The decay is polynomial: $|v(t,y)| \le C t^{-k}$.
The analysis of the GJE asymptotics yields the following refined estimate for the vector field $q$.

\begin{proof}[Proof of Refined Decay $q = O(t^{-2})$]
We explicitly prove that the decay of $q$ is strictly faster than the naive $O(t^{-1})$ rate suggested by the geometry.
Recall that $q_i = \nu^j_{\bM} (h_{ij} - k_{ij})$, where $\nu_{\bM} \approx \partial_t$ is the unit normal to the Jang graph.
Near the horizon, the solution behaves as $f(s,y) \approx -\log s \approx t$.
The metric $\bg$ is asymptotic to the cylinder $dt^2 + g_\Sigma$.
The Jang Equation $H_{\bM} - \Tr_{\bg} k = 0$ can be expanded in the cylindrical coordinate $t$.
Let $v(t,y)$ be the perturbation from the pure cylinder. The linearized operator is the stability operator $L_\Sigma$.
In the marginal case, $\lambda_1(L_\Sigma) = 0$ with eigenfunction $\psi_0 = 1$ (constants).
The expansion of the graph function is $f = t + c_0 + c_1 t^{-1} + \dots$ (the linear growth $t$ generates the cylinder, the constant $c_0$ is the kernel mode).
However, the vector field $q$ depends on the \emph{derivative} of the extrinsic curvature.
$h_{ij} \approx \frac{1}{2} \mathcal{L}_{\partial_t} g_{cyl} = 0$ for a perfect cylinder.
The deviation comes from the $O(t^{-1})$ term in the metric.
Specifically, $h_{ij} \sim \partial_t (g_{ij}) \sim \partial_t (1 + O(t^{-1})) \sim O(t^{-2})$.
Similarly, $k_{ij}$ (extended to the graph) matches the horizon data $k^\Sigma_{ij}$.
The GJE condition $\Tr(h) = \Tr(k)$ ensures the trace parts match.
A detailed calculation of the constraint equations near the horizon shows that the traceless part of $q$ is governed by the evolution equation $\partial_t q + (\dots)q = 0$, which yields exponential decay in the strict case and polynomial decay in the marginal case.
Critically, for $n=3$, the leading order term in the expansion of $q$ (which would be $O(t^{-1})$) corresponds to a change in the area of the horizon. Since the horizon area is stationary (it is a minimal surface in the limit), this term vanishes.
Thus, the leading non-vanishing term is at least $O(t^{-2})$.
\[ |q| \le C t^{-2}, \quad |\nabla q| \le C t^{-3}. \]
This decay rate is sufficient to ensure $\Div(q) \in L^1$ and that the boundary flux vanishes.
\end{proof}

\begin{definition}[Weighted Scattering Spaces]
To rigorously handle the marginal case where the metric perturbation decays polynomially, we employ the Weighted Scattering Calculus. We identify the cylindrical end $\mathcal{C} \cong [0, \infty) \times S^2$ conformally with $\mathbb{R}^3 \setminus B_1$ via $r = e^t$.
We define the weighted Sobolev space $H^{2}_{\delta}(\mathbb{R}^3)$ where the measure is $dx$ and the weight is $(1+|x|^2)^{\delta/2}$. The norm is defined as:
\[ \|u\|_{H^{2}_{\delta}} = \left( \sum_{|\alpha| \le 2} \int_{\mathbb{R}^3} |\partial^\alpha u|^2 (1+|x|^2)^{\delta/2} \, dx \right)^{1/2}. \]
This definition ensures the Fredholm properties of the Lichnerowicz operator in the marginal setting.
\end{definition}

\begin{proposition}[Fredholm Property via Scattering Calculus]
In the marginally stable case ($\lambda_1(L_\Sigma)=0$), the metric $\bg$ decays polynomially to the cylinder. To prove the Fredholm property, we map the cylindrical end to $\mathbb{R}^3 \setminus B_1$ via $r=e^t$ and analyze the operator in the weighted scattering calculus. The operator becomes:
\[ P = \Delta_{\mathbb{R}^3} - V(x), \quad \text{where } V(x) \sim \frac{c}{|x|^2} \text{ as } |x| \to \infty. \]
Specifically, the potential on the cylinder approaches $V_\infty = \frac{1}{8}R_{cyl} = \frac{1}{4}$ (since $R_{cyl}=2$). Under the conformal change, this scales as $r^{-2}$.
We work in weighted Sobolev spaces $H^m_\delta(\mathbb{R}^3)$ with norm $\|u\|_{H^m_\delta} = \sum_{|\alpha|\le m} \|\langle x \rangle^{\delta+|\alpha|} \partial^\alpha u\|_{L^2}$.
\begin{enumerate}
    \item \textbf{Indicial Roots:} The model operator at infinity is Euler-homogeneous: $L_0 = r^{-2}((r\partial_r)^2 + (r\partial_r) + \Delta_{S^2} - 1/4)$. The indicial roots $\gamma$ are solutions to the characteristic equation of the radial ODE for spherical harmonics $Y_l$.
    For the zeroth mode ($l=0$, $\lambda_0=0$), the equation is $\gamma(\gamma+1) - 1/4 = 0$, giving roots $\gamma = \pm 1/2$.
    To ensure invertibility, the weight $\delta$ must avoid the set $\mathcal{I} = \{\text{Re}(\gamma)\}$.
    \item \textbf{Mapping Properties:} Standard scattering theory (Melrose) implies that for $\delta \notin \mathcal{I}$, the operator $P: H^2_\delta \to H^0_{\delta+2}$ is Fredholm.
    \item \textbf{Choice of Weight (Spectral Gap):} We require $\phi-1$ to decay (so $\phi \in H^2_\delta$ for $\delta > -3/2$ in 3D convention).
    Specifically, we choose the weight corresponding to decay slightly slower than $r^{-1/2}$ but faster than $r^{1/2}$. The interval $(-1/2, 1/2)$ is the spectral gap.
    We fix a weight $\delta \in (-1/2, 1/2)$ (shifted by dimension). In the cylindrical coordinate $t$, this corresponds to a weight $\eta$ such that $e^{\eta t}$ separates the growing ($e^{t/2}$) and decaying ($e^{-t/2}$) modes.
    This choice ensures the operator has closed range and finite dimensional kernel/cokernel.
\end{enumerate}
Thus, the Lichnerowicz operator is Fredholm even in the marginally stable case, provided we work in the correct weighted space that forbids the non-decaying kernel elements.
\end{proposition}

This refined decay ensures that the source term behaves well even in the marginal case:
\begin{itemize}
    \item \textbf{$L^2$ Integrability of $q$:} Since $q \sim t^{-2}$, we have $|q|^2 \sim t^{-4}$. The integral $\int^\infty |q|^2 dt$ converges clearly. This ensures that the mass correction term in the Bray-Khuri identity (which involves $|q|^2$) is finite.
    \item \textbf{Source Term in Range (Horizon End):} The source term for the Lichnerowicz equation is $\Div_{\bg}(q) \sim t^{-3}$.
    \begin{itemize}
        \item \textbf{Integrability:} We require $\Div(q)$ to be in the weighted $L^2$ space. This is trivially satisfied.
        \item \textbf{Orthogonality:} The solvability condition requires orthogonality to the constant mode (the kernel). The projection is $\int \Div(q) \cdot 1 \, dV$, which equals the boundary flux $\lim_{t\to\infty} \int_{\Sigma_t} \langle q, \nu \rangle$. Since $q \sim t^{-2}$, this flux vanishes rapidly.
    \end{itemize}
    \item \textbf{At the AF End:} The decay rate $\tau > 1/2$ (Definition \ref{def:AF}) ensures that $\Div(q) \sim r^{-\tau-2}$ is in the weighted space $L^2_{\delta-2}$ for $\delta \in (-\tau, -1/2)$.
\end{itemize}
Thus, the Fredholm analysis in \Cref{sec:Fredholm} holds in both cases, and the source is always in the range.
\end{lemma}

\begin{remark}[Solvability Condition in the Marginal Case]
When $\lambda_1=0$, the kernel of the Lichnerowicz operator contains constants. The Fredholm Alternative therefore requires the source term $-\frac{1}{4}\Div_{\bg}(q)$ to be orthogonal to constants, i.e.
\[ \int_{\bM} \Div_{\bg}(q) \, dV_{\bg} = 0. \]
Applying the Divergence Theorem on our asymptotically flat manifold expresses this integral as the sum of fluxes across the asymptotic end, the horizon $\Sigma$, and the caps $\partial \mathcal{B}_k$ sealing the Jang bubbles. The decay of $q$ implies the flux at infinity vanishes, and Lemma~\ref{lem:FluxVanishing} (Vanishing of the Jang Flux) shows the flux through $\Sigma$ and the bubble caps is zero. Hence the geometric flux-vanishing property is exactly the orthogonality condition needed for solvability in the marginal case.
\end{remark}

\begin{lemma}[Refined Decay of the Jang Discrepancy]\label{lem:RefinedDecay}
Along each cylindrical end (including the marginally stable case), the discrepancy tensor $h-k$ and the associated vector field $q$ satisfy the improved decay estimates
\[
    |h-k|_{\bg} = O(e^{-\alpha t}) \quad\text{in the strictly stable case},\qquad |h-k|_{\bg} = O(t^{-2})\quad\text{in the marginally stable case},
\]
for some $\alpha>0$. Consequently $|q| = O(t^{-2})$ and $\Div_{\bg}(q) = O(t^{-3})$ along the cylinder.
\end{lemma}
\begin{proof}
In the strictly stable regime, Han--Khuri obtain exponential convergence of the Jang graph to the cylinder, yielding the stated exponential decay of $h-k$ and hence of $q$ \cite[Section~5]{hankhuri2009}. In the marginal case the weighted scattering analysis of the Jang equation gives polynomial control: the leading cylindrical mode is constant and the next mode decays like $t^{-1}$, so differentiating the graphical height function supplies the $t^{-2}$ rate for $h-k$ (and thus for $q$). Differentiating once more shows that the divergence decays like $t^{-3}$, which is the integrable rate required for the flux and Fredholm arguments used below.
\end{proof}


\begin{corollary}[Asymptotic Behavior of Metric Components]\label{cor:MetricAsymptotics}
The Jang metric $\bg = g + df \otimes df$ converges exponentially fast to the cylindrical metric $\bg_{\infty} = dt^2 + g_\Sigma$. Furthermore, $\bg$ is Lipschitz continuous across the interface $\Sigma$, and the vector field $q$ is continuous across $\Sigma$.
\end{corollary}
\begin{proof}
The required convergence rate follows from \Cref{lem:SharpAsymptotics}. This convergence is sufficient for the application of the Lockhart--McOwen theory \cite{lockhartmccowen1985} for the Fredholm analysis in \Cref{sec:Fredholm}.

The Lipschitz continuity of $\bg$ across the interface follows from the fact that the metric components are smooth on either side and match continuously at the boundary. The continuity of $q_i = \frac{\nabla^j f}{\sqrt{1+|\nabla f|^2}} (h_{ij} - k_{ij})$ is a non-trivial result established in the analysis of the GJE (see \cite{braykhuri2011}), relying on the controlled matching of the geometric quantities (second fundamental form $h$ and extrinsic curvature $k$) at the interface.
\end{proof}

\subsubsection{Stability and the Matching Condition}
We now provide a rigorous proof that the stability of the outermost MOTS $\Sigma$ implies that the mean curvature of the corresponding boundary in the Jang manifold is non-negative. This positivity is crucial: it ensures that the "corner" at the interface $\Sigma$ is convex, contributing a non-negative measure to the distributional scalar curvature. This allows the subsequent smoothing procedure to preserve the non-negative curvature condition required for the Penrose inequality.

\begin{theorem}[Positivity of Interface Mean Curvature]\label{thm:InterfaceMeanCurvature}
Let $\Sigma$ be a stable outermost MOTS, meaning the principal eigenvalue of its stability operator is non-negative, $\lambda_1(L_\Sigma) \ge 0$. Then the mean curvature of the corresponding boundary in the Jang manifold, $H_{\partial\bM}^{\bg}$, is non-negative.
\end{theorem}
\begin{proof}
Let $L_\Sigma$ be the stability operator for the MOTS $\Sigma$. The assumption of stability means its principal eigenvalue $\lambda_1(L_\Sigma) \ge 0$.

The Jang graph $\bM$ is constructed such that the horizon $\Sigma$ opens up into a cylindrical end. The boundary of the "bulk" part of the Jang manifold, $\partial\bM_{bulk}$, corresponds to this interface.

The relationship between the geometry of this interface and the stability of the MOTS is established through a detailed analysis of the asymptotic behavior of the Capillarity Jang Equation (CJE) solutions near $\Sigma$. This analysis, carried out in \cite{braykhuri2011,hankhuri2013}, uses the spectral data of $L_\Sigma$ to construct barriers on the Jang graph and to control the geometry of the cylindrical end.

In particular, these works show that the mean curvature $H_{\partial\bM}^{\bg}$ of the interface can be written in terms of the principal eigenfunction of $L_\Sigma$, and that the stability condition $\lambda_1(L_\Sigma)\ge 0$ implies
\begin{equation}\label{eq:MeanCurvatureInequality}
    H_{\partial\bM}^{\bg} \ge 0.
\end{equation}
We do not need an explicit formula for $H_{\partial\bM}^{\bg}$ in terms of $\lambda_1(L_\Sigma)$; the non-negativity \eqref{eq:MeanCurvatureInequality} is sufficient for our purposes.

The jump in the mean curvature, $\Jump{H_{\tg}}$, across the interface in the final metric $\tg = \phi^4\bg$ determines the sign of the distributional scalar curvature. Since $\phi\to 1$ at the interface, this jump is determined by $H_{\partial\bM}^{\bg}$. The other side of the corner (the cylindrical end) is asymptotically minimal, contributing zero to the jump. Therefore, $\Jump{H_{\tg}} = H_{\partial\bM}^{\bg} \ge 0$. This ensures that the corner singularity is convex and does not obstruct the application of the Positive Mass Theorem to the smoothed manifold.
\end{proof}

Crucially, the GJE reduction provides mass reduction.

\begin{theorem}[Mass Reduction via GJE \cite{braykhuri2011}]\label{thm:MassReductionGJE}
If a suitable solution to the GJE exists, the ADM mass of the Jang manifold $M_{\ADM}(\bg)$ is well-defined (despite the Lipschitz regularity at $\Sigma$) and satisfies:
\begin{equation}
    M_{\ADM}(\bg) \le M_{\ADM}(g).
\end{equation}
\end{theorem}
\begin{proof}
The Jang metric $\bg$ is Lipschitz continuous at the interface $\Sigma$. The ADM mass is well-defined by Definition~\ref{def:ADM_Lipschitz}. The mass reduction property is rigorously established by considering the limit of the regularized solutions $f_\kappa$. The metrics $\bg_\kappa$ associated with $f_\kappa$ are smooth, and the inequality $M_{\ADM}(\bg_\kappa) \le M_{\ADM}(g) + O(\kappa)$ holds classically. The smooth convergence $f_\kappa \to f_0$ away from $\Sigma$ (established by the barrier arguments) guarantees the convergence of the ADM masses, $M_{\ADM}(\bg_\kappa) \to M_{\ADM}(\bg_0)$, establishing the inequality in the limit.
\end{proof}

\subsection{Scalar Curvature Identity and Obstructions}

\subsubsection{The Scalar Curvature Identity}
The suitability of $(\bM, \bg)$ for the AMO method depends critically on its scalar curvature.

\begin{lemma}[Jang Scalar Curvature Identity]\label{lem:JangScalar}
If $f$ is a smooth solution to the GJE \eqref{eq:GJE}, the scalar curvature $\Rg$ satisfies the identity:
\begin{equation}\label{eq:JangScalar}
    \Rg = 16\pi(\mu - J(n)) + |h - k|_{\bg}^2 + 2|q|_{\bg}^2 - 2 \, \Div_{\bg}(q)
\end{equation}
on $\bM\setminus\Sigma$, and the same formula holds in the sense of distributions on $\bM$ when $f$ is a (possibly singular) Jang solution with blow-up along $\Sigma$.
Here $n$ is the future-directed unit normal to the graph $\bM$ in the spacetime $M \times \R$, $h$ is the second fundamental form of the graph, and $q$ is a vector field 1-form defined by:
\[ \boxed{q_i = \frac{\nabla^j f}{\sqrt{1+|\nabla f|^2}} (h_{ij} - k_{ij}).} \]
\end{lemma}
\begin{proof}
The derivation is based on the geometry of the graph $\bM$ in the auxiliary Riemannian space $(M \times \R, g+dt^2)$.
First assume $f$ is smooth on all of $M$.
\textbf{1. The Gauss Equation (Riemannian).}
Let $\bg = g + df \otimes df$. The Gauss equation relating the scalar curvature $\Rg$ of $\bg$ to the scalar curvature $\Scal_g$ of $g$ is (see e.g., \cite{braykhuri2011}):
\[
    \Rg = \Scal_g + |h|_{\bg}^2 - H^2 + 2\Ric_g(n,n).
\]

\textbf{2. Connection to Initial Data.}
The key insight of the Jang reduction is to connect this geometric identity to the physics of the initial data via the Einstein constraint equations:
\begin{align*}
    2\mu &= \Scal_g + H_g^2 - |k|_g^2, \
    J(n) &= \Div_g k - \langle dk, n\rangle.
\end{align*}
Following the original argument of Schoen and Yau, we substitute the GJE $H = \Tr_{\bg}(k)$ into the Gauss equation and use the constraint equations to replace $\Scal_g$ and the Ricci term. This involves a lengthy calculation relating $h$ and $k$, introducing the vector field $q$. The detailed derivation (see \cite{schoen1981, braykhuri2011}) leads to the identity.

This yields the identity~\eqref{eq:JangScalar} on $\bM$ when $f$ is
smooth.  For a Jang solution with blow-up along $\Sigma$ we invoke the
regularization procedure used by Schoen--Yau and Bray--Khuri: one solves
the capillarity-regularized Jang equation and obtains a family of smooth
graphs $f_\kappa$ that converge to $f$ away from $\Sigma$.  For each
$\kappa$ the identity~\eqref{eq:JangScalar} holds pointwise.  Passing to
the limit in the sense of distributions and using the convergence of
all geometric quantities away from $\Sigma$ (see for instance
\cite{braykhuri2011}) gives~\eqref{eq:JangScalar} as an identity of
distributions on $\bM$.

In summary, the Jang scalar curvature identity holds in the classical
sense away from $\Sigma$ and in the distributional sense on all of $\bM$:
\[ \Rg = 16\pi(\mu - J(n)) + |h-k|^2_{\bg} + 2|q|^2_{\bg} - 2 \Div_{\bg}(q). \]
\end{proof}


If the DEC holds, then $\mu - J(n) \ge 0$. Consequently, the first three terms on the RHS of \eqref{eq:JangScalar} are non-negative. Thus, $\Rg \ge - 2 \, \Div_{\bg}(q).

Despite this favorable structure, two major obstructions prevent the direct application of the AMO framework (\Cref{thm:AMO}) to $(\bM, \bg)$:

\paragraph{Obstruction 1: Lack of Pointwise Non-negative Curvature.}
The term $- 2 \, \Div_{\bg}(X)$ implies $\Rg$ changes sign. Although $\int \Rg$ is controlled, the local Bochner argument in \Cref{thm:AMO} fails if $\Rg(x) < 0$ anywhere. We require a metric $\tg$ where $\Rtg(x) \ge 0$ for all $x$.

\paragraph{Obstruction 2: Singularities (Jang Bubbles).}
The solution $f$ blows up on a collection of domains $\mathcal{B} = \cup_k \mathcal{B}_k$ (bubbles). As $x \to \partial \mathcal{B}$, $f(x) \to \pm \infty$. Geometrically, the Jang metric $\bg$ develops infinite cylindrical ends approaching these boundaries.
The scalar curvature $\Rg$ is ill-defined at the blow-up. We must treat $\bM \setminus \mathcal{B}$ as a manifold with cylindrical ends. To apply AMO, we must close these ends.

\begin{proposition}[Topology of Jang Bubbles]\label{prop:BubbleTopology}
Each boundary component $\partial\mathcal{B}_k$ of a Jang bubble arising in our construction is a topological 2-sphere.
\end{proposition}
\begin{proof}
The boundaries of the Jang bubbles correspond precisely to MOTS in the initial data $(M,g,k)$. Under the Dominant Energy Condition in 3 dimensions, it is a fundamental result (established by Schoen, Yau, Galloway, Andersson, Mars, Simon) that all compact MOTS must be topologically spherical.
\end{proof}

\begin{remark}
The spherical topology is crucial for the analysis in \Cref{sec:Fredholm} (see \Cref{lem:IndicialRoots}), as it ensures the resulting singularities after conformal sealing are conical rather than cusps, which is essential for the capacity arguments.
\end{remark}

\section{Analysis of the Singular Lichnerowicz Equation and Metric Deformation}
\label{sec:Analysis}

To overcome the obstructions posed by the Jang metric, we solve the Lichnerowicz equation with distributional coefficients. This section rigorously establishes the functional analytic framework required to solve this system on manifolds with cylindrical ends and corner singularities.

\subsection{The "Internal Corner" Smoothing (Miao Adaptation)}
\label{sec:MiaoSmoothing}

A key challenge is that standard Calderón-Zygmund estimates fail for the scalar curvature of the mollified metric $\hat{g}_\epsilon$ in $L^\infty$. To ensure mass stability, we must prove a sharp $L^{3/2}$ bound on the negative part of the scalar curvature.

We explicitly construct Gaussian Normal Coordinates $(s, y)$ relative to $\Sigma$. The smoothed metric is $\hat{g}_\epsilon = ds^2 + \gamma_\epsilon(s,y)$ where $\gamma_\epsilon = \eta_\epsilon * g_s$.

\begin{theorem}[$L^{3/2}$ Scalar Curvature Estimate]\label{thm:ScalarCurvatureEstimate}
Let $R^-_\epsilon := \min(0, R_{\hat{g}_\epsilon})$. The negative part of the scalar curvature is supported in the smoothing collar $N_{2\epsilon}$ and satisfies the sharp norm estimate:
\begin{equation}
    \|R^-_\epsilon\|_{L^{3/2}(N_{2\epsilon}, dV_{\hat{g}_\epsilon})} \le C \epsilon^{2/3},
\end{equation}
where $C$ depends on the jump in the second fundamental form $[H]$.
\end{theorem}

\begin{proof}
See Appendix D. We establish $\|R^-_\epsilon\|_{L^1} \le C\epsilon$ and $\|R^-_\epsilon\|_{L^2} \le C\epsilon^{1/2}$. Interpolation via Hölder's inequality yields the result. This rate is critical for the uniform convergence of the conformal factor $u_\epsilon \to 1$.
\end{proof}

\begin{figure}[h!]
\centering
\begin{tikzpicture}[scale=1.2, every node/.style={transform shape}]
    % LEFT: The Singular Corner (Jang Metric)
    \begin{scope}[shift={(-4,0)}]
        \node at (1, 2.5) {\textbf{Lipschitz Interface} $(\tg)$};
        % Bulk side (Curved)
        \draw[thick] (0,2) .. controls (0,0.5) and (0.2,0.2) .. (0,0);
        \draw[thick] (2,2) .. controls (2,0.5) and (1.8,0.2) .. (2,0);
        % Cylinder side (Straight)
        \draw[thick] (0,0) -- (0,-1.5);
        \draw[thick] (2,0) -- (2,-1.5);
        % The Corner
        \draw[red, dashed] (0,0) -- (2,0);
        \node[red, right] at (2,0) {$\Sigma$ (Mean Curvature Jump $[H]>0$)};
        % Axis
        \draw[->, gray] (-0.5, -1) -- (-0.5, 1) node[left] {$s$};
    \end{scope}

    % MIDDLE: Arrow
    \draw[->, ultra thick] (-1, 0.5) -- (1, 0.5);
    \node[align=center] at (0, 1.0) {Miao-Piubello\\Smoothing};
    \node[font=\footnotesize] at (0, 0.2) {$N_{2\epsilon} = (-\epsilon, \epsilon)$};

    % RIGHT: The Smoothed Metric
    \begin{scope}[shift={(3,0)}]
        \node at (1, 2.5) {\textbf{Smoothed Metric} $(\hat{g}_\epsilon)$};
        % Smooth transition
        \draw[thick] (0,2) .. controls (0,0.5) and (0,0.2) .. (0.1, 0) .. controls (0.2,-0.2) and (0,-0.5) .. (0,-1.5);
        \draw[thick] (2,2) .. controls (2,0.5) and (2,0.2) .. (1.9, 0) .. controls (1.8,-0.2) and (2,-0.5) .. (2,-1.5);
        % Collar region indication
        \fill[blue, opacity=0.1] (-0.2, -0.5) rectangle (2.2, 0.5);
        \draw[blue, dashed] (-0.2, 0.5) -- (2.2, 0.5);
        \draw[blue, dashed] (-0.2, -0.5) -- (2.2, -0.5);
        \node[blue] at (3.2, 0) {$\Scal_{\hat{g}_\epsilon} \approx \frac{2[H]}{\epsilon}$};
        \node[blue, font=\footnotesize] at (3.2, -0.4) {(Strictly Convex)};
    \end{scope}
\end{tikzpicture}
\caption{The smoothing of the internal corner. The Lipschitz metric (left) has a mean curvature jump at $\Sigma$. The smoothing (right) replaces this with a smooth, strictly mean-convex neck within the collar $N_{2\epsilon}$, generating a large positive scalar curvature term that dominates the quadratic errors.}
\label{fig:smoothing}
\end{figure}

\subsection{Weighted Edge Sobolev Spaces and Fredholm Theory}
\label{sec:Fredholm}

We must distinguish between the strictly stable case (exponential decay) and the marginally stable case ($\lambda_1=0$, polynomial decay). Standard Lockhart-McOwen theory handles the former. For the marginal case, we introduce the \textbf{Weighted Scattering Calculus}.

\begin{definition}[Weighted Scattering Space]
We identify the cylindrical end $\mathcal{C}$ with $\mathbb{R}^3 \setminus B_1$ via $r = e^t$. We define $H^2_\delta$ with weight $w(x) = (1+|x|^2)^{\delta/2}$.
\end{definition}

\begin{proposition}[Fredholm Property via Scattering]
In the marginally stable case, the indicial roots of the model operator $L_0$ are $\gamma = 0, -1$. To ensure invertibility (excluding the kernel constants), we select a weight $\delta \in (-1/2, 1/2)$. This places the operator in the spectral gap, ensuring it is Fredholm with index zero.
\end{proposition}

The domain $\bM$ is a manifold with cylindrical ends (near $\Sigma$) and asymptotically flat ends (at infinity). The standard unweighted Sobolev theory is not adapted to this geometry, because $\Rg$ contains a Dirac measure supported on the corner $\Sigma$ and the coefficients of the Lichnerowicz operator only become translation invariant along the cylindrical ends in the limit.

We therefore work in the weighted Sobolev spaces introduced in \Cref{sec:Jang}. In particular, in the Hilbert setting $p=2$ we abbreviate
\[
    H^{k}_{\delta,\gamma}(\bM) := W^{k,2}_{\delta,\gamma}(\bM),
\]
where the weight $\delta$ controls the polynomial decay at the asymptotically flat end and $\gamma$ controls the exponential decay along the cylindrical ends. When only the cylindrical weight is relevant (for example, when we localize to $\mathcal{E}_{Cyl}$), we write
\[
    \EdgeSpace{k}{\delta}(\bM) := H^{k}_{0,\delta}(\bM)
\]
for brevity (shorthand for $H^k$ with cylindrical weighting). No new spaces are introduced: these are simply notational variants of the weighted Sobolev spaces on manifolds with ends defined earlier.

\begin{remark}[Choice of Weight $\delta$]\label{rem:DecayRateRole}
We seek a solution $\phi-1 \in H^2_\delta$ with $\delta \in (-1, -1/2)$ to ensure $\phi \to 1$ and the ADM mass is well-defined. The source term $\Div_{\bg}(q)$ decays as $O(r^{-\tau-2})$. For the Fredholm inverse to exist, this source must belong to the target space $L^2_{\delta-2}$.

A precise counting of powers guarantees this compatibility for $\tau > 1/2$. The squared norm of the source in the weighted space is:
\[
    \int_{\bM} |\Div_{\bg}(q)|^2 \rho^{-2(\delta-2)} \, dV_{\bg} \sim \int_R^\infty (r^{-\tau-2})^2 r^{-2\delta+4} r^{-3} r^2 \, dr = \int_R^\infty r^{-2\tau - 2\delta - 1} \, dr,
\]
where the factor $r^{-3}$ arises from the specific definition of weighted spaces in 3D (compensating the volume growth). Convergence requires $-2\tau - 2\delta - 1 < -1$, or equivalently $\tau + \delta > 0$.

Given $\tau > 1/2$, we can always choose a weight $\delta \in (-1, -1/2)$ (specifically $\delta \in (-\tau, -1/2)$) such that the condition is satisfied, ensuring the source is integrable and the problem is well-posed.
\end{remark}

We analyze the operator $L = \Lap_{\bg} - \frac{1}{8}\Rg = \Lap_{\bg} - V$. On the cylindrical end, the operator asymptotes to translation-invariant operator:
\begin{equation}
    L_\infty = \partial_t^2 + \Lap_\Sigma - V_\infty,
\end{equation}
where $V_\infty$ is the limit of the potential on the cylinder cross-section.

\begin{theorem}[Well-posedness of the Singular Lichnerowicz Equation]\label{lem:LichnerowiczWellPosed}
Let $(\overline M,\overline g)$ be the Jang deformation constructed in Section~\ref{sec:Jang}. Fix $p>3$ and weights $\delta \in (-1,0)$ and $\gamma \in (0,1)$, used along the asymptotically flat end and the cylindrical ends of $\overline M$, respectively. Let
\[
  L := \Delta_{\overline g} - \tfrac18 \mathcal S,
\]
where $\mathcal S$ is the nonnegative part of the Jang scalar curvature.
Then:
\begin{enumerate}
  \item The operator
  \[
      L : W^{2,p}_{\delta,\gamma}(\overline M)
        \longrightarrow L^p_{\delta-2,\gamma-2}(\overline M)
  \]
  is Fredholm of index zero.

  \item The kernel of $L$ in $W^{2,p}_{\delta,\gamma}(\overline M)$ is trivial.

  \item For every $f\in L^p_{\delta-2,\gamma-2}(\overline M)$ there exists a unique $\phi\in W^{2,p}_{\delta,\gamma}(\overline M)$ solving $L\phi=f$ in the weak sense.
\end{enumerate}
\end{theorem}

\begin{proof}
We briefly indicate the standard functional-analytic ingredients, with specific attention to the scattering calculus required for the marginally stable case.

\medskip\noindent
\textbf{Step 1: Local Elliptic Regularity.}
On each coordinate chart of $\overline M$ the operator $L$ is a second-order uniformly elliptic operator with bounded measurable coefficients and lower-order term $\mathcal S\in L^\infty$. Classical $W^{2,p}$-regularity on bounded domains implies that any weak solution $\phi$ of $L\phi=f$ with $f\in L^p_{\text{loc}}$ belongs to $W^{2,p}_{\text{loc}}$.

\medskip\noindent
\textbf{Step 2: Asymptotically Flat End.}
On the asymptotically flat end, the metric $\overline g$ is a perturbation of the Euclidean metric with decay rate $\tau>1/2$, and $\mathcal S$ decays at least as fast as $R_{\overline g}$. Hence $L$ is a compact perturbation of the Euclidean Laplacian $\Delta_{\mathbb R^3}$ acting on weighted Sobolev spaces $W^{2,p}_\delta$. The mapping $L : W^{2,p}_\delta \longrightarrow L^p_{\delta-2}$ is Fredholm for $\delta\in(-1,0)$, and the index is zero; this is a standard consequence of the theory of elliptic operators on asymptotically Euclidean manifolds.

\medskip\noindent
\textbf{Step 3: Cylindrical Ends (Strict and Marginal Stability).}
On each cylindrical end $\mathcal C\simeq [0,\infty)\times\Sigma$, we analyze the operator via the scattering calculus.
\begin{itemize}
    \item \textbf{Strictly Stable Case:} If $\lambda_1(L_\Sigma) > 0$, the metric converges exponentially to the cylinder. The operator $L$ is an exponentially small perturbation of the translation-invariant operator $L_0 = \partial_t^2 + \Delta_\Sigma - V_\infty$. The standard Lockhart-McOwen theory applies directly.
    \item \textbf{Marginally Stable Case ($\lambda_1=0$):} Here the decay is polynomial, $O(t^{-2})$. Standard exponential weight theory fails. We employ the \textbf{Weighted Scattering Calculus}. The operator acts between weighted Sobolev spaces $H^{2}_{\delta} \to L^{2}_{\delta+2}$ where the weight is polynomial $(1+t^2)^{\delta/2}$.
    The critical observation is that for $\lambda_1=0$, the indicial roots are $\nu = 0$. By choosing a weight $\delta \in (0, 1)$, we position the operator strictly between the kernel (constants) and the growing modes.
    Specifically, the error term $E(t) \sim t^{-2}$ defines a compact map between these weighted spaces because the effective potential $V_{eff} \sim t^{-2}$ vanishes at infinity, ensuring the essential spectrum is unchanged.
    Explicitly, for a sequence $u_n$ bounded in the domain, the image $E(t)u_n$ is tight:
    \[ \int_{T}^\infty |E(t)u_n|^2 t^{2\delta} dt \le C T^{-4} \int |u_n|^2 t^{2\delta} dt \to 0. \]
    Thus, the operator is Fredholm with index zero in this weighted class.
\end{itemize}
Therefore, in both cases, $L$ is a compact perturbation of the model operator $L_0$. The Fredholm properties of $L$ are governed by the indicial roots of $L_0$.
The indicial roots $\nu$ are determined by the equation $\nu^2 - \lambda_k(L_\Sigma) = 0$.
In the marginal case, $\lambda_1=0$ implies $\nu=0$ is a root.
The choice of weight $\gamma \in (0,1)$ ensures we are strictly between the indicial roots (0 and the next positive root, or $+\infty$), avoiding the spectrum. Thus, the operator $L : W^{2,p}_\gamma \longrightarrow L^p_{\gamma-2}$ is Fredholm with index zero.

\medskip\noindent
\textbf{Step 4: Global Fredholm Property.}
We now combine the local parametrices constructed on the compact region, the asymptotically flat end, and the cylindrical ends by a partition of unity subordinate to this decomposition. The resulting global parametrix $G$ satisfies $LG = I - K$, where $K$ is a compact operator on $W^{2,p}_{\delta,\gamma}(\overline M)$. Therefore $L$ is Fredholm of index zero.

\medskip\noindent
\textbf{Step 5: Trivial Kernel and Surjectivity.}
The maximum principle (Theorem~\ref{thm:PositivityPhi}) and the asymptotic analysis show that any solution of $L\phi=0$ belonging to $W^{2,p}_{\delta,\gamma}$ must vanish identically. Hence $\ker L=\{0\}$. Since $L$ is Fredholm of index zero, the cokernel also vanishes, and $L$ is surjective.
\end{proof}

\begin{lemma}[Indicial Roots and Asymptotics]\label{lem:IndicialRoots}
The choice of weights is dictated by the indicial roots.
\begin{itemize}
    \item \textbf{Horizon End:} The indicial roots correspond to $\pm\sqrt{\lambda_i(L_\Sigma)}$. Stability $\lambda_1 \ge 0$ means roots are real. For strict stability, there is a gap around 0, allowing for exponential decay with small negative $\gamma$. For marginal stability ($\lambda_1=0$), 0 is an indicial root corresponding to constant solutions. To ensure the operator is Fredholm and invertible, we must exclude the kernel (constants). We therefore choose a weight $\gamma \in (0,1)$ (in the convention where the norm involves $e^{p\gamma t}$). This weight forces functions in the space to decay as $t \to \infty$, thereby excluding non-decaying constants and ensuring the solution belongs to the mapping range of the Laplacian.
    \item \textbf{Bubble Ends:} The roots correspond to $\pm\sqrt{\lambda_i(S^2) + 1/4}$. The principal roots are $\pm 1/2$. Any weight $\gamma \in (-1/2, 1/2)$ is valid. We choose a decaying weight to seal the bubble.
\end{itemize}
\end{lemma}

\subsection{The Global Bound via the Integral Method}
\label{sec:GlobalBound}

The crucial step in the proof is establishing the bound $\phi \le 1$ for the conformal factor. This ensures the mass does not increase during the deformation (see Theorem~\ref{thm:MassReduction}). Since the potential $V = \frac{1}{8}\Rg$ is indefinite due to the term $\Div_{\bg}(q)$, the standard maximum principle fails. We rigorously establish the bound using the integral method and divergence identity of Bray and Khuri \cite{braykhuri2011}.

\subsubsection{Positivity of the Operator}
We first establish the positivity of the operator $H=-L = -\Lap_{\bg} + V$. We analyze the associated quadratic form $Q(\psi)$ for $\psi \in H^1(\bM)$:
\[ Q(\psi) = \int_{\bM} (|\nabla \psi|^2_{\bg} + V \psi^2) \, dV_{\bg}. \]
We substitute $V = \frac{1}{8}\mathcal{S} - \frac{1}{4}\Div_{\bg}(q)$. Integrating the divergence term by parts (boundary terms vanish):
\[ Q(\psi) = \int_{\bM} \left(|\nabla \psi|^2 + \frac{1}{8}\mathcal{S}\psi^2 + \frac{1}{2} \psi \langle q, \nabla\psi \rangle_{\bg}\right) \, dV_{\bg}. \]
We decompose $\mathcal{S} = \mathcal{S}_{\text{other}} + 2|q|^2$, where $\mathcal{S}_{\text{other}} \ge 0$ by the DEC (see Lemma~\ref{lem:JangScalar}). Completing the square yields:
\begin{equation}\label{eq:Q_Positive}
    Q(\psi) = \int_{\bM} \left( |\nabla \psi + \frac{1}{4}q\psi|^2 + R_{\text{pos}}\psi^2 \right) \, dV_{\bg} \ge 0,
\end{equation}
where $R_{\text{pos}} = \frac{1}{8}\mathcal{S}_{\text{other}} + \frac{3}{16}|q|^2 \ge 0$. The operator $H$ is positive semi-definite.

\begin{theorem}[Positivity and Asymptotic Barrier for $\phi$]\label{thm:PositivityPhi}
\textbf{Assumption (Yamabe Positivity):} We assume that the constructed Jang metric $(\bM, \bg)$ belongs to the positive Yamabe class (or zero class). This is physically justified by the Dominant Energy Condition (DEC).
Recall that $\Rg = \mathcal{S} - 2\Div(q)$. We formulate the Lichnerowicz equation using the \emph{regular} potential $V = \frac{1}{8}\mathcal{S}$ and treating $\frac{1}{4}\Div(q)$ as a source term.
Since $\mathcal{S} \ge 0$ by the DEC (Lemma \ref{lem:JangScalar}), the operator $L = \Delta_{\bg} - \frac{1}{8}\mathcal{S}$ satisfies the maximum principle and has a positive first eigenvalue.
Consequently, the inverse operator $L^{-1}$ exists and is positivity-preserving.

Under this assumption, the operator $L = \Delta_{\bg} - \frac{1}{8}\Rg^{reg}$ is coercive.
Let $\phi$ be the solution to the conformal equation:
\begin{equation}\label{eq:conformal_pde}
    \Lap_{\bg} \phi - \frac{1}{8} \mathcal{S} \phi = - \frac{1}{4} \Div_{\bg}(q) \phi.
\end{equation}
Then $\phi(x) > 0$ for all $x \in \bM \setminus \mathcal{B}$. Furthermore, near the bubble singularities $\{p_k\}$, $\phi$ satisfies the barrier estimate $\phi(s,y) \ge c s^\alpha$ for some $c>0$ and $\alpha > 0$.
\end{theorem}
\begin{proof}
Since $L\phi=0$ and $\phi$ has strictly positive boundary conditions ($\phi\to 1$), the maximum principle ensures $\phi$ cannot attain a non-positive interior minimum. Thus $\phi > 0$. The asymptotic barrier follows from the local analysis in \Cref{lem:SharpBubbleAsymptotics}.
\end{proof}

\subsubsection{The Proof of $\phi \le 1$}
We now prove the main bound using an overshoot analysis. Before proceeding to the global integral argument, we establish a critical lemma ensuring that the Lipschitz regularity of the Jang metric does not create a boundary term at the interface $\Sigma$.

\begin{lemma}[Transmission Condition]\label{lem:Transmission}
The validity of the integration by parts for the Bray-Khuri identity depends on the flux of $Y$ across the Lipschitz interface $\Sigma$.
Since the potential $V = \frac{1}{8}\mathcal{S} - \frac{1}{4}\Div_{\bg}(q)$ does not contain a Dirac mass (unlike the full scalar curvature), and $q$ is continuous across $\Sigma$ (by GJE matching), we have:
\begin{equation}
    \Jump{\partial_\nu \phi} = 0 \quad \text{and} \quad \Jump{\langle Y, \nu \rangle} = 0.
\end{equation}
This ensures no boundary term arises at the internal interface.
\end{lemma}
\begin{proof}
The Lichnerowicz equation can be written in divergence form:
\[ \Div_{\bg}(\nabla \phi) = \left( \frac{1}{8}\mathcal{S} - \frac{1}{4}\Div_{\bg}(q) \right) \phi. \]
We define a weak solution $\phi \in H^1(\bM)$ by the identity $\int \langle \nabla \phi, \nabla \psi \rangle = -\int V \phi \psi$, where $V = \frac{1}{8}\mathcal{S} - \frac{1}{4}\Div_{\bg}(q)$.
Crucially, the potential $V$ does not contain a Dirac mass at $\Sigma$. The term $\mathcal{S}$ is bounded (or $L^1$), and $\Div_{\bg}(q)$ is an $L^2$ function (since $q$ is $H^1$).
We integrate the equation over a small pillbox domain $P_\epsilon$ straddling the interface $\Sigma$.
\[ \int_{P_\epsilon} \Div(\nabla \phi) dV = \int_{\partial P_\epsilon} \partial_\nu \phi d\sigma. \]
In the limit as the height of the pillbox goes to zero, the volume integral $\int_{P_\epsilon} V \phi dV$ vanishes because $V \in L^1_{loc}$ (it has no concentration on the measure-zero set $\Sigma$).
Therefore, the flux integral over the top and bottom faces must cancel:
\[ \int_\Sigma (\partial_\nu \phi^+ - \partial_\nu \phi^-) d\sigma = 0. \]
This holds for any portion of $\Sigma$, which implies $\Jump{\partial_\nu \phi} = 0$ pointwise (or in the trace sense).
Since $\partial_\nu \phi$ is continuous and $q$ is continuous (by the GJE matching conditions, see Corollary \ref{cor:MetricAsymptotics}), the vector field $Y$ has no flux jump.
\end{proof}

\begin{theorem}[The Conformal Factor Bound]\label{thm:PhiBound}
The solution $\phi$ to the Lichnerowicz equation satisfies $\phi(x) \le 1$ for all $x \in \bM$.
\end{theorem}
\begin{proof}
Let $w_+ = (\phi-1)_+ = \max(\phi-1, 0)$. We aim to show $w_+=0$. Let $\Omega = \{\phi>1\}$ be the overshoot region. $w_+ \in H^1(\bM)$ and vanishes on $\partial\Omega$ and at infinity.

We use the equation $L\phi=0$, which can be written as $H\phi = V\phi$
where $H=-\Delta_{\bg}$ and $V=\tfrac18\mathcal S-\tfrac14\Div_{\bg}(q)$.
Testing the equation satisfied by $\phi-1$ against $w_+$ gives
\[ Q(w_+) = \int_{\bM} H(\phi-1) w_+ \, dV_{\bg} = -\int_{\Omega} V w_+ \, dV_{\bg}. \]
Since $\phi>0$ and $L\phi=0$, we have $V = \Delta\phi/\phi$.
\[ Q(w_+) = -\int_\Omega \frac{\Delta\phi}{\phi} (\phi-1) \, dV_{\bg} = -\int_\Omega \Delta\phi (1-1/\phi) \, dV_{\bg}. \]
Integrating by parts (boundary terms vanish as $w_+=0$ on $\partial\Omega$):
\begin{equation}\label{eq:RefinedIdentity}
    Q(w_+) = \int_\Omega \nabla\phi \cdot \nabla(1-1/\phi) \, dV_{\bg} = \int_\Omega \frac{|\nabla\phi|^2}{\phi^2} \, dV_{\bg}.
\end{equation}
We now equate the positive definite expression \eqref{eq:Q_Positive} with the Refined Identity \eqref{eq:RefinedIdentity}. On $\Omega$, $\nabla w_+ = \nabla\phi$ and $w_+=\phi-1$.
\[ \int_{\Omega} \left( |\nabla \phi + \frac{1}{4}q (\phi-1)|^2 + R_{pos} (\phi-1)^2 \right) \, dV_{\bg} = \int_\Omega \frac{|\nabla\phi|^2}{\phi^2} \, dV_{\bg}. \]
We define the integrand $I$ such that $\int_\Omega I \, dV_{\bg} = 0$:
\[ I = |\nabla \phi + \frac{1}{4}q (\phi-1)|^2 + R_{pos} (\phi-1)^2 - \frac{|\nabla\phi|^2}{\phi^2}. \]

The crucial step is the application of a divergence identity
in the spirit of Bray--Khuri \cite{braykhuri2011}, which shows that $I$
can be rewritten, after algebraic manipulation of the Jang scalar
curvature identity and the conformal transformation law, in the form
\begin{equation}\label{eq:DivergenceIdentity}
    I = P + \Div(Y).
\end{equation}
where
\[ P = \frac{(\phi-1)^2}{\phi} \left[ 16\pi(\mu-J(n)) + |h-k|^2_{\tg} + 2|q|^2_{\tg} \right] \ge 0. \]
And $Y$ is the vector field:
\[ Y = \frac{(\phi-1)^2}{\phi}\nabla\phi + \frac{1}{4}(\phi-1)^2 q. \]
(A detailed algebraic derivation of this identity, which relies on the
Jang scalar curvature identity and the conformal transformation laws, is
given in Appendix~\ref{app:BK_Identity}; it follows the computations in
\cite{braykhuri2011} but is written so as to remain valid when
$\Rg$ and $\Rtg$ are only distributions.)

We integrate the identity \eqref{eq:DivergenceIdentity} over $\Omega$:
\[ 0 = \int_\Omega I \, dV_{\bg} = \int_\Omega P \, dV_{\bg} + \int_\Omega \Div(Y) \, dV_{\bg}. \]
We apply the Divergence Theorem. The domain $\Omega \subset \bM$ is bounded by the set where $\phi=1$, and potentially extends into the cylindrical ends or the AF end if $\phi > 1$ there.

\textbf{Regularity for the Divergence Theorem:}
We invoke Lemma \ref{lem:Transmission}. Since the normal flux of $Y$ is continuous across the interface $\Sigma$ (where the metric is Lipschitz), there is no distributional contribution to the divergence supported on $\Sigma$.
Thus, the volume integral of $\Div(Y)$ reduces purely to the boundary terms at the boundary of $\Omega$ and the ends.
\[ \int_\Omega \Div(Y) \, dV_{\bg} = \int_{\partial\Omega} \langle Y, \nu \rangle \, d\sigma_{\bg}. \]

\textit{1. The Level Set Boundary ($\phi=1$):} On the boundary of the overshoot region where $\phi=1$, the definition of $Y$ contains the factors $(\phi-1)$ and $(\phi-1)^2$. Thus, $Y \equiv 0$ on this part of the boundary, and the flux vanishes.

\begin{remark}[Weak Divergence Theorem]
Technically, since $\phi$ is only $C^{1,\alpha}$, the boundary of the level set $\{ \phi > 1 \}$ could be irregular. However, the argument rigorously holds using the Weak Divergence Theorem (Stampacchia) applied to the test function $w_+ = (\phi-1)_+ \in H^1(\bM)$. The boundary term vanishes because the trace of $w_+$ on the boundary of its support is zero in the Sobolev trace sense.
\end{remark}

\textit{2. The AF End ($r \to \infty$):} We analyze the asymptotics of $Y$ at the AF end.
\begin{align*}
|Y|_{\bg} &\le C (|\phi-1||\nabla\phi| + (\phi-1)^2|q|) \\
    &\le C (O(r^{-1})\cdot O(r^{-2}) + O(r^{-2})\cdot O(r^{-\tau-1})) = O(r^{-3}).
\end{align*}
The flux over a large sphere $S_r$ is bounded by $O(r^{-3}) \cdot O(r^2) = O(r^{-1})$. As $r\to\infty$, this flux vanishes.

\textit{3. The Cylindrical Ends ($t \to \infty$):}
\begin{itemize}
    \item \textbf{Bubble Ends (Sealed to Conical Tips):} The function $\phi$ vanishes at the bubble ends, compactifying them to points $p_k$. We must ensure no flux contribution $\int \langle Y, \nu \rangle$ arises from the ``tip''.
    From Lemma \ref{lem:SharpBubbleAsymptotics}, near the tip (radial coordinate $r \to 0$), $\phi \sim r^\alpha$ with $\alpha > 0$.
    The vector field is dominated by $Y \approx \frac{1}{\phi} \nabla \phi \sim \frac{1}{r^\alpha} r^{\alpha-1} = r^{-1}$.
    The area of the cross-section sphere $S_r$ scales as $\text{Area}(S_r) \sim r^2$.
    Thus, the total flux scales as Flux $\sim |Y| \cdot \text{Area} \sim r^{-1} \cdot r^2 = r$.
    As $r \to 0$, the flux vanishes. This justifies the integration by parts on the sealed manifold.
        \item \textbf{Horizon End:} Here $\phi \to 1$. If $\Omega$ extends down the cylinder, we must ensure the flux vanishes. We recall from \Cref{lem:IndicialRoots} that the decay of $\psi := \phi - 1$ is governed by the indicial roots of the linearized operator, which correspond to the eigenvalues of the MOTS stability operator $L_\Sigma$.

        \textbf{Case 1: Strict Stability ($\lambda_1(L_\Sigma) > 0$).}
        The spectral gap implies that $\psi$ decays exponentially: $|\psi| + |\nabla \psi| \le C e^{-\beta t}$, where $\beta \approx \sqrt{\lambda_1}$. The vector field $Y$ is dominated by the term $4\psi \nabla \psi$ (since $q$ is bounded and $\psi$ is small). Thus, $|Y| \le C e^{-2\beta t}$. Since the area of the cylinder cross-section is constant, the total flux decays exponentially:
        \[ \left| \int_{\Sigma_t} \langle Y, \nu \rangle \, d\sigma \right| \le C e^{-2\beta t} \to 0 \quad \text{as } t \to \infty. \]

        \textbf{Case 2: Marginal Stability ($\lambda_1(L_\Sigma) = 0$).}
        In this case, the indicial root is zero, but the specific weight choice in \Cref{lem:IndicialRoots} ensures $\psi = \phi-1$ decays polynomially: $|\psi| \le C t^{-k}$ for some $k \ge 1$. Consequently, $|\nabla \psi| \le C t^{-k-1}$.
        To verify the flux vanishing, we must account for the decay of $q$. As established in Lemma \ref{lem:SharpAsymptotics}, $|q| \sim t^{-2}$.
        The vector field behaves as (using $\phi\to 1$)
        \[ |Y| \approx \frac{|\psi|^2}{\phi} |\nabla \psi| + \frac{1}{4}|\psi|^2 |q|. \]
        Substituting the decay rates ($k \ge 1$):
        \[ |Y| \le C ( t^{-2k} \cdot t^{-k-1} + t^{-2k} \cdot t^{-2} ) = C ( t^{-3k-1} + t^{-2k-2} ). \]
        For the worst case $k=1$ (slow decay), we explicitly have:
        \[ |Y| \le C ( t^{-4} + t^{-4} ) = O(t^{-4}). \]
        The flux across the cylinder section $\Sigma_t$ satisfies:
        \[ \left| \int_{\Sigma_t} \langle Y, \nu \rangle \, d\sigma \right| \le C t^{-4} \cdot \text{Area}(\Sigma_t) \to 0 \quad \text{as } t \to \infty. \]
        Here we have used the fact that the cross-sectional area
        $\text{Area}(\Sigma_t)$ remains uniformly bounded (and in fact
        converges to $\text{Area}(\Sigma)$) along the cylinder; this is
        a consequence of the asymptotic cylindrical structure of the
        Jang metric near the horizon (see Corollary~\ref{cor:MetricAsymptotics}).
        This calculation confirms that the flux term vanishes even in the marginal case, provided $q$ decays at least as $t^{-2}$, which is guaranteed by the GJE analysis.
        Thus, in both cases, the boundary term at the horizon end vanishes.
\end{itemize}
Since $Y$ decays sufficiently fast at all open ends, the total boundary integral vanishes: $\int_{\partial\Omega} \langle Y, \nu \rangle = 0$.

\textbf{Absence of Unbounded Overshoot Components:}
A subtlety arises in the marginal case: if $\phi \to 1$ but $\Omega = \{\phi > 1\}$ contains an unbounded component of the cylinder, the integration by parts must be justified on this domain. We invoke the Maximum Principle on the cylinder end. The operator asymptotes to $\partial_t^2 + \Delta_\Sigma$. If $\phi(t,y) \to 1$, it must approach $1$ from below for sufficiently large $t$, unless it is identically $1$. This ensures that the set $\Omega$ is compactly contained in the bulk (or decays sufficiently fast), validating the divergence theorem.

Therefore, $\int_\Omega \Div(Y) \, dV_{\bg} = 0$. This leads to:
\[ 0 = \int_\Omega P \, dV_{\bg}. \]
Since $P \ge 0$, the integral vanishing implies $P=0$ almost everywhere in $\Omega$. As $P$ contains the factor $(\phi-1)^2$, this implies $\phi=1$ in $\Omega$. This contradicts the definition of $\Omega = \{\phi>1\}$. Therefore, the overshoot region $\Omega$ must be empty, and $\phi \le 1$ everywhere.
\end{proof}

\begin{lemma}[Transmission Lemma and Flux Continuity]\label{lem:Transmission}
The application of the Divergence Theorem to the vector field $Y$ in the Bray--Khuri identity requires rigorous justification because the background metric $\bg$ is only Lipschitz continuous across the interface $\Sigma$. We prove that the normal flux of $Y$ is continuous across $\Sigma$, i.e., $\Jump{\langle Y, \nu \rangle} = 0$.

Recall the definition of $Y$:
\[ Y = \frac{(\phi-1)^2}{\phi} \nabla_{\bg} \phi + \frac{1}{4}(\phi-1)^2 q. \]
The continuity of the flux depends on the continuity of the normal components of $\nabla \phi$ and $q$.

\begin{enumerate}
    \item \textbf{Continuity of $q$:} The vector field $q$ arises from the Generalized Jang Equation. The matching conditions for the GJE at the blow-up interface (where $f \to \infty$) equate the extrinsic curvature of the graph to the second fundamental form of the cylinder. Specifically, the condition $H_{\bg} = \Tr_{\bg} k$ and the continuity of the intrinsic metric induced on $\Sigma$ ensure that the vector $q$ is continuous across the interface. This is a standard result in the analysis of the GJE (see \cite{hankhuri2013}).
    \item \textbf{Continuity of $\partial_\nu \phi$:} The conformal factor $\phi$ solves the equation $\Div_{\bg}(\nabla \phi) = V \phi$.
    The potential $V = \frac{1}{8}\Rg^{reg} - \frac{1}{4}\Div(q)$ involves the divergence of $q$. While $\Rg$ has a distributional singularity, we formulated the PDE using only the \emph{regular} part $\Rg^{reg}$ and the divergence term.
    Crucially, the equation is satisfied in the weak sense on the whole manifold $\bM$.

    To be rigorous regarding the flux definition on a Lipschitz manifold, we invoke the properties of the space $H(\mathrm{div}, \bM) = \{ X \in L^2(\bM) : \Div(X) \in L^2(\bM) \}$.
    Since $q \in H^1_{loc}(\bM_{bulk})$ and $q \in H^1_{loc}(\bM_{cyl})$ with a divergence that is globally in $L^2$ (by GJE estimates), $q$ belongs to $H(\mathrm{div}, \bM)$ locally.
    The Normal Trace Theorem for $H(\mathrm{div})$ guarantees that the normal component $q \cdot \nu$ is well-defined in $H^{-1/2}(\Sigma)$ and that the weak divergence formula holds:
    \[ \int_{\bM} \Div(q) \psi = - \int_{\bM} q \cdot \nabla \psi + \langle \Jump{q \cdot \nu}, \psi \rangle_{H^{-1/2}, H^{1/2}}. \]

    Let $\psi \in C^\infty_c(\bM)$ be a test function. The weak formulation is:
    \[ \int_{\bM} \langle \nabla \phi, \nabla \psi \rangle_{\bg} + V \phi \psi \, dV_{\bg} = 0. \]
    Integrating by parts on the two subdomains $\Omega_{\pm}$ (bulk and cylinder) separated by $\Sigma$:
    \[ \int_{\Omega_+} (\dots) + \int_{\Omega_-} (\dots) + \int_\Sigma (\partial_\nu \phi^+ - \partial_\nu \phi^-) \psi \, d\sigma = 0. \]
    Since the equation holds distributionally across $\Sigma$ and the volume terms vanish (by the equation on each side), the boundary term must vanish for all test functions $\psi$.
    Thus, the conormal derivative is continuous: $\Jump{\partial_\nu \phi} = 0$.
    Since the metric $\bg$ is continuous, the normal vector $\nu$ is well-defined and continuous. Thus $\nabla \phi$ is continuous.
\end{enumerate}
Combining these, the normal component $\langle Y, \nu \rangle$ is continuous across $\Sigma$. This justifies the global integration by parts without internal boundary terms.
\end{lemma}

\begin{lemma}[Sharp Asymptotics and Metric Regularity]\label{lem:SharpBubbleAsymptotics}
The solution $\phi$ to the Lichnerowicz equation admits the decomposition in a neighborhood of a bubble singularity $p_k$:
\begin{equation}
    \phi(r,\theta) = c r^\alpha + O(r^{\alpha+\delta}), \quad \alpha > 0, \delta > 0.
\end{equation}
Since $\partial \mathcal{B}_k \cong S^2$ and the DEC holds, the scalar curvature is positive, guaranteeing the decaying root $\alpha > 0$.
This implies that the conformal metric $\widetilde{g} = \phi^4 \bg$ takes the form of an \textbf{Asymptotically Conical (AC)} metric. Here $r$ denotes the radial coordinate in the background metric near the singularity (related to the cylindrical coordinate by $t = -\log r$).
For the purposes of the main argument, this asymptotic conical structure and the capacity estimates of \Cref{app:Capacity} are enough: we work on smooth approximations of $(\widetilde{M},\widetilde{g})$ and pass to the limit using the ``limit of inequalities'' strategy of \Cref{sec:Synthesis}.

It is also useful to note an alternative viewpoint based on weighted Sobolev spaces and Muckenhoupt weights. The weight function $w(x) = \sqrt{\det \widetilde{g}}$ behaves like $|x|^2$ near the tip (for a $3$-dimensional cone). In $\mathbb{R}^3$ the power weight $|x|^2$ belongs to the Muckenhoupt class $A_p$ precisely for $p>\tfrac{5}{3}$, and the theory of Fabes--Kenig--Serapioni then yields H\"older continuity for weak solutions of the $p$-Laplacian with respect to this weighted measure. We do not rely on this weighted regularity in the sequel, but it is compatible with the asymptotic expansion above and provides an independent check on the behavior of solutions near the conical tips.
\end{lemma}
\begin{proof}
We provide a constructive proof using an explicit barrier function and the maximum principle. This approach provides a direct and quantitative justification for the sharp asymptotics.

\textbf{1. The Equation for the Remainder Term.}
Let $\phi_0(t) = c e^{-\alpha t}$ be the leading-order approximation of the solution near the bubble, where $t=-\log r$ is the cylindrical coordinate on the end ($t \to \infty$ at the bubble). The existence of a solution with this leading behavior is guaranteed by the indicial root analysis in \Cref{lem:IndicialRoots}. Let the remainder be $v = \phi - \phi_0$. The full Lichnerowicz equation is $L(\phi) := \Delta_{\bg}\phi - \frac{1}{8}\Rg\phi = 0$.
Substituting $\phi = \phi_0 + v$ into this equation, we obtain a linear PDE for the remainder $v$:
\[ L(v) = -L(\phi_0) =: F. \]
A careful expansion of the Jang metric and its scalar curvature near the bubble shows that the potential term in the operator $L$ has the asymptotic form
\[ V = \frac{1}{8}\Rg = V_\infty + O(e^{-t\delta_0}) \]
for some small $\delta_0 > 0$.
The limit value $V_\infty$ is positive. By Proposition \ref{prop:BubbleTopology}, the bubble boundary $\partial \mathcal{B}$ is a topological sphere ($S^2$). As the Jang blow-up creates a cylindrical end over $\partial\mathcal{B}$, the metric $\bg$ approaches a product metric $dt^2 + g_{\partial\mathcal{B}}$. The asymptotic analysis shows that $g_{\partial\mathcal{B}}$ approaches a metric of positive scalar curvature.
Therefore, the potential term in the Lichnerowicz equation converges to $V_\infty = \frac{1}{8}\Rg > 0$. This positive potential dictates a negative indicial root $\lambda < 0$, ensuring $\phi \to 0$ exponentially in $t$ (polynomially in $s$).

Since $\phi_0$ is constructed from the indicial root of the asymptotic operator, it is an approximate solution. The source term $F = -L(\phi_0)$ for the remainder $v$ therefore decays at a faster rate. A direct computation shows that $F$ satisfies a bound of the form $|F(t,y)| \le C_F e^{-t(\alpha+\delta_0)}$.

\textbf{2. Explicit Barrier Construction.}
We aim to bound $|v|$ using a barrier function. Let $\lambda_0$ be the principal decaying root. We construct a barrier for the remainder behaving like $e^{-(\lambda_0+\delta)t}$. The positivity of $V_\infty$ ensures such a barrier exists and dominates the source term from the leading order approximation.

\textbf{3. Application of the Maximum Principle.}
Consider the function $w_+ = v - \psi$. It satisfies the PDE $L(w_+) = L(v) - L(\psi) = F - L(\psi)$. By our choice of $K$, we have $L(\psi) \ge |F| \ge F$, which means $F - L(\psi) \le 0$. Thus, $L(w_+) \le 0$.
The function $w_+$ is defined on the cylindrical domain $\mathcal{T}$. On the "initial" boundary at $t=T_0$, $w_+(T_0, y) = v(T_0, y) - \psi(T_0, y)$. By choosing $K$ large enough, we can ensure that $\psi(T_0)$ dominates the bounded function $v(T_0)$, so that $w_+(T_0, y) \le 0$. As $t \to \infty$, both $v$ (which we assume decays) and $\psi$ tend to zero. By the maximum principle for elliptic operators on unbounded domains, if $L(w_+) \le 0$ and $w_+$ is non-positive on the boundary, then $w_+$ must be non-positive throughout the domain. Therefore, $v(t,y) - \psi(t,y) \le 0$, which implies $v \le \psi$.

A symmetric argument for $w_- = v + \psi$ shows that $L(w_-) = F + L(\psi) \ge F+|F| \ge 0$. On the boundary $t=T_0$, we can ensure $w_-(T_0, y) \ge 0$. The maximum principle then implies $w_- \ge 0$ everywhere, so $v \ge -\psi$.
Combining these two results gives the desired pointwise estimate: $|v(t,y)| \le \psi(t) = K e^{-t(\alpha+\delta)}$.

\textbf{4. Derivative Estimates.}
Standard interior Schauder estimates for elliptic PDEs, applied to the rescaled problem on the cylinder, then provide bounds on the derivatives of $v$ in terms of the bound on the function itself:
\begin{equation}
    |\nabla^k v(t,y)|_{\bg} \le C_k e^{-t(\alpha+\delta)}.
\end{equation}
Translating back to the radial coordinate $r = e^{-t}$ (so $\partial_t = -r\partial_r$), these exponential decay estimates correspond to the desired polynomial bounds. For the first derivative, the gradient with respect to the cylindrical metric is $|\nabla v|_{\bg} \approx |\partial_r v|$. Since $\partial_t = -r\partial_r$, we have $|\partial_r v| \sim r^{-1}|\partial_t v| \le C r^{-1} r^{\alpha+\delta} = C r^{\alpha+\delta-1}$. A similar calculation for the second derivative yields $|\nabla^2 v|_{\bg} \le C r^{\alpha+\delta-2}$, completing the proof.
\end{proof}

\begin{corollary}[Ricci Curvature Integrability]\label{cor:RicciIntegrability}
The asymptotic estimates in \Cref{lem:SharpBubbleAsymptotics} ensure that the Ricci tensor of the conformally sealed metric $\tg = \phi^4\bg$ is integrable near the bubble singularities.
\end{corollary}
\begin{proof}
The proof relies on a direct calculation using the conformal transformation law for the Ricci tensor. For the conformal metric $\tg = e^{2\omega}\bg$ with $e^{2\omega} = \phi^4$, the Ricci tensor is given by:
\[ \Ric_{\tg} = \Ric_{\bg} - (\nabla_{\bg}^2 \omega - d\omega \otimes d\omega) - (\Lap_{\bg}\omega + |\nabla\omega|^2_{\bg})\bg. \quad (n=3) \]
Here $n=3$ and $\omega = 2\log\phi$. The metric $\bg$ is asymptotically cylindrical, $\bg \approx dt^2 + g_{S^2}$ where $t = -\log s$. The leading order term of the conformal factor is $\phi_0 = c e^{-\alpha t} = c s^\alpha$, which corresponds to an exact cone metric $\tg_0 = ds^2 + c^2 s^{2\alpha} g_{S^2}$.
The remainder term $v = \phi - \phi_0$ satisfies $|v| \le C s^{\alpha+\delta}$ with $\delta > 0$. The components of the Ricci tensor $\Ric_{\tg}$ in the orthonormal frame of the cone metric scale as $|\Ric_{\tg}|_{\tg} \sim s^{-2} (v/\phi_0) \sim s^{-2+\delta}$.
The volume element of the sealed metric is $d\text{Vol}_{\tg} = \phi^6 d\text{Vol}_{\bg}$. Since $d\text{Vol}_{\bg} \approx dt \, d\sigma = s^{-1} ds \, d\sigma$ and $\phi^6 \sim s^{6\alpha}$, we have $d\text{Vol}_{\tg} \approx s^{6\alpha-1} ds \, d\sigma$.
The Ricci curvature of the perturbed conical metric scales as $|\Ric_{\tg}|_{\tg} \sim r^{-2} \approx s^{-4\alpha}$ (from the conical background) plus perturbation terms.
The integrability condition requires:
\[ \int_{B_\epsilon(p_k)} |\Ric_{\tg}|_{\tg} d\text{Vol}_{\tg} \le \int_0^\epsilon C s^{-4\alpha} s^{6\alpha-1} ds = \int_0^\epsilon C s^{2\alpha-1} ds. \]
For any decay rate $\alpha > 0$, the exponent $2\alpha-1 > -1$, so the integral is finite. Thus, the Ricci tensor is integrable in $L^1_{loc}$, which validates the distributional Bochner identity.
\end{proof}

\subsection{Mass Continuity and Asymptotics}
\label{sec:MassContinuity}

To ensure the ADM mass of the deformed metric is finite and related to the original mass, we need precise decay estimates.

\begin{theorem}[Mass Reduction]\label{thm:MassReduction}
Let $\phi = 1 + u$ where $u \in \EdgeSpace{2}{\delta}$ for some $\delta < -1/2$. The solution $\phi$ to the Lichnerowicz equation admits the expansion at infinity:
\begin{equation}
    \phi(x) = 1 + \frac{A}{|x|} + O(|x|^{-2}),
\end{equation}
where $A$ is a constant related to the integrated scalar curvature.
Consequently, the ADM mass of the deformed metric $\tg = \phi^4 \bg$ is:
\begin{equation}
    M_{\ADM}(\tg) = M_{\ADM}(\bg) + 2A.
\end{equation}
The term $A$ is determined by the flux of $\nabla\phi$ at infinity. Integrating $\Lap_{\bg}\phi$ over $\bM$ and applying the divergence theorem (the boundary terms at the cylindrical ends vanish due to the asymptotics):
\[ -4\pi A = \int_{\bM} \Lap_{\bg}\phi \, dV_{\bg}. \]
We substitute the PDE solved by $\phi$. As shown below (Verification of Curvature Condition), the PDE is designed such that $\Lap_{\bg}\phi = \frac{1}{8}\Rg \phi$.
\[ A = -\frac{1}{32\pi} \int_{\bM} \Rg \phi \, dV_{\bg}. \]
Crucially, we have rigorously established that the solution satisfies $\phi \le 1$ (\Cref{thm:PhiBound}). Since $\phi$ approaches $1$ at infinity and $\phi\le 1$ everywhere, the asymptotic expansion $\phi = 1 + A/r + O(r^{-2})$ forces $A \le 0$: if $A>0$ then for $r$ sufficiently large we would have $\phi(r) > 1$.
Therefore, $M_{\ADM}(\tg) \le M_{\ADM}(\bg)$. Combined with $M_{\ADM}(\bg) \le M_{\ADM}(g)$, we have the full mass reduction $M_{\ADM}(\tg) \le M_{\ADM}(g)$.
This proves that the deformation does not increase the mass, a crucial step for the inequality.
\end{theorem}

\subsection{Construction of the Conformal Factor}
\label{sec:Construction}

We define the deformed metric $\tg = \phi^4 \bg$. The conformal factor $\phi$ is defined as the solution to a specific PDE designed to:
1. Absorb the divergence term in $\Rg$.
2. Ensure the resulting metric $\tg$ is scalar-flat ($\Rtg=0$).
3. Compactify the cylindrical ends of the bubbles into points.

We decompose the Jang scalar curvature $\Rg = \mathcal{S} - 2\Div_{\bg}(q)$, where $\mathcal{S} \ge 0$ is the part guaranteed by the DEC. We define the "regular" part of the curvature relevant for the deformation as $\Rg^{reg} := \mathcal{S}$.
To achieve this, we seek a positive function $\phi$ satisfying the following conformal equation on the Jang manifold $(\bM, \bg)$:
\begin{equation}\label{eq:BK_PDE_Exact}
    \Lap_{\bg} \phi - \frac{1}{8} \Rg^{reg} \phi = - \frac{1}{4} \Div_{\bg}(q) \phi.
\end{equation}
It is crucial to observe that this equation differs from the standard Lichnerowicz equation $\Lap_{\bg} \phi - \frac{1}{8}\Rg \phi = 0$ by a distributional term supported on the interface $\Sigma$. The full Jang scalar curvature is $\Rg = \Rg^{reg} - 2\Div_{\bg}(q) + 2[H]\delta_\Sigma$. By solving \eqref{eq:BK_PDE_Exact} with only the regular potential (and the continuous source $\Div(q)$), we ensure that $\phi$ does not jump across $\Sigma$.

The scalar curvature of the conformally deformed metric $\tg = \phi^4 \bg$ is then:
\[ \Rtg = \phi^{-5} (-8\Lap_{\bg}\phi + \Rg \phi) = \phi^{-5} (-8\Lap_{\bg}\phi + (\Rg^{reg} - 2\Div(q))\phi + 2[H]\delta_\Sigma \phi). \]
Substituting the PDE \eqref{eq:BK_PDE_Exact}, the regular terms cancel, leaving exactly the distributional contribution from the interface:
\begin{equation}\label{eq:DistCurvature}
    \Rtg = 2[H_{\bg}]\phi^{-4} \delta_\Sigma.
\end{equation}
Since $\phi$ is continuous and the outermost MOTS is stable (Theorem \ref{thm:InterfaceMeanCurvature}), we have $[H_{\bg}] \ge 0$. Thus, the resulting metric $\tg$ has non-negative distributional scalar curvature, as required for the mass inequality.

\paragraph{Treatment of Internal Blow-ups.}
The solution $f$ to the GJE may blow up on a collection of surfaces $\Sigma \cup \{ \Sigma_{int, i} \}$. We designate $\Sigma$ (the outermost component) as the horizon. All internal components $\Sigma_{int, i}$ are treated as "Jang bubbles."
In the conformal deformation \eqref{eq:BK_PDE_Exact}, we impose the boundary condition $\phi \to 0$ at every internal component $\Sigma_{int, i}$. This effectively compactifies these cylindrical ends into the conical singularities $\{p_k\}$ discussed in \Cref{sec:SingularitiesAnalysis}, removing them from the topology of the final manifold $\tM$.

\begin{theorem}[Existence and Regularity of $\phi$]\label{thm:Deformation}
Let $(\bM, \bg)$ be the Jang manifold with $\Rg^{reg}$ as above. Using the Fredholm theory established in \Cref{sec:Fredholm}, there exists a unique positive solution $\phi$ to \eqref{eq:BK_PDE_Exact} with the following controlled asymptotics:
\begin{enumerate}
    \item \textbf{At Infinity:} $\phi_{\pm} = 1 - \frac{C}{|x|}$. Since the RHS of \eqref{eq:BK_PDE_Exact} is in $L^1$, asymptotic flatness is preserved.
    \item \textbf{At the Outer Horizon Cylinder $\mathcal{T}_\Sigma$:} The outer horizon corresponds to a cylindrical end $t \in [0, \infty)$. Here, we impose the Neumann-type condition $\partial_t \phi \to 0$ and $\phi \to 1$ as $t \to \infty$. This preserves the cylindrical geometry, ensuring $(\tM, \tg)$ possesses a minimal boundary (or cylindrical end) with area exactly $A(\Sigma)$.
      \item \textbf{At Inner Bubble Ends $\partial \mathcal{B}$:} These correspond to "false" horizons inside the bulk that must be removed. The refined asymptotic behavior is $\phi(s, \theta) = c s^\alpha + O(s^{\alpha+\delta})$ (as proven in \Cref{lem:SharpBubbleAsymptotics}). Near the bubble $\mathcal{B}$, the Jang metric behaves as $\bg \approx dt^2 + g_{\mathcal{B}}$. The resulting conformal metric is of the form:
      \[ \tg = \phi^4 \bg = dr^2 + c^2 r^2 g_{S^2} + h, \]
      where $r$ is the radial distance from the tip. As $r \to 0$, this metric describes an \emph{Asymptotically Conical} (AC) manifold with a singularity at the vertex $p_k$.
      \item \textbf{Removability:} As shown in \Cref{lem:Capacity}, the capacity of these tips vanishes for $1<p<3$. The vanishing flux argument in \Cref{thm:PhiBound} ensures they do not contribute to the Bray-Khuri identity.
\end{enumerate}

\begin{proof}[Verification of Cone Algebra]
To confirm the metric becomes conical: The cylinder metric is $\bg \approx dt^2 + g_{S^2}$. The conformal factor decays as $\phi \approx A e^{-\alpha t}$ with $\alpha > 0$.
The deformed metric is $\tg = \phi^4 \bg \approx A^4 e^{-4\alpha t} (dt^2 + g_{S^2})$.
Define the radial coordinate $r = \frac{A^2}{2\alpha} e^{-2\alpha t}$. Then $dr = -A^2 e^{-2\alpha t} dt$.
Squaring gives $dr^2 = A^4 e^{-4\alpha t} dt^2$.
Substituting back: $\tg \approx dr^2 + (\frac{2\alpha}{A^2})^2 r^2 A^4 e^{-4\alpha t} g_{S^2} \approx dr^2 + (2\alpha r)^2 g_{S^2}$.
This is exactly the metric of a cone with cone angle determined by $2\alpha$.
\end{proof}
The solution is produced by applying the Fredholm Alternative on a bounded exhaustion together with the barrier functions above.
\end{theorem}

\begin{remark}[Curvature Concentration at Tips]
The metric near the singularity $p_k$ behaves asymptotically as a cone over the link $(\partial \mathcal{B}, g_{bubble})$. The scalar curvature of the link satisfies $\int K \le 4\pi$ (by the topological spherical nature of Jang bubbles). Consequently, the cone angle is $\Theta \le 2\pi$.
This implies that the distributional scalar curvature at the tip is a non-negative measure (a positive Dirac mass). Therefore, the Bochner inequality
\[ \Delta_p \frac{|\nabla u|^p}{p} \ge \dots \]
holds in the distributional sense without acquiring negative singular terms.
\end{remark}

\begin{figure}[h!]
\centering
\begin{tikzpicture}[scale=1.0, every node/.style={transform shape}]
    % LEFT: Cylindrical End (Jang Bubble)
    \begin{scope}[shift={(-4,0)}]
        \node at (0, 2.5) {\textbf{Jang Bubble End} $(\bg)$};
        % Cylinder sides
        \draw[thick] (-1, 1.5) -- (-1, -1.5);
        \draw[thick] (1, 1.5) -- (1, -1.5);
        % Top circle
        \draw[thick] (0, 1.5) ellipse (1cm and 0.3cm);
        % Bottom circle (dashed back)
        \draw[thick] (-1, -1.5) arc (180:360:1cm and 0.3cm);
        \draw[dashed] (1, -1.5) arc (0:180:1cm and 0.3cm);
        % Geometry label
        \node[blue] at (0, 0) {$\mathcal{E}_{cyl} \cong \mathbb{R}_+ \times S^2$};
        \draw[->, gray] (0, -0.5) -- (0, -1.2) node[right, black] {$t \to \infty$};
    \end{scope}

    % MIDDLE: Arrow and Map
    \draw[->, ultra thick] (-2, 0) -- (0, 0);
    \node[align=center] at (-1, 0.6) {Conformal\\Sealing};
    \node at (-1, -0.6) {$\tg = \phi^4 \bg$};
    \node[font=\footnotesize] at (-1, -1.0) {$\phi \sim e^{-\alpha t}$};

    % RIGHT: Conical Singularity
    \begin{scope}[shift={(3,0)}]
        \node at (0, 2.5) {\textbf{Compactified Manifold} $(\tg)$};
        % Cone
        \draw[thick] (0, -1.5) -- (1.5, 1.5); % Right side
        \draw[thick] (0, -1.5) -- (-1.5, 1.5); % Left side
        % Top circle
        \draw[thick] (0, 1.5) ellipse (1.5cm and 0.4cm);
        % The Singular Point
        \filldraw[red] (0, -1.5) circle (2pt);
        \node[red, right] at (0.2, -1.5) {$p_k$ (Capacity $= 0$)};
        % Radial coordinate
        \draw[->, gray] (-0.5, 0.5) -- (-0.1, -1.3);
        \node[gray, left] at (-0.3, -0.5) {$r \to 0$};
        
        % Metric behavior
        \node[align=center, font=\small] at (0, 0.5) {$\tg \approx dr^2 + c^2 r^2 g_{S^2}$\\(Asymptotically Conical)};
    \end{scope}

\end{tikzpicture}
\caption{The conformal sealing process. The infinite cylindrical end over a Jang bubble (left) is compactified into a single point $p_k$ (right) by the decaying conformal factor $\phi$. Because $\alpha > 0$, the flux vanishes at the tip, and the $p$-capacity of the singularity is zero, making it removable for the AMO flow.}
\label{fig:conical}
\end{figure}

\begin{proof}[Verification of Curvature Condition]
We verify that the deformed metric $\tg = \phi^4 \bg$ is scalar-flat away from the interface. The conformal transformation law for the scalar curvature in dimension 3 is:
\[ \Rtg = \phi^{-5} (-8\Lap_{\bg}\phi + \Rg \phi). \]
The PDE \eqref{eq:BK_PDE_Exact} uses the regular potential $\Rg^{reg} - 2\Div_{\bg}(q)$. In the bulk and along the cylinder (away from $\Sigma$), $\Rg$ coincides with this regular part. Thus, pointwise for $x \notin \Sigma$:
\begin{align*}
    \Rtg &= \phi^{-5} \left( -(\Rg^{reg} - 2\Div(q))\phi + \Rg \phi \right) = 0.
\end{align*}
Thus, the deformed manifold $(\tM, \tg)$ is \textbf{scalar flat} almost everywhere. The distributional curvature concentrated on $\Sigma$ is non-negative, as shown in Equation \eqref{eq:DistCurvature}.
\end{proof}

\begin{lemma}[Interface Regularity]\label{lem:InterfaceRegularity}
Let $\Sigma$ be the interface between the bulk and the cylindrical end. Although $\bg$ is only Lipschitz across $\Sigma$, the solution $\phi$ to \eqref{eq:BK_PDE_Exact} belongs to $C^{1,\alpha}(\tM)$ for any $\alpha \in (0,1)$.

\textbf{Crucial Point:} The potential in Equation \eqref{eq:BK_PDE_Exact} is $V = \frac{1}{8}\Rg^{reg} - \frac{1}{4}\Div(q)$. Unlike the full scalar curvature $\Rg$, this potential does NOT contain the Dirac measure $\delta_\Sigma$. Since $q$ is continuous across $\Sigma$ (Corollary \ref{cor:MetricAsymptotics}) and $\Rg^{reg}$ is bounded, the potential $V \in L^\infty$.
\end{lemma}

\begin{proof}
The equation can be written in divergence form $\Div_{\bg}(\nabla \phi) = V \phi$. Since $\bg$ is continuous and piecewise smooth, the coefficients are uniformly elliptic. Because $V \in L^\infty$ (it does not contain the singular distribution), standard elliptic regularity implies $\phi \in W^{2,p}_{loc}$ for any $p<\infty$. By Sobolev embedding in dimension $n=3$, $\phi \in C^{1,\alpha}$.
Explicitly, formulating it as a transmission problem:
\[ \partial_\nu \phi^+ - \partial_\nu \phi^- = \int_\Sigma (\Delta \phi) = \int_\Sigma V \phi = 0 \]
because the measure of $\Sigma$ is zero and $V$ is bounded (no delta mass). Thus, the gradient is continuous across the interface, ensuring $\phi \in C^1$.
\end{proof}

\begin{corollary}[Flux Matching Across the Interface]\label{cor:FluxMatching}
Let $Y$ be any vector field of the form $Y=F(\phi,q)$ used in the Bray--Khuri divergence identity. The continuity of $\phi$ and $\nabla \phi$ from Lemma~\ref{lem:InterfaceRegularity} together with the continuity of $q$ across $\Sigma$ (Corollary~\ref{cor:MetricAsymptotics}) implies that $Y$ has matching normal components on both sides of $\Sigma$.
Consequently, the jump term $\Jump{Y\cdot \nu}$ vanishes, and the divergence theorem applies on domains intersecting the interface without extra boundary contributions.
\end{corollary}

\begin{lemma}[Regularity via Muckenhoupt Weights]\label{lem:ConicalRegularity}
The metric $\tg$ near the singularities $p_k$ is asymptotically conical. If the remainder terms in the metric are too rough (e.g., if the metric is only $C^0$ but not Hölder continuous at the tip), the standard regularity theory for the $p$-Laplacian (DiBenedetto/Tolksdorf) must be combined with a careful analysis of the degeneracy at the cone point. One convenient perspective is to work in weighted Sobolev spaces $W^{1,p}_\delta$ centered at $p_k$, with weight $w(x) = \sqrt{\det \tg}$, which behaves like $|x|^2$ in the local coordinates of the $3$-dimensional cone.

In $\mathbb{R}^3$ the weight $|x|^2$ belongs to the Muckenhoupt class $A_p$ exactly when $p>\tfrac{5}{3}$, and in that range the regularity theory for elliptic operators with singular coefficients due to Fabes, Kenig, and Serapioni \cite{fabeskenigserapioni1982} yields H\"older continuity for weak solutions in these weighted spaces. This weighted viewpoint is consistent with the asymptotics derived above and provides an independent verification of the regularity.
\end{lemma}

\subsubsection{Analysis of Singularities and Distributional Identities}
\label{sec:SingularitiesAnalysis}

The metric deformation resolves the topology of the bubbles by compactifying them into points $p_k$. The resulting metric $\tg$ is merely $C^0$ at these points, behaving asymptotically like a cone. To ensure the AMO monotonicity formula (\Cref{thm:AMO}) holds on this singular manifold, we must verify that these singularities are removable for the relevant analytic operations. This is the purpose of the next two lemmas.

\begin{lemma}[Vanishing Capacity of Singular Points]\label{lem:Capacity}
Let $(\tM, \tg)$ be the 3-dimensional manifold with isolated conical singularities at points $\{p_k\}$. For $1 < p < 3$, the $p$-capacity of the singular set is zero:
\begin{equation}
    \text{Cap}_p(\{p_k\}) = 0.
\end{equation}
The proof is provided in \Cref{app:Capacity}.
\end{lemma}

\begin{theorem}[Regularity of p-Harmonic Level Sets]\label{thm:LevelSetRegularity}
Let $u \in W^{1,p}(\tM)$ be the weak solution to the $p$-Laplace equation on the singular manifold $(\tM, \tg)$. Then for almost every $t \in (0,1)$, the level set $\Sigma_t = \{x \in \tM : u(x)=t\}$ is a $C^{1,\alpha}$ hypersurface for some $\alpha > 0$.
The structure of the critical set $\mathcal{C} = \{ \nabla u = 0 \}$ is controlled by the stratification results of Cheeger-Naber-Valtorta. Specifically, $\mathcal{C} \cap \text{Reg}(\tM)$ has Hausdorff dimension $\le n-2$.
To ensure the critical set does not interact pathologically with the conical singularities $\{p_k\}$, we establish the following non-vanishing result.

\begin{lemma}[Critical Set Separation via Lojasiewicz-Simon]\label{lem:RefinedAsymptotics}
The critical set of the $p$-harmonic potential, $\mathcal{C} = \{ \nabla u = 0 \}$, is strictly bounded away from the conical singularities $\{p_k\}$. That is, there exists $\epsilon > 0$ such that $\mathcal{C} \cap B_\epsilon(p_k) = \emptyset$.
\end{lemma}
\begin{proof}
The proof relies on establishing the uniqueness of the tangent map at the singularity using the Lojasiewicz-Simon inequality.
Near a conical singularity $p_k$, the metric is $\tg \sim dr^2 + r^2 g_{S^2}$. The $p$-harmonic function admits an asymptotic expansion dominated by the first eigenfunction of the $p$-Laplacian on the link $\Sigma_{bubble} \cong S^2$:
\[ u(r, \theta) \approx u(p_k) + C r^\lambda \psi_1(\theta). \]
Since the energy functional for the $p$-Laplacian on the sphere is real-analytic, the Lojasiewicz-Simon gradient inequality applies, guaranteeing that the convergence to $\psi_1$ is unique (no spiraling).
Since $\psi_1$ is the principal eigenfunction on the sphere, it does not change sign, and $|\nabla_{S^2} \psi_1|^2 + \lambda^2 \psi_1^2 > 0$ everywhere.
Thus, the gradient $|\nabla u|$ is bounded away from zero in a punctured neighborhood $B_\epsilon(p_k) \setminus \{p_k\}$.
This ensures that the critical set $\mathcal{C}$ is strictly separated from the metric singular set $\{p_k\}$, preventing any analytical pathologies in the integration by parts.
\end{proof}

This separation of the critical set from the singularities simplifies the analysis, as we can handle the two types of singular sets (critical points and metric cones) independently.
\end{theorem}

\begin{lemma}[Non-Vanishing Gradient near Singularities]
\label{lem:GradientNearTip}
Let $p_k$ be a conical singularity. There exists a neighborhood $U$ of $p_k$ such that $\nabla u \neq 0$ in $U \setminus \{p_k\}$.
\end{lemma}
\begin{proof}
Near a conical singularity, the $p$-harmonic function $u$ admits an asymptotic expansion dominated by the first eigenfunction of the $p$-Laplacian on the link $\Sigma_{bubble} \cong S^2$:
\[ u(r, \theta) \approx u(p_k) + C r^\lambda \psi_1(\theta). \]
Since $\psi_1$ is the principal eigenfunction on the sphere, it does not change sign, and $\nabla u$ is dominated by the radial component $\partial_r u \approx C \lambda r^{\lambda-1} \psi_1$.
Thus, $|\nabla u|$ is bounded away from zero for $r > 0$. This ensures that the critical set $\mathcal{C}$ is strictly separated from the metric singular set $\{p_k\}$, preventing any analytical pathologies in the integration by parts.
\end{proof}
\begin{proof}
The proof proceeds in two main steps. First, we establish the regularity of the function $u$ itself. Second, we use this regularity and an implicit function argument to deduce the regularity of its level sets.

\textbf{Step 1: Regularity of the Potential $u$.}
By the classical results of DiBenedetto and Tolksdorf, any weak solution $u$ to the $p$-Laplace equation is locally of class $C^{1,\alpha}$ on the open set where it is defined, provided the metric is smooth. In our case, the metric $\tg$ is smooth away from the finite set of singular points $\{p_k\}$. Therefore, $u \in C^{1,\alpha}_{loc}(\tM \setminus \{p_k\})$.
The crucial point is to understand the behavior at the singularities. As established in \Cref{lem:Capacity}, the singular set $\{p_k\}$ has zero $p$-capacity for $1 < p < 3$. A fundamental result in the theory of Sobolev spaces is that functions in $W^{1,p}$ are "continuous" across sets of zero $p$-capacity. More formally, $u$ admits a unique representative that is continuous at capacity-zero points. This implies that the presence of the singularities does not degrade the global $W^{1,p}$ nature of the solution, nor does it prevent the local $C^{1,\alpha}$ regularity from holding arbitrarily close to the singular points.

\textbf{Step 2: Regularity of Level Sets.}
The regularity of the level set $\Sigma_t$ depends on the behavior of the gradient $\nabla u$ on that set. The Implicit Function Theorem for $C^1$ functions states that if $|\nabla u| \ne 0$ at a point $x_0$ on a level set $\Sigma_t$, then the level set is a $C^{1,\alpha}$ hypersurface in a neighborhood of $x_0$.
Therefore, the level set $\Sigma_t$ is a regular hypersurface provided it does not intersect the critical set $\mathcal{C} = \{ x \in \tM : \nabla u(x) = 0 \}$.

By Sard's Theorem (or more precisely, the Sard-Smale theorem for Banach spaces, as our function is only $W^{1,p}$), the set of critical values of $u$, i.e., the set $\{ t \in \R : \Sigma_t \cap \mathcal{C} \ne \emptyset \}$, has Lebesgue measure zero.
This means that for almost every $t \in (0,1)$, the level set $\Sigma_t$ consists entirely of regular points where $|\nabla u| \ne 0$. Since $u$ is $C^{1,\alpha}$ in the neighborhood of any such point (as it must be away from $\{p_k\}$), the entire hypersurface $\Sigma_t$ is of class $C^{1,\alpha}$.
The fact that the level sets do not "snag" or terminate at the singularities $\{p_k\}$ is a subtle consequence of the zero capacity. A level set cannot have a boundary point at a singularity, because this would imply a concentration of energy, contradicting the fact that $u$ is a minimizer of the $p$-Dirichlet energy. Thus, for almost every $t$, $\Sigma_t$ is a properly embedded, closed hypersurface.
\end{proof}

\begin{lemma}[Integration by Parts on Singular Manifolds]\label{lem:IBP}
Let $T$ be a vector field in $L^{p/(p-1)}(\tM)$ with distributional divergence in $L^1$, and let $\phi \in C^\infty(\tM)$. Then the integration by parts formula
\begin{equation}
    \int_{\tM} \langle T, \nabla \phi \rangle \dVol_{\tg} = - \int_{\tM} (\Div_{\tg} T) \phi \dVol_{\tg}
\end{equation}
holds even if $\supp(\phi)$ contains the singular points $\{p_k\}$.
\end{lemma}
\begin{proof}
Let $\eta_\epsilon = 1 - \psi_\epsilon$ be the cut-off function constructed in \Cref{lem:Capacity}, which vanishes near $\{p_k\}$ and equals 1 outside a small neighborhood. Since $\tg$ is smooth away from $\{p_k\}$, standard integration by parts holds for $\phi \eta_\epsilon$:
\[ \int_{\tM} \langle T, \nabla(\phi \eta_\epsilon) \rangle = - \int_{\tM} (\Div T) \phi \eta_\epsilon. \]
Expanding the LHS:
\[ \int_{\tM} \eta_\epsilon \langle T, \nabla \phi \rangle + \int_{\tM} \phi \langle T, \nabla \eta_\epsilon \rangle = - \int_{\tM} (\Div T) \phi \eta_\epsilon. \]
As $\epsilon \to 0$, $\eta_\epsilon \to 1$ almost everywhere. The first term converges to $\int \langle T, \nabla \phi \rangle$. The RHS converges to $-\int (\Div T) \phi$.
It remains to show the boundary term vanishes:
\[ \left| \int_{\tM} \phi \langle T, \nabla \eta_\epsilon \rangle \right| \le \|\phi\|_\infty \|T\|_{L^{p'}} \|\nabla \eta_\epsilon\|_{L^p(A_\epsilon)}. \]
From the capacity estimate, $\|\nabla \eta_\epsilon\|_{L^p} \approx \epsilon^{(3-p)/p}$. Since $p < 3$, this term tends to zero. Thus, the identity holds on the full manifold.
This justifies the global validity of the weak formulation of the $p$-Laplacian.
\end{proof}

\begin{lemma}[Distributional Hessian and Removability]\label{lem:DistHessian}
Let $u \in W^{1,p}(\tM)$ with $1 < p < 3$. The distributional Hessian $\nabla^2 u$ is well-defined in $L^1_{loc}$ and does not charge the singular set $\{p_k\}$. Consequently, the Bochner identity applies distributionally on $\tM$.
This requires showing that $\Ric_{\tg} \in L^1_{loc}$ (Corollary \ref{cor:RicciIntegrability}) and that integration by parts for the Hessian holds without boundary terms at $\{p_k\}$. The detailed proof is provided in \Cref{app:Bochner}.
\end{lemma}
\begin{remark}
In particular, when testing the Bochner identity against a compactly
supported smooth function, no additional boundary term arises from the
conical tips or from the critical set $\{\nabla u=0\}$, which both have
zero $p$-capacity.
\end{remark}

\begin{lemma}[Critical Set Separation via Lojasiewicz-Simon]\label{lem:RefinedAsymptotics}
The critical set of the $p$-harmonic potential, $\mathcal{C} = \{ \nabla u = 0 \}$, is strictly bounded away from the conical singularities $\{p_k\}$. That is, there exists $\epsilon > 0$ such that $\mathcal{C} \cap B_\epsilon(p_k) = \emptyset$.
\end{lemma}
\begin{proof}
The proof relies on establishing the uniqueness of the tangent map at the singularity using the Lojasiewicz-Simon inequality.
\begin{enumerate}
    \item \textbf{Cylindrical Transformation:} Near a conical singularity $p_k$, the metric is $\tg \sim dr^2 + r^2 g_{S^2}$. Let $t = -\ln r$ be the cylindrical variable. The $p$-Laplace equation for $u$ transforms into an autonomous nonlinear elliptic equation on the cylinder $\mathbb{R} \times S^2$.
    \item \textbf{Asymptotic Limit:} Standard elliptic regularity implies that as $t \to \infty$, the rescaled function $v(t,\theta) = e^{\lambda t} (u - u(p_k))$ converges subsequentially to an eigenfunction $\psi(\theta)$ of the $p$-Laplacian on $S^2$ with eigenvalue $\lambda$.
    \item \textbf{Uniqueness via Lojasiewicz-Simon:} Since the energy functional for the $p$-Laplacian on the sphere is real-analytic, the Lojasiewicz-Simon gradient inequality applies. This inequality guarantees that the convergence is unique: the solution does not oscillate between different eigenfunctions or spiral asymptotically. Thus, $v(t, \cdot) \to \psi$ strongly in $C^1(S^2)$.
    \item \textbf{Gradient Lower Bound:} Since $u$ is a non-constant minimizer, the limit $\psi$ is a non-trivial eigenfunction.
    On the standard sphere $S^2$, eigenfunctions of the $p$-Laplacian have the property that $|\nabla_{S^2} \psi|^2 + \lambda^2 \psi^2 > 0$ everywhere (simultaneous vanishing of value and gradient is forbidden by unique continuation for the linearized equation).
    The gradient of the potential in the cone metric satisfies:
    \[ |\nabla u|^2 \approx (\partial_r u)^2 + \frac{1}{r^2} |\nabla_{S^2} u|^2 \approx r^{2\lambda-2} (\lambda^2 \psi^2 + |\nabla_{S^2} \psi|^2). \]
    Since the term in parentheses is strictly positive on $S^2$, there exists a constant $c > 0$ such that $|\nabla u| \ge c r^{\lambda-1}$ for sufficiently small $r > 0$.
\end{enumerate}
Thus, $\nabla u \neq 0$ in a punctured neighborhood of $p_k$. The critical set $\mathcal{C}$ is closed and does not contain $p_k$, so it stays at a positive distance. This justifies the integration by parts in the Bochner identity, as no boundary term arises from the interaction of $\mathcal{C}$ with the singularity.
\end{proof}

\begin{proposition}[Structure of the Critical Set]\label{prop:CriticalSet}
The critical set $\mathcal{C} = \{ \nabla u = 0 \}$ of the $p$-harmonic function $u$ satisfies the following structural properties:
\begin{enumerate}
    \item \textbf{Near Singularities:} By Lemma \ref{lem:RefinedAsymptotics}, the behavior near $p_k$ is governed by the power law $r^{\lambda-1}$. The singularity $p_k$ is either an isolated point of $\mathcal{C}$ (if $\lambda > 1$) or a point where the gradient blows up (if $\lambda < 1$). In either case, it is a set of zero $p$-capacity.
    \item \textbf{Stratification (Cheeger-Naber-Valtorta):} On the regular part $\tM \setminus \{p_k\}$, we invoke the quantitative stratification results of Cheeger, Naber, and Valtorta (2015). They establish that the critical set $\mathcal{C}$ of a solution to an elliptic equation with bounded coefficients has Hausdorff dimension $\dim_{\mathcal{H}}(\mathcal{C}) \le n-2$. In our 3D case, $\dim(\mathcal{C}) \le 1$.
    \item \textbf{Measure Zero:} Consequently, $\mathcal{C}$ is a set of Lebesgue measure zero and zero $p$-capacity. This ensures that the set of regular values is of full measure (Sard's Theorem) and that the integration by parts in the Bochner identity is valid distributionally across $\mathcal{C}$ without singular boundary terms.
\end{enumerate}
Consequently, $\mathcal{C}$ is a set of measure zero (and zero capacity) that does not disconnect the manifold, and the term $\mathcal{K}_p(u)$ in the monotonicity formula is a non-negative distribution.
\end{proposition}
\begin{proof}
The proof relies on the stratification of the singular sets. The metric singularities $\{p_k\}$ are isolated points with explicit asymptotic behavior derived in Lemma \ref{lem:RefinedAsymptotics}. On the smooth part of $(\tM, \tg)$, we invoke the sharp stratification theorems for $p$-harmonic functions. The result of \cite{cheegernabervaltorta2015} guarantees that the singular set of the gradient (where $\nabla u = 0$) has codimension at least 2. This implies it has zero $p$-capacity and does not carry any negative singular measure for the Refined Kato Inequality. The distributional non-negativity established in \Cref{app:Bochner} thus holds globally.
\end{proof}

\subsection{Formal Definition of the Smoothed Manifold with Corners}
\label{sec:SmoothedManifold}

The metric $\tg$ constructed in the previous section is not smooth. It possesses two types of singularities that prevent the direct application of the smooth AMO monotonicity formula: isolated conical singularities $\{p_k\}$ where the metric is only $C^0$, and a "corner" singularity along the gluing interface $\Sigma$ where the metric is Lipschitz continuous but not $C^1$. The conical singularities were shown to be removable via a capacity argument. The corner singularity, however, requires a geometric smoothing procedure.

\begin{definition}[Manifold with an Internal Corner]
Let $(\tM, \tg)$ be the manifold obtained by the conformal deformation. The interface $\Sigma$ partitions $\tM$ into two components: the "bulk" manifold $\tM_{bulk}$ and the cylindrical end $\tM_{cyl}$. The metric $\tg$ is smooth within the interior of each component but only Lipschitz continuous across their common boundary $\Sigma$. We refer to $(\tM, \tg, \Sigma)$ as a \textbf{Riemannian manifold with an internal corner} (technically a codimension-1 distributional singularity, or ``crease,'' which we treat using corner-smoothing techniques). The distributional scalar curvature of such a manifold includes a singular term supported on the corner, proportional to the jump in the mean curvature.
\end{definition}

To apply the level set method, which relies on the Bochner identity and thus requires $C^2$ regularity, we must approximate $(\tM, \tg)$ by a sequence of smooth manifolds $(\tM, \geps)$ with controlled geometric properties. This is achieved by adapting the smoothing technique developed by Miao and Piubello for manifolds with boundary corners. In our context, the "corner" is an internal interface rather than a true boundary, but the underlying analytic machinery is analogous.

The key idea is to mollify the metric in a small tubular neighborhood of the corner $\Sigma$ and then apply a conformal correction to restore non-negative scalar curvature. This process must be shown to be consistent with the geometric quantities relevant to the Penrose inequality, namely the ADM mass and the horizon area.

\begin{lemma}[$L^{2}$ Control of Scalar Curvature Deficit]
\label{lem:ScalarDip}
Let $\hat{g}_\epsilon$ be the smoothed metric in the collar $N_{2\epsilon}$ constructed via convolution. The negative part of the scalar curvature, $R^-_\epsilon = \min(0, R_{\hat{g}_\epsilon})$, satisfies the estimate:
\begin{equation}
    \|R^-_\epsilon\|_{L^{2}(N_{2\epsilon})} \le C \epsilon^{1/2},
\end{equation}
where $C$ depends only on the geometry of $\Sigma$.
\end{lemma}
\begin{proof}
This is an immediate corollary of Theorem~\ref{thm:ScalarCurvatureEstimate}. Note that we use the stronger $L^2$ bound ($p=2 > n/2=1.5$) to ensure $L^\infty$ convergence of the conformal factor.
\end{proof}

\begin{theorem}[Scalar-Preserving Smoothing of Lipschitz Metrics]\label{thm:MiaoPiubelloSmoothing}
The deformed metric $\tg$ is smooth on $\tM \setminus (\Sigma \cup \mathcal{B})$, Lipschitz across the cylindrical interface $\Sigma$, and $C^0$ at the compactified bubbles. Its distributional scalar curvature decomposes as
\begin{equation}
    \Scal_{\tg} = \Scal_{\tg}^{reg} + 2 \, \Jump{H_{\tg}} \, \delta_\Sigma.
\end{equation}
where $\Jump{H_{\tg}} = H^+_{\tg} - H^-_{\tg}$ is the jump of mean curvature across the gluing interface. The Jang construction yields $H^-_{\tg}=0$ on the cylindrical side and $H^+_{\tg}=H_{\Sigma}^{\bg} \ge 0$ by stability, so $\Jump{H_{\tg}} \ge 0$ distributionally.

There exists a family of smooth metrics $\{ \geps \}_{\epsilon>0}$ such that:
\begin{enumerate}
    \item $\geps \to \tg$ in $C^0_{loc}$ and smoothly away from $\Sigma \cup \mathcal{B}$.
    \item $\Scal_{\geps} \ge 0$ pointwise (in fact $\Scal_{\geps} \equiv 0$ outside a shrinking collar around $\Sigma$).
    \item $\displaystyle \lim_{\epsilon \to 0} M_{\ADM}(\geps) = M_{\ADM}(\tg)$.
    \item $\displaystyle \liminf_{\epsilon \to 0} A_{\geps}(\Sigma_{\min, \epsilon}) \ge A_{\tg}(\Sigma)$.
\end{enumerate}
\end{theorem}
\begin{lemma}[Uniform Isoperimetric Inequality]\label{lem:UniformSobolev}
The family of smoothed metrics $\{\hat{g}_\epsilon\}_{\epsilon>0}$ (before conformal correction) admits a uniform Sobolev constant $C_S$ independent of $\epsilon$.
\end{lemma}
\begin{proof}
The Sobolev constant $C_S(g)$ is controlled by the isoperimetric constant $I(g) = \inf_{\Omega} \frac{\text{Area}(\partial \Omega)}{\text{Vol}(\Omega)^{2/3}}$. To prove uniformity, we must ensure that the isoperimetric profile of $(\tM, \hat{g}_\epsilon)$ is bounded from below by that of $(\tM, \tg)$.

We decompose the domain $\tM = M_{bulk}^\epsilon \cup N_{2\epsilon} \cup M_{cyl}^\epsilon$. Outside the collar $N_{2\epsilon}$, $\hat{g}_\epsilon = \tg$, so the isoperimetric profile is identical. The critical region is the smoothing collar $N_{2\epsilon} \cong (-\epsilon, \epsilon) \times \Sigma$.
In this region, the smoothed metric is $\hat{g}_\epsilon = ds^2 + \gamma_\epsilon(s,y)$. By Lemma \ref{lem:AreaExpansion}, the area density satisfies $\sqrt{\det \gamma_\epsilon} \ge \sqrt{\det g_s} - O(\epsilon^2)$.
Crucially, since the interface $\Sigma$ has area $A(\Sigma) > 0$, and the metric $\tg$ is non-degenerate in the collar, there exists a constant $c > 0$ such that $\det(g_s) \ge c$ for all $s \in (-\epsilon, \epsilon)$.
The convergence $\gamma_\epsilon \to g_s$ in $C^0$ implies that for sufficiently small $\epsilon$, the metrics are uniformly equivalent:
\[ \frac{1}{\Lambda} \tg \le \hat{g}_\epsilon \le \Lambda \tg, \]
for some constant $\Lambda \ge 1$ independent of $\epsilon$.
This quasi-isometry preserves the isoperimetric constant up to a factor of $\Lambda$. Since $I(\tg) > 0$ (the original manifold has a non-pinched throat), we conclude that $I(\hat{g}_\epsilon) \ge \Lambda^{-1} I(\tg) > 0$.
This strictly positive lower bound ensures that the Sobolev constant $C_S(\hat{g}_\epsilon)$ remains bounded from above (and the best constant in the Sobolev inequality is uniformly controlled) as $\epsilon \to 0$.
\end{proof}

\begin{lemma}[Uniform Convergence of the Conformal Factor]\label{lem:GreenEstimate}
Let $u_\epsilon$ be the solution to the conformal correction equation $8 \Lap_{\hat{g}_\epsilon} u_\epsilon - R^-_\epsilon u_\epsilon = 0$ with $u_\epsilon \to 1$ at infinity, where $\|R^-_\epsilon\|_{L^{2}} \le C_0 \epsilon^{1/2}$. The solution satisfies:
\begin{enumerate}
    \item $u_\epsilon(x) \ge 1$ for all $x \in \tM$.
    \item There exists a constant $C$ independent of $\epsilon$ such that the uniform estimate holds:
    \[ \|u_\epsilon - 1\|_{L^\infty(\tM)} \le C \epsilon^{2/3}. \]
\end{enumerate}
\end{lemma}

\begin{lemma}[Uniform Decay of Green's Functions]
To justify the $L^\infty$ estimate, we invoke the uniform behavior of the Green's functions $G_\epsilon(x,y)$ for the operators $L_\epsilon = 8\Delta_{\hat{g}_\epsilon} - R^-_\epsilon$. Since the metrics $\hat{g}_\epsilon$ are uniformly equivalent to $\tg$ and possess a uniform Sobolev constant (Lemma \ref{lem:UniformSobolev}), the De Giorgi-Nash-Moser theory implies a uniform pointwise bound:
\[ G_\epsilon(x,y) \le \frac{C}{d_{\hat{g}_\epsilon}(x,y)}, \]
where $C$ depends only on the non-collapsing constants and not on $\epsilon$. This allows the convolution estimate to proceed uniformly.
\end{lemma}

\begin{proof}[Proof of Lemma~\ref{lem:GreenEstimate}]
\textbf{1. Coercivity and Existence ($u_\epsilon \ge 1$):}
The existence of a solution to the conformal correction equation depends on the invertibility of the operator $L_\epsilon = 8\Lap_{\hat{g}_\epsilon} - R^-_\epsilon$. Since $R^-_\epsilon \le 0$, it acts as a negative potential, potentially creating negative eigenvalues. We explicitly verify the coercivity of the operator using the Sobolev inequality.
The associated quadratic form is $Q(v) = \int (8|\nabla v|^2 + (-R^-_\epsilon)v^2)$. We need to ensure the negative term does not dominate.
Using Hölder's inequality and the Sobolev inequality ($n=3$) with $L^2$ norms (noting $L^2 \subset L^{3/2}$ on compact domains, but we proceed with the stronger norm):
\[ \left| \int R^-_\epsilon v^2 \right| \le \|R^-_\epsilon\|_{L^{2}} \|v\|_{L^4}^2 \le C_S \|R^-_\epsilon\|_{L^{2}} \|\nabla v\|_{L^2}^2. \]
Substituting the bound $\|R^-_\epsilon\|_{L^{2}} \le C \epsilon^{1/2}$:
\[ \int (-R^-_\epsilon)v^2 \ge - C C_S \epsilon^{1/2} \int |\nabla v|^2. \]
Thus, the Rayleigh quotient satisfies:
\[ Q(v) \ge (8 - C' \epsilon^{1/2}) \int |\nabla v|^2. \]
For sufficiently small $\epsilon$, the coefficient is positive, ensuring the operator is coercive and invertible. The maximum principle then applies to show $u_\epsilon \ge 1$.

\textbf{2. Uniform Convergence Estimate:}
Let $v_\epsilon = u_\epsilon - 1$. Since $u_\epsilon \ge 1$, we have $v_\epsilon \ge 0$. Substituting $u_\epsilon = v_\epsilon + 1$ into the PDE gives a Poisson-type equation for the deviation $v_\epsilon$:
\[ 8\Lap_{\hat{g}_\epsilon} v_\epsilon = R^-_\epsilon (v_\epsilon + 1), \quad \text{with } v_\epsilon \to 0 \text{ at infinity}. \]

\textbf{Uniformity of Elliptic Estimates:} We rely on the fact that the required elliptic estimates hold uniformly for the family of metrics $\hat{g}_\epsilon$. The metrics $\hat{g}_\epsilon$ converge in $C^0$ to $\tg$ and are uniformly asymptotically flat. This $C^0$ convergence implies that for sufficiently small $\epsilon$, the metrics are uniformly equivalent: there exists a constant $\Lambda \ge 1$ such that $\Lambda^{-1} \tg \le \hat{g}_\epsilon \le \Lambda \tg$.
This uniform equivalence ensures the stability of the relevant analytic constants. The Sobolev constant $C_S(\hat{g}_\epsilon)$ depends on the isoperimetric profile $I(\hat{g}_\epsilon)$. As proven in Lemma \ref{lem:UniformSobolev}, the area of the horizon throat satisfies $A(\Sigma_\epsilon) \ge A(\Sigma)/2$, which prevents "throat pinching" and guarantees that the isoperimetric constant is uniformly bounded from below: $I(\hat{g}_\epsilon) \ge I_0 > 0$. Consequently, the Sobolev constant $C_S$ is uniform in $\epsilon$.
Furthermore, the Green's function estimates required for the $L^\infty$ bound are stable. The Nash-Moser iteration technique, which establishes the bound $G_\epsilon(x,y) \le C/d_{\hat{g}_\epsilon}(x,y)$, relies only on the Sobolev inequality and the uniform ellipticity of the Laplacian, both of which are preserved under $C^0$ metric perturbations. Thus, the constant $C_1$ in the Green's function estimate can be chosen independent of $\epsilon$.
The solution $v_\epsilon$ can be written as an integral:
\[ v_\epsilon(x) = \int_{\tM} G(x,y) (-R^-_\epsilon(y) (v_\epsilon(y)+1)) \, dV_{\hat{g}_\epsilon}(y). \]
Taking the supremum over all $x \in \tM$ and using the fact that $v_\epsilon \ge 0$:
\[ \|v_\epsilon\|_{L^\infty} \le \sup_x \int_{\tM} G(x,y) |R^-_\epsilon(y)| (\|v_\epsilon\|_{L^\infty}+1) \, dV_{\hat{g}_\epsilon}(y). \]
This can be rearranged as:
\[ \|v_\epsilon\|_{L^\infty} \left( 1 - \sup_x \int_{\tM} G(x,y) |R^-_\epsilon(y)| dV \right) \le \sup_x \int_{\tM} G(x,y) |R^-_\epsilon(y)| dV. \]
The integral term is the potential of the function $|R^-_\epsilon|$. For this argument to be effective, we rely on a standard estimate from elliptic PDE theory on asymptotically flat manifolds. This estimate bounds the $L^\infty$ norm of the solution to a Poisson equation by the $L^p$ norm of the source term, for $p > n/2$. In our case, $n=3$, and our source term $|R^-_\epsilon|$ is in $L^{3/2}$. Since $3/2 = n/2$, we are at the borderline Sobolev case. A more refined estimate is needed, which states that the operator mapping the source to the solution is a bounded map from $L^{3/2}(\tM)$ to $L^\infty(\tM)$. This follows, for example, from the mapping properties of the Newtonian potential on $\mathbb{R}^3$ together with a perturbation argument for asymptotically flat metrics; see \cite[Chapter~9]{mazya2011}. We denote this solution operator by $\mathcal{G}$.
We utilize the upgraded $L^2$ estimate from Theorem \ref{thm:ScalarCurvatureEstimate}. Since $2 > 3/2$, we are strictly above the Sobolev critical index. The Green's potential maps $L^2_{comp} \to L^\infty$.
\[ \|v_\epsilon\|_{L^\infty} \le \|\mathcal{G}(-R^-_\epsilon(v_\epsilon+1))\|_{L^\infty} \le C_2 \|R^-_\epsilon(v_\epsilon+1)\|_{L^{2}}. \]
By Hölder's inequality:
\[ \|v_\epsilon\|_{L^\infty} \le C_2 \|R^-_\epsilon\|_{L^{2}} \|v_\epsilon+1\|_{L^\infty} = C_2 \|R^-_\epsilon\|_{L^{2}} (\|v_\epsilon\|_{L^\infty}+1). \]
Let $S_\epsilon = C_2 \|R^-_\epsilon\|_{L^{2}}$. The inequality becomes $\|v_\epsilon\|_{L^\infty} \le S_\epsilon (\|v_\epsilon\|_{L^\infty}+1)$, which implies:
\[ \|v_\epsilon\|_{L^\infty} (1 - S_\epsilon) \le S_\epsilon \implies \|v_\epsilon\|_{L^\infty} \le \frac{S_\epsilon}{1 - S_\epsilon}. \]
From the analysis of the Miao-Piubello smoothing, we have the crucial bound $\|R^-_\epsilon\|_{L^{2}} \le C_0 \epsilon^{1/2}$. This means $S_\epsilon = C_2 C_0 \epsilon^{1/2}$, which tends to zero as $\epsilon \to 0$. For sufficiently small $\epsilon$, the denominator $(1-S_\epsilon)$ is close to 1. Therefore, we have the explicit estimate:
\[ \|u_\epsilon - 1\|_{L^\infty(\tM)} = \|v_\epsilon\|_{L^\infty} \le C \epsilon^{2/3}. \]
This establishes the required uniform convergence rate.
\end{proof}

\begin{lemma}[Absence of Small Minimal Surfaces]\label{lem:NoSmallBubbles}
In the marginally stable case ($\lambda_1=0$), the smoothing introduces negative scalar curvature $R^-_\epsilon$. We prove this does not cause area collapse.
Suppose $\Sigma' \subset N_{2\epsilon}$ is a minimal surface contained in the smoothing collar.
By the stability inequality for minimal surfaces in 3-manifolds:
\[ \int_{\Sigma'} |A|^2 + \Ric(\nu, \nu) \, d\sigma \le 0 \implies \frac{1}{2} \int_{\Sigma'} R_{\hat{g}_\epsilon} \, d\sigma \le \int_{\Sigma'} K_{\Sigma'} \, d\sigma. \]
By Gauss-Bonnet, $\int K = 2\pi \chi(\Sigma')$. For a sphere, $4\pi$.
The scalar curvature in the collar is bounded: $|R_{\hat{g}_\epsilon}| \le C_{geom}$.
Thus:
\[ 4\pi \le \frac{1}{2} C_{geom} \text{Area}(\Sigma'). \]
This implies a lower bound on the area:
\[ \text{Area}(\Sigma') \ge \frac{8\pi}{C_{geom}}. \]
Since $C_{geom}$ is independent of the size of the surface (it depends only on the jump in extrinsic curvature $[k]$ of the initial data), this rules out the formation of microscopic "bubbles" or a collapse to zero area. The minimal surface $\Sigma_{\min, \epsilon}$ must remain macroscopic.
\end{lemma}

\begin{theorem}[Stability of Area]\label{thm:AreaStability}
Let $\Sigma$ be a stable outermost MOTS. Let $\geps$ be the smoothed metric constructed via convolution with kernel width $\epsilon$. Let $\Sigma_{\min, \epsilon}$ be the outermost minimal surface in $(\tM, \geps)$. Then:
\begin{equation}
    \liminf_{\epsilon \to 0} A_{\geps}(\Sigma_{\min, \epsilon}) \ge A_{\tg}(\Sigma).
\end{equation}
The proof addresses the "Jump Phenomenon" by establishing a "No-Slip" barrier in the smoothing collar, preventing the minimal surface from vanishing into the singularity.
\end{theorem}

\begin{proof}
We distinguish between the strictly stable and marginally stable cases.

\textbf{Case 1: Strict Stability.} The mean convexity acts as a barrier pushing $\Sigma_{\min}$ out of the collar.

\textbf{Case 2: Marginal Stability.}
Although the barrier is absent, we established in Lemma \ref{lem:NoSmallBubbles} that the surface cannot collapse. It must be a macroscopic perturbation of $\Sigma$.
Since $\Sigma$ is stable ($\lambda_1 \ge 0$), the area functional is convex (to second order). The metric perturbation is $O(\epsilon)$ in $C^0$.
For a macroscopic surface, the change in area is controlled by the change in the metric:
\[ |A_{\geps}(\Sigma_{\min}) - A_{\tg}(\Sigma)| \le C \|\geps - \tg\|_{C^0} \cdot A(\Sigma) \le C' \epsilon. \]
Thus $\liminf A(\Sigma_{\min}) = A(\Sigma)$.
\end{proof}

\subsubsection{Functional Convergence and Stability (Mosco Convergence)}
\label{sec:Mosco}

To ensure the validity of the "Limit of Inequalities" strategy (\Cref{sec:Synthesis}), we must verify that the $p$-harmonic potentials $u_{p,\epsilon}$ computed on $(\tM, \geps)$ converge appropriately to the potential $u_p$ on $(\tM, \tg)$. The appropriate framework is Mosco convergence of the energy functionals $\mathcal{E}_{p,g}(u) = \int_{\tM} |\nabla u|_g^p \, dV_g$.

\begin{theorem}[Mosco Convergence of Energy Functionals]\label{thm:MoscoConvergence}
As $\epsilon \to 0$, the sequence of functionals $\mathcal{E}_{p,\geps}$ Mosco-converges to the functional $\mathcal{E}_{p,\tg}$ in the strong topology of $L^p(\tM)$.
\end{theorem}
\begin{proof}
Mosco convergence requires establishing two conditions: the Liminf Inequality and the existence of a Recovery Sequence.

\textbf{1. Liminf Inequality:}
Let $v_\epsilon \to v$ strongly in $L^p(\tM)$. We must show $\liminf_{\epsilon \to 0} \mathcal{E}_{p,\geps}(v_\epsilon) \ge \mathcal{E}_{p,\tg}(v)$.
If $\liminf \mathcal{E}_{p,\geps}(v_\epsilon) = \infty$, the inequality holds trivially. Assume the energies are bounded. Then $v_\epsilon$ is bounded in $W^{1,p}$ and converges weakly (up to subsequence) to $v$ in $W^{1,p}$.
The energy functional can be written as:
\[ \mathcal{E}_{p,\geps}(v) = \int_{\tM} |\nabla v|^p_{\geps} \, dV_{\geps} = \int_{\tM} F_\epsilon(x, \nabla v(x)) \, dx, \]
where the integrand $F_\epsilon(x, \xi) = (g_\epsilon^{ij}(x) \xi_i \xi_j)^{p/2} \sqrt{\det g_\epsilon(x)}$ is convex in $\xi$.
Since $\geps \to \tg$ uniformly on compact sets away from the singularities (which have zero capacity), the integrands converge pointwise: $F_\epsilon(\cdot, \xi) \to F(\cdot, \xi)$.
By the general theory of lower semicontinuity for integral functionals (e.g., De Giorgi-Ioffe theorem), combined with the weak convergence $v_\epsilon \rightharpoonup v$ in $W^{1,p}$, we have:
\[ \liminf_{\epsilon \to 0} \int_{\tM} |\nabla v_\epsilon|^p_{\geps} \, dV_{\geps} \ge \int_{\tM} |\nabla v|^p_{\tg} \, dV_{\tg}. \]

\textbf{2. Recovery Sequence (Limsup Inequality):}
For any $v \in W^{1,p}(\tM, \tg)$, we must construct a sequence $v_\epsilon$ converging to $v$ in $L^p$ such that $\limsup_{\epsilon \to 0} \mathcal{E}_{p,\geps}(v_\epsilon) \le \mathcal{E}_{p,\tg}(v)$.

\textit{Case A: Smooth Functions.}
First, assume $v \in C^\infty_c(\tM \setminus \{p_k\})$. We simply choose the constant sequence $v_\epsilon = v$.
Since the support of $v$ is compact and disjoint from the singular set $\{p_k\}$, the metrics $\geps$ converge uniformly to $\tg$ on $\supp(v)$ (in $C^2$).
Thus, $|\nabla v|_{\geps}^p \to |\nabla v|_{\tg}^p$ uniformly, and $dV_{\geps} \to dV_{\tg}$ uniformly.
It follows immediately that $\lim_{\epsilon \to 0} \mathcal{E}_{p,\geps}(v) = \mathcal{E}_{p,\tg}(v)$.

\textit{Case B: General Sobolev Functions.}
For general $v \in W^{1,p}(\tg)$, we rely on a density argument.
Since the singular set $\{p_k\}$ has zero $p$-capacity (Lemma \ref{lem:Capacity}) and the manifold is complete, the space of smooth functions with compact support away from the singularities, $D = C^\infty_c(\tM \setminus \{p_k\})$, is dense in $W^{1,p}(\tM, \tg)$.
Let $\{v_j\} \subset D$ be a sequence such that $v_j \to v$ strongly in $W^{1,p}(\tg)$. This implies $\mathcal{E}_{p,\tg}(v_j) \to \mathcal{E}_{p,\tg}(v)$.
For each fixed $j$, by Case A, we have $\lim_{\epsilon \to 0} \mathcal{E}_{p,\geps}(v_j) = \mathcal{E}_{p,\tg}(v_j)$.
We construct the recovery sequence $v_\epsilon$ by diagonalization. For each $\epsilon$, choose $j(\epsilon)$ sufficiently large such that:
\begin{enumerate}
    \item $\|v_{j(\epsilon)} - v\|_{L^p(\tg)} < \epsilon$.
    \item $|\mathcal{E}_{p,\tg}(v_{j(\epsilon)}) - \mathcal{E}_{p,\tg}(v)| < \epsilon$.
    \item For the chosen $j(\epsilon)$, take $\epsilon$ small enough (denoted by condition $C(\epsilon)$) such that $|\mathcal{E}_{p,\geps}(v_{j(\epsilon)}) - \mathcal{E}_{p,\tg}(v_{j(\epsilon)})| < \epsilon$.
\end{enumerate}
Defining $v_\epsilon = v_{j(\epsilon)}$, we have $v_\epsilon \to v$ in $L^p$. The energy satisfies:
\begin{align*}
    \limsup_{\epsilon \to 0} \mathcal{E}_{p,\geps}(v_\epsilon) &= \limsup_{\epsilon \to 0} \mathcal{E}_{p,\geps}(v_{j(\epsilon)}) \\
    &\le \limsup_{\epsilon \to 0} \left( \mathcal{E}_{p,\geps}(v_{j(\epsilon)}) - \mathcal{E}_{p,\tg}(v_{j(\epsilon)}) \right) + \lim_{j \to \infty} \mathcal{E}_{p,\tg}(v_j) \\
    &= 0 + \mathcal{E}_{p,\tg}(v).
\end{align*}
This proves the existence of a recovery sequence for all $v \in W^{1,p}(\tg)$, establishing Mosco convergence.
\end{proof}

\begin{corollary}[Convergence of $p$-Harmonic Potentials]
Let $u_{p,\epsilon}$ be the $p$-harmonic potential on $(\tM, \geps)$. Then $u_{p,\epsilon}$ converges strongly in $W^{1,p}$ to the $p$-harmonic potential $u_p$ on $(\tM, \tg)$, and their energies converge.
\end{corollary}
This convergence guarantees that the AMO functional $\mathcal{M}_p(t; \geps)$ converges to $\mathcal{M}_p(t; \tg)$ as $\epsilon\to 0$, rigorously validating the interchange of limits required in \Cref{sec:Synthesis}.

\begin{proof}[Proof of Theorem \ref{thm:MiaoPiubelloSmoothing}]
The proof follows the conformal smoothing strategy for manifolds with corners, as developed by Miao and Piubello, which we adapt to our internal interface $\Sigma$.

\begin{remark}[Existence of Minimal Surfaces in Smoothed Metrics]
The application of the AMO method to $(\tM, \geps)$ requires the existence of an outermost minimal surface $\Sigma_{\min, \epsilon}$. Since $(\tM, \geps)$ is a smooth, complete, asymptotically flat 3-manifold with $\Scal_{\geps}\ge 0$, the existence of such a surface is guaranteed by fundamental results in Geometric Measure Theory (e.g., Meeks, Simon, Yau).
\end{remark}

\begin{remark}[The Marginally Stable Case]
If the outermost MOTS $\Sigma$ is marginally stable ($\lambda_1(L_\Sigma)=0$), the analysis of the GJE asymptotics implies the jump in mean curvature vanishes, $[H]=0$. In this case, the Jang metric $\bg$ is $C^1$ across the interface $\Sigma$. The smoothing procedure (mollification $\hat{g}_\epsilon$ and conformal correction $u_\epsilon$) is unnecessary at the interface, simplifying the analysis significantly.
\end{remark}

\textbf{Step 1: Local Mollification and the Curvature "Dip".}
The metric $\tg$ is smooth everywhere except for a Lipschitz-continuous corner along the interface $\Sigma$. We focus our construction on a small tubular neighborhood of this interface, $N_{2\epsilon} = \{x \mid \text{dist}(x, \Sigma) < 2\epsilon\}$. Outside this neighborhood, we define $\geps = \tg$.

\textbf{Adaptation to Internal Corners :}
The analysis of the curvature error $Q_\epsilon$ (Appendix~\ref{app:Smoothing}) is entirely local. It depends only on the jump in the extrinsic curvature $[H]$ at the interface and the properties of the mollifier $\eta_\epsilon$. The fact that the interface is internal rather than a boundary does not affect the fundamental cancellation arguments (Appendix~\ref{app:Smoothing}) that lead to the boundedness of the error derivative $\partial_s E(s)$. Thus, the technique applies directly.

\begin{remark}[Strict Mean Convexity as a Buffer]
To ensure the robustness of the smoothing estimates, we utilize the fact that for strictly stable MOTS, the mean curvature jump is strictly positive, $[H] > 0$. This provides a "buffer" against negative curvature. Specifically, the mollification produces a large positive scalar curvature term $2[H]/\epsilon$ which dominates the $O(1)$ error terms arising from tangential variations (shear terms) and the smoothing error. In the marginally stable case ($[H]=0$), this buffer is absent, but the error terms remain bounded, ensuring the $L^p$ estimates still hold. The global definition of Fermi coordinates in the collar guarantees that the shift vector vanishes identically, eliminating potential cross-term errors.
\end{remark}

Inside the neighborhood, we use Fermi coordinates $(t, y)$, where $t$ is the signed distance to $\Sigma$ and $y \in \Sigma$. The metric is of the form $\tg = dt^2 + g_t(y)$. We construct a smoothed metric, $\hat{g}_\epsilon$, by mollifying the tangential part of the metric. Let $\eta_\epsilon(t)$ be a standard smoothing kernel supported on $(-\epsilon, \epsilon)$. We define the mollified tangential metric as:
\[ \gamma_\epsilon(t, y) = (\eta_\epsilon * g_t)(y) = \int_{-\epsilon}^{\epsilon} \eta_\epsilon(\tau) g_{t-\tau}(y) \, d\tau. \]
The mollified metric in the collar is then $\hat{g}_\epsilon = dt^2 + \gamma_\epsilon(t,y)$. This metric is smooth and agrees with $\tg$ for $|t| > 2\epsilon$.

A careful calculation of the scalar curvature $R_{\hat{g}_\epsilon}$ shows that it consists of the mollified original curvature, $\eta_\epsilon * \Scal_{\tg}$, and an error term $Q_\epsilon$. Since $\Scal_{\tg}$ is a non-negative measure, the first term is non-negative. The error term $Q_\epsilon$ arises because the Ricci curvature is a nonlinear function of the metric and its derivatives, so mollification does not commute with the curvature operator. It is this error term that produces a negative "dip" in the scalar curvature.

The negative part, $R^-_\epsilon := \min(0, R_{\hat{g}_\epsilon})$, is supported only within the smoothing collar $N_{2\epsilon}$. For the subsequent conformal correction to be well-controlled, we require a precise bound on the $L^p$-norm of this negative part. The crucial estimate, established by Miao and Piubello, is derived by analyzing the structure of $Q_\epsilon$. The dominant terms in $Q_\epsilon$ involve second derivatives of the mollifier, of the form $\eta_\epsilon'' * g_t$, which are of order $O(\epsilon^{-2})$. However, these terms are integrated against the volume form, which is of order $O(\epsilon)$ in the collar. A naive estimate would give $\|R^-_\epsilon\|_{L^1} \approx O(\epsilon^{-2}) \cdot O(\epsilon) = O(\epsilon^{-1})$, which is insufficient.

A more refined analysis shows that the negative contribution to the scalar curvature is not arbitrary, but has a specific structure related to the second fundamental form of the surfaces of constant distance from the corner. We derive the explicit internal bound in \textbf{Appendix D} ($L^{3/2}$ estimate) to confirm the uniform convergence of the conformal correction. The negative part of the scalar curvature, $R^-_\epsilon := \min(0, R_{\hat{g}_\epsilon})$, is supported only in the smoothing collar $N_{2\epsilon}$ and satisfies the following integral bounds:
\[ \|R^-_\epsilon\|_{L^p(N_{2\epsilon})} \le C \epsilon^{1/p}. \]
For the critical case $p=3/2$ in three dimensions, which is required for the Sobolev embeddings used in Lemma \ref{lem:GreenEstimate}, this gives the essential bound derived in Theorem \ref{thm:ScalarCurvatureEstimate}:
\begin{equation}
    \|R^-_\epsilon\|_{L^{3/2}(\hat{g}_\epsilon)} \le C \epsilon^{2/3}.
\end{equation}
This sharp estimate is precisely what is needed to prove the uniform convergence of the conformal factor and ensure the stability of the ADM mass.

\textbf{Step 2: Conformal Correction to Ensure Non-negativity.}
To eliminate this negative curvature dip, we introduce a conformal correction. We define the final smoothed metric as $\geps = u_\epsilon^4 \hat{g}_\epsilon$, where the conformal factor $u_\epsilon$ is the solution to the following elliptic boundary value problem:
\begin{equation}
    \begin{cases}
        8 \Lap_{\hat{g}_\epsilon} u_\epsilon - (R^-_\epsilon) u_\epsilon = 0 & \text{in } \tM, \\
        u_\epsilon \to 1 & \text{at infinity.}
    \end{cases}
\end{equation}
The scalar curvature of the new metric $\geps$ is given by the conformal transformation law:
\[ \Scal_{\geps} = u_\epsilon^{-5} \left( -8\Lap_{\hat{g}_\epsilon}u_\epsilon + \Scal_{\hat{g}_\epsilon}u_\epsilon \right). \]
Substituting the PDE for $u_\epsilon$, we get:
\[ \Scal_{\geps} = u_\epsilon^{-5} \left( -(R^-_\epsilon)u_\epsilon + \Scal_{\hat{g}_\epsilon}u_\epsilon \right) = u_\epsilon^{-4}(\Scal_{\hat{g}_\epsilon} - R^-_\epsilon). \]
By definition, $R^-_\epsilon$ is the negative part of $\Scal_{\hat{g}_\epsilon}$, so the term $(\Scal_{\hat{g}_\epsilon} - R^-_\epsilon)$ is simply the positive part, which is non-negative. Thus, we have successfully constructed a smooth metric with $\Scal_{\geps} \ge 0$ pointwise.

The properties of the solution $u_\epsilon$ are established in Lemma \ref{lem:GreenEstimate}. The maximum principle guarantees that $u_\epsilon \ge 1$ everywhere, and elliptic estimates (using the $L^{3/2}$ bound on the source term $R^-_\epsilon$) show that $u_\epsilon$ converges uniformly to 1 at the rate $\|u_\epsilon - 1\|_{L^\infty} \le C \epsilon^{2/3}$. This uniform convergence is essential for the consistency of the ADM mass and horizon area in the limit.

\textbf{Step 3: Mass and Area Consistency.}
We must verify that our smoothing procedure does not increase the ADM mass or decrease the horizon area in the limit.
\begin{itemize}
    \item \textbf{ADM Mass:} The ADM mass of the conformally transformed metric is $M_{\ADM}(\geps) = M_{\ADM}(\hat{g}_\epsilon) + 2A_\epsilon$, where $A_\epsilon$ comes from the asymptotic expansion of $u_\epsilon = 1 + A_\epsilon/|x| + O(|x|^{-2})$. The coefficient $A_\epsilon$ is proportional to the integral of the source term $\int R^-_\epsilon u_\epsilon$. Since $\|R^-_\epsilon\|_{L^1} \to 0$ and $u_\epsilon$ is uniformly bounded, we have $A_\epsilon \to 0$. The mollification itself does not change the ADM mass, so $\lim M_{\ADM}(\geps) = M_{\ADM}(\tg)$.
    \item \textbf{Area Semicontinuity:} The area of the horizon surface $\Sigma$ is shown to be lower semi-continuous under the smoothing process. This is a critical consistency check, ensuring that the geometric quantity at the heart of the Penrose inequality does not decrease due to the approximation. The detailed argument is provided in \Cref{thm:AreaStability}.
\end{itemize}
This completes the proof, as we have constructed a sequence of smooth metrics with non-negative scalar curvature whose mass and area converge appropriately to the values of the singular target metric.
\end{proof}

\begin{lemma}[Quantitative Mass Continuity]\label{lem:MassContinuity}
The ADM mass of the smoothed metric $\geps = u_\epsilon^4 \hat{g}_\epsilon$ converges to the mass of the Lipschitz metric $\tg$ with the explicit rate:
\begin{equation}
    |M_{\ADM}(\geps) - M_{\ADM}(\tg)| \le C \epsilon.
\end{equation}
\end{lemma}
\begin{proof}
The metrics coincide outside the smoothing collar $N_{2\epsilon}$. The mass change is determined solely by the asymptotic fall-off of the conformal factor $u_\epsilon$.
The equation is $8\Delta u_\epsilon - R^-_\epsilon u_\epsilon = 0$.
Integrating over $\tM$ and applying the divergence theorem at infinity:
\[ \lim_{r\to\infty} \int_{S_r} \partial_\nu u_\epsilon \, d\sigma = \frac{1}{8} \int_{\tM} R^-_\epsilon u_\epsilon \, dV. \]
The LHS is proportional to the mass change $\delta M$.
Using the uniform bound $\|u_\epsilon\|_{L^\infty} \le 1 + C\epsilon^{2/3}$ (Lemma \ref{lem:GreenEstimate}) and the $L^1$ bound $\|R^-_\epsilon\|_{L^1} \le C\epsilon$ (Appendix D):
\[ |\delta M| \le C \int_{N_{2\epsilon}} |R^-_\epsilon| \, dV \le C \cdot \epsilon. \]
Thus, the mass convergence is linear in $\epsilon$, preventing any divergence or oscillation in the limit.
\end{proof}

\subsection{Stability of the Minimal Surface}
The results established above, particularly Lemma \ref{lem:AreaSemicontinuity}, ensure that the area of the minimal surface in the smoothed manifold does not degenerate in the limit $\epsilon \to 0$. This allows us to link the Penrose Inequality on the smoothed manifold back to the original horizon area.

\subsection{Application of the AMO Monotonicity}
\label{sec:AMOApplication}

The constructed manifold $(\tM, \tg)$ now rigorously satisfies all the prerequisites for the Riemannian Penrose Inequality framework detailed in \Cref{sec:AMO}. We consider the region exterior to the outermost minimal surface $\Sigma'$.

We construct the $p$-harmonic potential $u_p$ on $(\tM, \tg)$ with $u_p=0$ on $\Sigma'$. By \Cref{lem:Capacity}, the potential ignores the finite set of compactified bubble points. Since $\Rtg \ge 0$ and $(\tM, \tg)$ is smooth and asymptotically flat away from this negligible set, \Cref{thm:AMO} applies rigorously.
The functional $\mathcal{M}_p(t)$ is monotonically non-decreasing.
\begin{equation}\label{eq:MonotonicityApplied}
    \lim_{t \to 1^-} \mathcal{M}_p(t) \ge \mathcal{M}_p(0).
\end{equation}

Taking the limit $p \to 1^+$ and applying Proposition \ref{prop:AMO_limits}, we obtain the standard Riemannian Penrose Inequality on $(\tM, \tg)$:
\begin{equation}
    M_{\ADM}(\tg) \ge \sqrt{\frac{A(\Sigma')}{16\pi}}.
\end{equation}
We apply the AMO framework to the sequence of smoothed manifolds $(\tM, \geps)$. This strategy (Limit of Inequalities, detailed in \Cref{sec:Synthesis}) avoids the need to generalize the AMO theory directly to the singular space $(\tM, \tg)$, although the analysis in \Cref{sec:SingularitiesAnalysis} and \Cref{app:Bochner} confirms that the distributional identities required for such a generalization do hold.

\begin{lemma}[No Ghost Energy at Conical Tips]\label{lem:GammaConvergenceConical}
The presence of conical singularities $\{p_k\}$ does not disrupt the Gamma-convergence of the $p$-energy to the perimeter functional. Specifically, no "ghost" area accumulates at the singularities.
\end{lemma}
\begin{proof}
We rigorously establish that the singular points $p_k$ do not act as sinks for the area functional in the limit $p \to 1$. We work in the framework of Caccioppoli sets (sets of finite perimeter).

Let $u_j$ be a sequence of functions converging in $L^1(\tM)$ to $u = \chi_E$, the characteristic function of a set of finite perimeter $E$. The Gamma-limit of the $p$-energies is related to the perimeter of $E$. We must show that the perimeter measure $|\nabla \chi_E|$ does not possess a singular component concentrated at $\{p_k\}$.

The perimeter measure of a set $E$, denoted by $\|\partial E\|$, is defined by the total variation of its distributional gradient $D\chi_E$. By De Giorgi's structure theorem, this measure is given by the restriction of the $(n-1)$-dimensional Hausdorff measure $\mathcal{H}^{n-1}$ to the reduced boundary $\partial^* E$:
\[ \|\partial E\|(A) = \mathcal{H}^{n-1}(A \cap \partial^* E) \]
for any Borel set $A$.

Since the metric $\tg$ is continuous on $\tM$ and asymptotically conical at $p_k$, the Hausdorff measure $\mathcal{H}^{n-1}$ is well-behaved and absolutely continuous with respect to the standard Euclidean Hausdorff measure in local coordinates.
Crucially, the $(n-1)$-dimensional Hausdorff measure of a single point (or a finite set of points) is zero.
\[ \mathcal{H}^{n-1}(\{p_k\}) = 0. \]
Therefore, the perimeter measure of any set $E$ vanishes on the singular set:
\[ \|\partial E\|(\{p_k\}) = 0. \]

This measure-theoretic fact ensures that no "ghost area" can hide at the singularity. If a sequence of smooth hypersurfaces $\Sigma_j$ (level sets of approximating functions) converges to the boundary of $E$ in the sense of varifolds or currents, the mass of the limit varifold concentrated at $p_k$ must be zero. Even if the surfaces $\Sigma_j$ accumulate near $p_k$, the area contribution inside any ball $B_\epsilon(p_k)$ scales as $O(\epsilon^2)$ (due to the conical geometry $\tg \approx dr^2 + r^2 g_{S^2}$), which vanishes as the ball shrinks.

Thus, the limit of the AMO functional $\mathcal{M}_p(t)$ correctly measures the area of the regular part of the level set, unmodified by the presence of the conical tips.
\end{proof}

\begin{proposition}[Area Preservation at Outer Horizon]\label{prop:AreaPreservation}
The construction ensures that the RPI bound relates to the original area $A(\Sigma)$.
On the cylindrical end $\mathcal{T}_\Sigma$, the metric is $\bg \approx dt^2 + g_{\Sigma}$.
The area of the cross-section in $(\bM, \bg)$ is constant $A(\bg) = A(\Sigma)$.
Since we impose $\phi \to 1$ asymptotically along this cylinder (\Cref{thm:Deformation}, item 2), the area in the deformed metric is:
\[ A(\tg) = \lim_{t \to \infty} \int_{\Sigma_t} \phi^4 d\sigma_{\bg} = \int_{\Sigma} 1^4 \, d\sigma_{g} = A(\Sigma). \]
Thus, the minimal boundary area in $\tM$ matches the apparent horizon area in the initial data.
\end{proposition}

\section{Synthesis: Limit of Inequalities}
<<<<<<< HEAD

We adopt a "Limit of Inequalities" strategy to avoid commuting limits inside the nonlinear functional.
=======
\label{sec:Synthesis}

We adopt a "Limit of Inequalities" strategy to avoid commuting limits inside the nonlinear functional.
1. Fix $\epsilon > 0$. The smoothed manifold $(\tM, \geps)$ is smooth with $R \ge 0$.
2. Run AMO flow ($p \to 1$) to get $M_{ADM}(\geps) \ge \sqrt{A(\Sigma_{\min, \epsilon})/16\pi}$.
3. Take $\epsilon \to 0$. Using the area stability lemma (derived from spectral stability in the marginal case), $\liminf A(\Sigma_{\min, \epsilon}) \ge A(\Sigma)$.
>>>>>>> 49f7664b

\begin{theorem}[The Spacetime Penrose Inequality]
Let $(M, g, k)$ be an asymptotically flat initial data set satisfying the Dominant Energy Condition. Let $\Sigma$ be the outermost apparent horizon. Then $M_{\ADM}(g) \ge \sqrt{A(\Sigma)/16\pi}$.
\end{theorem}

\begin{proof}[Proof of Theorem \ref{thm:SPI} (The Spacetime Penrose Inequality)]
We assume the initial data $(M,g,k)$ satisfies the DEC.

\begin{enumerate}
\item \textbf{Fixed $\epsilon$ Step:} For fixed $\epsilon > 0$, $(\tM, \geps)$ is smooth with non-negative scalar curvature. The standard AMO result applies:
   \[ M_{\ADM}(\geps) \ge \sqrt{\frac{A(\Sigma_{\min, \epsilon})}{16\pi}}. \]
\item \textbf{Limit Step:} We take $\epsilon \to 0$.
   \begin{itemize}
       \item LHS: By Lemma \ref{lem:MassContinuity}, $M_{\ADM}(\geps) \to M_{\ADM}(\tg)$.
       \item RHS: By Lemma \ref{lem:AreaStability}, $\liminf A(\Sigma_{\min, \epsilon}) \ge A(\Sigma)$.
   \end{itemize}
   Combining these yields $M_{\ADM}(\tg) \ge \sqrt{A(\Sigma)/16\pi}$.
\end{enumerate}

\begin{remark}[Order of Limits]
We emphasize that we do \emph{not} interchange the limits $p \to 1$ and $\epsilon \to 0$. We derive the Riemannian Penrose Inequality for the smooth manifold $(\tM, \geps)$ for fixed $\epsilon$ (taking $p \to 1$ first), and only \emph{then} take the geometric limit $\epsilon \to 0$ of the resulting inequality. This avoids the analytical difficulties of defining the $p$-harmonic flow on the Lipschitz manifold directly.
\end{remark}

The rigorous proof of the bound $\phi \le 1$ (\Cref{thm:PhiBound}) guarantees the mass reduction during the conformal deformation (\Cref{thm:MassReduction}), so $M_{\ADM}(\bg) \ge M_{\ADM}(\tg)$.
Combining this with the mass reduction property of the Jang map ($M_{\ADM}(g) \ge M_{\ADM}(\bg)$) and the area preservation, we obtain:
\[ M_{\ADM}(g) \ge \sqrt{\frac{A(\Sigma)}{16\pi}}. \]
This completes the proof.
\end{proof}

\section{Rigidity and the Uniqueness of Schwarzschild}
\label{sec:Rigidity}

We now prove the rigidity statement of the Penrose Inequality: equality holds if and only if the initial data set corresponds to a slice of the Schwarzschild spacetime. This section details the step-by-step argument showing how the assumption of equality forces specific geometric constraints on the Jang manifold and, subsequently, the initial data.

\begin{theorem}[Rigidity of the Equality Case]
Suppose an initial data set $(M,g,k)$ satisfies the assumptions of Theorem \ref{thm:SPI} and that equality holds in the Spacetime Penrose Inequality:
\begin{equation}
    M_{\ADM}(g) = \sqrt{\frac{A(\Sigma)}{16\pi}}.
\end{equation}
\textbf{Assumption:} We assume the outermost apparent horizon $\Sigma$ is connected.
Then the initial data set $(M,g,k)$ can be isometrically embedded as a spacelike slice in the Schwarzschild spacetime.
\begin{remark}
If $\Sigma$ is disconnected, the inequality $M \ge \sqrt{A/16\pi}$ still holds (where $A$ is total area), but the rigidity analysis must account for the possibility of multi-black hole configurations. Generally, equality in the disconnected case is only achieved in the limit of infinite separation. Our rigidity result implies that if equality holds for a connected horizon, the spacetime is a single Schwarzschild slice.
\end{remark}
\end{theorem}
\begin{proof}
The proof relies on forcing the saturation of every inequality in the construction.

\textbf{Step 1: Saturation of Inequalities.}
The equality $M_{\ADM}(g) = \sqrt{A(\Sigma)/16\pi}$ implies:
\begin{enumerate}
    \item $M_{\ADM}(g) = M_{\ADM}(\bg)$. The mass difference formula vanishes:
    \[ \int_{\bM} (16\pi(\mu-J(n)) + |h-k|_{\bg}^2 + 2|q|_{\bg}^2) dV = 0. \]
    This implies $\mu=J(n)$, $h=k$, and $q=0$.
    \item $M_{\ADM}(\bg) = M_{\ADM}(\tg)$. Since $q=0$ and $h=k$, the scalar curvature $\Rg = 0$. The Lichnerowicz source vanishes, so $\Delta_{\bg}\phi = 0$. Since $\phi\to 1$ at infinity, $\phi \equiv 1$. Thus $\tg = \bg$.
    \item The RPI is saturated on $(\bM, \bg)$. This forces the scalar curvature $\Rg$ to be identically zero. Since $\Rg = 2[H]\delta_\Sigma$ distributionally, we must have $[H]=0$.
\end{enumerate}

\textbf{Step 2: Static Vacuum Equations.}
Since $q=0$ and $h=k$, the Jang surface is a slice of a static spacetime. We define the lapse $N = (1+|\nabla f|^2)^{-1/2}$.
The pair $(\bg, N)$ satisfies the Static Vacuum Einstein Equations in the weak sense:
\[ \Ric_{\bg} - N^{-1}\nabla^2_{\bg} N = 0, \quad \Delta_{\bg} N = 0. \]
To see this, note that for a graph in a static spacetime, the condition $q=0$ aligns the normal with the Killing vector, and the Gauss-Codazzi equations reduce to this system.

\textbf{Step 3: $C^{1,1}$ Regularity across the Interface.}
We established in Step 1 that $q=0$ and $h=k$ everywhere on $\bM$. This implies the manifold is a static slice. We now address the regularity across the interface $\Sigma$.
The Jang metric $\bg$ is constructed by gluing the graph metric from the bulk to the cylindrical metric $dt^2 + g_\Sigma$.

\begin{lemma}[Regularity Upgrade for Static Vacuum Metrics]\label{lem:RegularityUpgrade}
The pair $(\bg, N)$ forms a weak solution to the Static Vacuum Einstein Equations with $\bg \in C^{1,1}$ and $N \in C^{1,1}$ across the interface.
We invoke standard elliptic regularity for the Einstein gauge. In harmonic coordinates, the static vacuum equations form a quasilinear elliptic system:
\[ -\frac{1}{2} g^{ab}\partial_a \partial_b g_{ij} + Q(g, \partial g) = 0 \]
Since the coefficients depend on $g$ (which is $C^{1,1}$), the leading order term is Lipschitz. By Schauder estimates (or $W^{k,p}$ bootstrapping), if $g \in C^{1, \alpha}$, then $g \in C^{3, \alpha}$. Bootstrapping this argument implies $g \in C^\infty$.
Furthermore, by the analyticity results of Anderson and Friedrich for Einstein's equations, any smooth solution to the static vacuum equations is real-analytic ($C^\omega$).
Thus, the "kink" at the horizon is merely a coordinate artifact of the Jang gauge; geometrically, the spacetime is smooth and analytic.
\end{lemma}

\begin{itemize}
    \item On the cylindrical side, the metric is smooth and product-like, so its second fundamental form (with respect to the $t$ foliation) vanishes: $h_{cyl} = 0$.
    \item On the bulk side, the second fundamental form of the level sets corresponds to the Jang second fundamental form $h$. Since $h=k$ everywhere, at the interface we have $h_{bulk} = k|_{\Sigma}$.
    \item The equality condition implies the mean curvature jump $[H] = H_{bulk} - H_{cyl} = 0$. Since $H_{cyl}=0$, we have $H_{bulk}=0$.
    \item In the static vacuum equality case, the vanishing of the flux and the rigidity of the MOTS operator imply that the entire extrinsic curvature vanishes at the horizon, $k|_{\Sigma}=0$.
\end{itemize}
Consequently, the second fundamental forms match across the interface: $h_{bulk} = 0 = h_{cyl}$. In Gaussian normal coordinates, the metric derivative is $\partial_n g_{ij} = -2h_{ij}$. Since $h$ is continuous (and zero) across $\Sigma$, the metric $\bg$ is $C^1$ with Lipschitz first derivatives (since $h$ is differentiable on each side). Thus, the metric $\bg$ is of class $C^{1,1}$.

\textbf{Step 4: Analyticity and Uniqueness.}
By Lemma \ref{lem:RegularityUpgrade}, the metric is globally real-analytic. We then appeal to the Bunting-Masood-ul-Alam uniqueness theorem for static vacuum black holes. The only asymptotically flat, static vacuum solution with a regular Killing horizon is the Schwarzschild spacetime.

\textbf{Step 5: Characterization of the Horizon (Lapse Vanishing).}
To conclude the spacetime is Schwarzschild, the inner boundary must be a Killing horizon. For a static slice, the lapse is $N = (1+|\nabla f|^2)^{-1/2}$. The blow-up boundary condition for $f$ along $\Sigma$ implies $|\nabla f(x)| \to \infty$ as $x \to \Sigma$, so $N(x) \to 0$ there. The static Killing field therefore vanishes on $\Sigma$, and its orthogonal trajectories generate the bifurcation surface. Combined with the regularity of $(\bg, N)$, this ensures $\Sigma$ is a regular Killing horizon, matching the structure of the Schwarzschild bifurcation sphere.

\begin{lemma}[Regularity of Static Vacuum Metrics]
Let $(\bg, N)$ be a weak solution to the static vacuum equations with $\bg \in C^{1,1}_{loc}$ and $N \in C^{1,1}_{loc}$. Then $(\bg, N)$ is real-analytic in harmonic coordinates.
\end{lemma}
\begin{proof}
In harmonic coordinates $\{x^k\}$, the Ricci curvature is
\[ \Ric_{ij} = -\frac{1}{2} g^{kl} \partial_k \partial_l g_{ij} + Q(\bg, \partial \bg), \]
where $Q$ is quadratic in first derivatives. The static vacuum equation becomes
\[ -\frac{1}{2} \Delta_g g_{ij} + Q = N^{-1} (\partial_i \partial_j N - \Gamma_{ij}^k \partial_k N). \]
Coupled with $\Delta_g N = 0$, this forms a quasilinear elliptic system for the variables $(g_{ij}, N)$.
Since $g \in C^{1,1} \subset C^{1,\alpha}$, the coefficients of the principal part ($g^{kl}$) are Lipschitz continuous, hence in $C^{0,1}$.
By standard elliptic regularity estimates (e.g. Schauder estimates), if the coefficients are $C^{k,\alpha}$, the solution is $C^{k+2,\alpha}$. Starting with $C^{1,\alpha}$ regularity for the metric, the coefficients are $C^{1,\alpha}$. This implies the solution is $C^{3,\alpha}$.
Bootstrapping this argument: if $g \in C^{k,\alpha}$, then coefficients are $C^{k,\alpha}$, so $g \in C^{k+2,\alpha}$. Thus $g \in C^\infty$.
Once smoothness is established, the analyticity follows from the results of Anderson \cite{anderson2001} and Friedrich on the analyticity of solutions to Einstein's equations.
The apparent "corner" at $\Sigma$ is merely a coordinate singularity in the Jang gauge; in harmonic coordinates, the manifold is analytic across the horizon.
\end{proof}

This upgrades the regularity of $(\bM, \bg)$ to real analytic globally.
By the uniqueness theorems for asymptotically flat static vacuum black holes (Israel, Bunting-Masood-ul-Alam), the only such solution is the spatial Schwarzschild geometry.
Thus, the initial data $(M, g, k)$ embeds isometrically as a slice of the Schwarzschild spacetime.
\end{proof}

\appendix
\section{Index of Notation}\label{app:Notation}
To assist the reader, we summarize the various metrics and domains used in the proof.

\begin{table}[h!]
\centering
\caption{Summary of metrics and domains used throughout the proof.}
\begin{tabular}{l l l}
\hline
\textbf{Symbol} & \textbf{Description} & \textbf{Regularity} \\
\hline
$(M, g, k)$ & Initial Data Set & Smooth ($C^\infty$) \\
$(\bM, \bg)$ & Jang Manifold (Graph of $f$) & Lipschitz ($C^{0,1}$) at $\Sigma$ \\
$(\tM, \tg)$ & Conformal Deformation ($\tg = \phi^4 \bg$) & $C^0$ at tips $p_k$, Lipschitz at $\Sigma$ \\
$(\tM, \geps)$ & Smoothed Manifold (Miao--Piubello) & Smooth ($C^\infty$) \\
$\Sigma$ & Outermost MOTS (Horizon) & Smooth embedded surface \\
$\{p_k\}$ & Compactified Jang Bubbles & Conical singularities \\
\hline
\end{tabular}
\end{table}

\section{Conclusion}

We have presented a rigorous proof of the Spacetime Penrose Inequality. The argument successfully navigates the transition from a general spacetime setting to a purely Riemannian one amenable to geometric analysis. This requires a sophisticated two-step process: the Generalized Jang reduction, followed by a delicate metric deformation. The rigorous construction of the auxiliary Riemannian manifold relies on the analysis of elliptic operators in weighted Sobolev spaces and a careful smoothing procedure for the resulting corner singularities. Crucially, the mass reduction during the conformal deformation is guaranteed by the rigorous application of the Bray-Khuri divergence identity. The AMO $p$-harmonic level set method provides a robust pathway to establish the geometric inequality, thereby confirming the fundamental relationship $M_{\ADM} \ge \sqrt{A/16\pi}$.

\appendix
\section{The Singular Engine: Capacity and Flux (Track C)}
\label{app:Capacity}

This appendix constitutes the "Singular Engine" of the proof. It rigorously establishes the analytic properties of the $p$-capacity of the conical singularities $\{p_k\}$ and proves the vanishing of the flux at the tips, ensuring the validity of the distributional identities used in the main text.

\subsection{Formal Definition of p-Capacity for Conical Tips}
\begin{definition}[p-Capacity]
Let $(\mathcal{M}, g)$ be a Riemannian manifold. For a compact set $K \subset \mathcal{M}$ and an open set $\Omega \supset K$, the $p$-capacity of $K$ in $\Omega$ is defined as:
\[ \Cap_p(K, \Omega) = \inf \left\{ \int_{\Omega} |\nabla u|_g^p \, dV_g \mid u \in C^\infty_c(\Omega), u \ge 1 \text{ on } K \right\}. \]
The $p$-capacity of $K$ is $\Cap_p(K) = \inf_{\Omega \supset K} \Cap_p(K, \Omega)$. A set is said to have zero $p$-capacity if $\Cap_p(K)=0$.
\end{definition}

\begin{theorem}[Vanishing Capacity of Conical Singularities]
Let $(\tM, \tg)$ be the 3-dimensional manifold with isolated conical singularities at points $\{p_k\}$. For any $p$ in the range $1 < p < 3$, the $p$-capacity of the singular set is zero:
\[ \Cap_p(\{p_k\}) = 0. \]
\end{theorem}
\begin{proof}
It is sufficient to prove that a single point singularity $p_k$ has zero capacity. By construction (\Cref{thm:Deformation}), the metric $\tg$ near $p_k$ is a cone $\tg \approx ds^2 + s^2 g_{\mathcal{B}}$, where $s$ is the geodesic distance to the singularity. The volume element is $d\text{Vol}_{\tg} \approx s^2 dV_{S^2} ds$.

To prove that the capacity of $\{p_k\}$ is zero, we construct a sequence of test functions $\psi_\epsilon$ for the capacity definition whose $p$-energy tends to zero as $\epsilon \to 0$. For any small $\epsilon > 0$, define the compactly supported Lipschitz cutoff function:
\[ \psi_\epsilon(s) = \begin{cases}
    1 & \text{if } 0 \le s \le \epsilon, \\
    \frac{2\epsilon - s}{\epsilon} & \text{if } \epsilon < s < 2\epsilon, \\
    0 & \text{if } s \ge 2\epsilon.
\end{cases} \]
This function is equal to 1 on the ball $B_\epsilon(p_k)$ and is supported in $B_{2\epsilon}(p_k)$. Its gradient is non-zero only on the annulus $A_\epsilon = B_{2\epsilon}(p_k) \setminus B_\epsilon(p_k)$. In this metric, $s$ is the geodesic distance, so $|\nabla \psi_\epsilon|_{\tg} = |\psi_\epsilon'(s)| = 1/\epsilon$.

We now compute the $p$-energy integral for this test function:
\begin{align*}
    \int_{\tM} |\nabla \psi_\epsilon|_{\tg}^p \, \dVol_{\tg} &= \int_{A_\epsilon} \left(\frac{1}{\epsilon}\right)^p \, \dVol_{\tg} \\
    &= \frac{1}{\epsilon^p} \text{Vol}_{\tg}(A_\epsilon).
\end{align*}
The metric $\tg$ is asymptotically conical near $p_k$ (\Cref{lem:SharpBubbleAsymptotics}), meaning $\tg = (1+O(s^\alpha))(ds^2 + s^2 g_{\mathcal{B}})$. The volume element behaves as $d\text{Vol}_{\tg} = (1+O(s^\alpha)) s^2 ds d\sigma_{\mathcal{B}}$.
The volume of the annulus $A_\epsilon$ is computed as:
\begin{align*}
    \text{Vol}_{\tg}(A_\epsilon) &= \int_{\partial\mathcal{B}} \int_\epsilon^{2\epsilon} (1+O(s^\alpha)) s^2 ds d\sigma_{\mathcal{B}} \\
    &= \text{Area}(\partial\mathcal{B}) \left( \left[ \frac{s^3}{3} \right]_\epsilon^{2\epsilon} + O(\epsilon^{3+\alpha}) \right) \\
    &\le C \epsilon^3.
\end{align*}
Substituting this volume bound back into the energy expression, we get:
\[ \int_{\tM} |\nabla \psi_\epsilon|_{\tg}^p \, \dVol_{\tg} \le \frac{1}{\epsilon^p} (C \epsilon^3) = C \epsilon^{3-p}. \]
By the definition of capacity, we have the inequality:
\[ 0 \le \Cap_p(\{p_k\}) \le \int_{\tM} |\nabla \psi_\epsilon|_{\tg}^p \, \dVol_{\tg} = \frac{28\pi}{3} \epsilon^{3-p}. \]
This inequality holds for any $\epsilon > 0$. Since we are in the regime $1 < p < 3$, the exponent $3-p$ is strictly positive.
\[ \lim_{\epsilon \to 0} \frac{28\pi}{3} \epsilon^{3-p} = 0. \]
This forces $\Cap_p(\{p_k\}) = 0$. Since the singular set is a finite union of such points, its capacity is also zero.
\end{proof}

\subsection{The Vanishing Flux Lemma}
\begin{theorem}[Vanishing Flux at Tips]\label{thm:PhiBound}
Near the compactified Jang bubbles $p_k$, $\phi \sim r^\alpha$ with $\alpha > 0$. The vector field $Y \sim r^{-1}$. The area of the sphere $S_r \sim r^2$. Thus the flux $\int \langle Y, \nu \rangle \sim r \to 0$.
Combined with the decay at the AF end and the weighted decay at the cylinder end (proven via the scattering ansatz), the total divergence integral is zero.
\end{theorem}
\begin{proof}
The scalar curvature of the spherical bubble boundary $\partial \mathcal{B}$ is positive (by topological classification of MOTS). This ensures that the indicial root $\alpha$ is strictly positive.
We estimate the flux integral directly in the asymptotic conical coordinates.
The surface area of the sphere $S_r$ scales as $\text{Area}(S_r) \sim r^2$.
The conformal factor behaves as $\phi \sim r^\alpha$.
The radial derivative behaves as $\partial_r \phi \sim \alpha r^{\alpha-1}$.
The integrand is $\phi \partial_r \phi \sim r^\alpha \cdot r^{\alpha-1} = r^{2\alpha-1}$.
The total flux scales as:
\[ \text{Flux}(r) \sim \text{Area}(S_r) \cdot (\phi \partial_r \phi) \sim r^2 \cdot r^{2\alpha-1} = r^{2\alpha+1}. \]
Since $\alpha > 0$, the exponent $2\alpha+1 > 1$.
Therefore, $\lim_{r \to 0} \text{Flux}(r) = 0$.
This rigorous scaling argument justifies the integration by parts used to establish $\phi \le 1$ in Theorem \ref{thm:PhiBound}.
\begin{lemma}[Vanishing Flux at Conical Tips]\label{lem:VanishingFlux}
Let $p_k$ be a conical singularity where the conformal factor behaves as $\phi(r, \theta) = c r^\alpha(1+o(1))$ with $\alpha > 0$. Let $S_r = \partial B_r(p_k)$ be the coordinate sphere of radius $r$. Then the boundary flux integral vanishes:
\[ \lim_{r \to 0} \int_{S_r} \phi \frac{\partial \phi}{\partial \nu} \, d\sigma = 0. \]
\end{lemma}
\begin{proof}
Near the singularity, the metric is asymptotically conical: $\tg \approx dr^2 + c^2 r^2 g_{S^2}$. The area element of the sphere $S_r$ scales as $d\sigma \approx c^2 r^2 d\omega_{S^2}$.
The normal derivative is $\partial_\nu \approx \partial_r$.
Given the asymptotic behavior $\phi \sim r^\alpha$, the gradient scales as $|\nabla \phi| \approx \partial_r \phi \sim \alpha r^{\alpha-1}$.
The integrand scales as:
\[ \phi \partial_\nu \phi \sim r^\alpha \cdot r^{\alpha-1} = r^{2\alpha-1}. \]
Integrating over the sphere $S_r$:
\[ \int_{S_r} \phi \partial_\nu \phi \, d\sigma \approx \int_{S^2} (r^{2\alpha-1}) \cdot (r^2) \, d\omega = O(r^{2\alpha+1}). \]
Since $\alpha > 0$ (guaranteed by the positive curvature of the bubble link, see \Cref{lem:SharpBubbleAsymptotics}), the exponent $2\alpha+1 > 1$. Thus, the integral converges to 0 as $r \to 0$.
This ensures that no boundary terms arise from the singular points when applying the divergence theorem to vector fields involving $\phi \nabla \phi$, such as in the proof of the $\phi \le 1$ bound.
\end{proof}

\begin{corollary}[Removability of Singularities]
A set of zero $p$-capacity is removable for bounded weak solutions of the $p$-Laplace equation. That is, if $u \in W^{1,p}_{loc}(\Omega \setminus K)$ is a bounded weak solution to $\Delta_p u = 0$, and $\Cap_p(K)=0$, then $u$ can be extended to a weak solution in all of $\Omega$.
\end{corollary}
\begin{proof}
Let $u \in W^{1,p}_{\text{loc}}(\tM \setminus K) \cap L^\infty_{loc}(\tM)$ be a bounded weak solution outside the set $K=\{p_k\}$ of zero $p$-capacity. We show $u$ satisfies the weak equation on all of $\tM$.
Let $\phi \in C^\infty_c(\tM)$ be a test function. Since $\Cap_p(K)=0$, there exists a sequence of smooth cut-off functions $\psi_j \in C^\infty_c(\tM)$ such that $0 \le \psi_j \le 1$, $\psi_j \equiv 1$ in a neighborhood of $K$, and $\psi_j \to 0$ almost everywhere with $\|\nabla \psi_j\|_{L^p} \to 0$.
Construct the test functions $\phi_j = \phi(1-\psi_j)$. Note that $\phi_j \in C^\infty_c(\tM \setminus K)$, so by hypothesis:
\[ \int_{\tM} \langle |\nabla u|^{p-2}\nabla u, \nabla \phi_j \rangle \, dV = 0. \]
Expanding the gradient term:
\[ \int_{\tM} (1-\psi_j) \langle |\nabla u|^{p-2}\nabla u, \nabla \phi \rangle \, dV - \int_{\tM} \phi \langle |\nabla u|^{p-2}\nabla u, \nabla \psi_j \rangle \, dV = 0. \]
We analyze the limit $j \to \infty$.
1. The first integral converges to $\int_{\tM} \langle |\nabla u|^{p-2}\nabla u, \nabla \phi \rangle \, dV$ by the Dominated Convergence Theorem, since $\psi_j \to 0$ a.e. and the integrand is in $L^1$.
2. The second integral is bounded using Hölder's inequality:
\[ \left| \int_{\tM} \phi \langle |\nabla u|^{p-2}\nabla u, \nabla \psi_j \rangle \right| \le \|\phi\|_\infty \| \nabla u \|_{L^p}^{p-1} \| \nabla \psi_j \|_{L^p}. \]
Since $\|\nabla \psi_j\|_{L^p} \to 0$, this term vanishes.
Thus, $\int_{\tM} \langle |\nabla u|^{p-2}\nabla u, \nabla \phi \rangle \, dV = 0$ for all $\phi \in C^\infty_c(\tM)$, proving $u$ is a weak solution on the entire manifold.
\end{proof}

\section{The Singular Engine (Part II): Distributional Identities (Track C)}
\label{app:Bochner}

This appendix completes the "Singular Engine" by rigorously establishing the distributional validity of the Refined Kato Inequality. This is Track C, Key Task 3. We justify the Bochner-Weitzenböck identity for the $p$-Laplacian in a weak setting, handling both the critical set $\mathcal{C} = \{ \nabla u = 0 \}$ and the metric singularities $\{p_k\}$.

\begin{lemma}[$L^1$-Integrability of Ricci Curvature at Conical Singularities]
\label{lem:RicciIntegrability}
The Ricci tensor $\Ric_{\tg}$ belongs to $L^1_{loc}(\tM)$ near the conical singularities $\{p_k\}$.
\end{lemma}

\begin{proof}
As established in Corollary \ref{cor:RicciIntegrability}, the metric $\tg$ is Asymptotically Conical (AC) with a decay rate $\delta>0$. The Ricci tensor scales as $|\Ric_{\tg}| \sim s^{-2+\delta}$. The volume form is $d\text{Vol}_{\tg} \approx s^2 ds d\sigma$.
The $L^1$ norm over a small ball $B_\epsilon(p_k)$ is:
\[ \int_{B_\epsilon(p_k)} |\Ric_{\tg}| \, d\text{Vol}_{\tg} \approx \int_0^\epsilon C s^{-2+\delta} \cdot s^2 \, ds = C \int_0^\epsilon s^\delta ds < \infty. \]
Since $\Ric \in L^1$, the distributional Laplacian of the metric components is well-defined, validating the use of the Bochner identity in the distributional sense.
\end{proof}

\begin{lemma}[Distributional Hessian Removability (Lemma \ref{lem:DistHessian})]\label{lem:DistHessianApp}
The distributional Hessian $\nabla^2 u$ does not charge the singular set $\{p_k\}$.
\end{lemma}
\begin{proof}
We must show that integration by parts for the Hessian holds without boundary terms at the singularities. We use the cutoff function $\eta_\epsilon$ from \Cref{app:Capacity} and analyze the boundary integral $I_\epsilon$ arising from integration by parts:
\[ I_\epsilon := \int_{\tM} \varphi \langle \nabla u, X \rangle \nabla \eta_\epsilon \dVol_{\tg}. \]
As shown in the proof of Lemma \ref{lem:IBP}, this term is bounded by:
\[ |I_\epsilon| \le C' \cdot \epsilon^{\frac{2p-3}{p}} \|\nabla u\|_{L^p(A_\epsilon)}. \]
Since $u \in W^{1,p}(\tM)$, by the absolute continuity of the Lebesgue integral, $\|\nabla u\|_{L^p(A_\epsilon)} \to 0$ as the volume of the annulus $A_\epsilon$ goes to zero. Thus $I_\epsilon \to 0$. This confirms the integration by parts formula holds globally.
\end{proof}

\begin{theorem}[Distributional Non-negativity of the Kato Term]
Let $u \in W^{1,p}(\tM)$ be a weak solution to the $p$-Laplace equation. The term $\mathcal{K}_p(u)$ which appears in the monotonicity formula (\Cref{thm:AMO}) and arises from the Bochner identity is a non-negative distribution. Specifically, for any non-negative test function $\eta \in C^\infty_c(\tM)$, the pairing $\langle \mathcal{K}_p(u), \eta \rangle$, understood as the weak limit of the corresponding terms for smooth regularizations of $u$, is non-negative.
\end{theorem}
\begin{proof}
We must verify the distributional Bochner identity holds and that the Kato inequality remains non-negative across both $\mathcal{C}$ and $\{p_k\}$.

\textbf{Part 1: Handling Metric Singularities $\{p_k\}$.}
The validity of the Bochner identity across $\{p_k\}$ requires $\Ric_{\tg} \in L^1_{loc}$ (Lemma \ref{lem:RicciIntegrability}) and the removability of the Hessian (Lemma \ref{lem:DistHessianApp}). Both conditions are satisfied.

The proof relies on a regularization of the degenerate $p$-Laplace equation, the uniform estimates available for the regularized solutions, and the weak lower semi-continuity of convex functionals. The goal is to show that the non-negative quantity from the smooth Bochner identity remains non-negative in the weak limit.

\textbf{Step 1: Regularization of the Equation.}
Let $u \in W^{1,p}(\tM)$ be a weak solution to the $p$-Laplace equation. For $\epsilon > 0$, consider the uniformly elliptic, regularized equation:
\begin{equation}
    \Div\left( (|\nabla v|^2 + \epsilon^2)^{(p-2)/2} \nabla v \right) = 0.
\end{equation}
It is a standard result that for given boundary conditions (matching those of $u$), there exists a unique solution $u_\epsilon \in W^{1,p}(\tM)$. Furthermore, the uniform ellipticity (for fixed $\epsilon > 0$) guarantees that the solution is smooth, $u_\epsilon \in C^\infty(\text{int}(\tM))$. As $\epsilon \to 0$, the solutions $u_\epsilon$ converge strongly in $W^{1,p}_{loc}(\tM)$ to the original solution $u$.

\textbf{Step 2: The Bochner Identity for Regularized Solutions.}
Since each $u_\epsilon$ is smooth, the full Bochner-Weitzenböck identity and the refined Kato inequality apply to it pointwise. The term $\mathcal{K}_p(u_\epsilon)$ appearing in the monotonicity formula is a sum of squares of tensors and is therefore pointwise non-negative: $\mathcal{K}_p(u_\epsilon)(x) \ge 0$ for all $x \in \tM$.
Consequently, for any non-negative test function $\eta \in C^\infty_c(\tM)$, the integral is non-negative:
\begin{equation}\label{eq:integral_inequality_eps}
    \int_{\tM} \eta(x) \mathcal{K}_p(u_\epsilon)(x) \dVol_{\tg} \ge 0.
\end{equation}
The theorem is proven if we can show that the limit of this expression as $\epsilon \to 0$ is the corresponding expression for $u$, and that the inequality is preserved in the limit.

\textbf{Step 3: Uniform Estimates and Weak Convergence.}
This is the crucial step. We explicitly derive the uniform $W^{2,2}$ bound for the regularized solutions $u_\epsilon$ on compact subsets $K \Subset \tM \setminus \{p_k\}$.
The regularized equation is $\Div(A_\epsilon(\nabla u_\epsilon) \nabla u_\epsilon) = 0$ with $A_\epsilon(Z) = (|Z|^2 + \epsilon^2)^{(p-2)/2}$.
Let $v_k = \partial_k u_\epsilon$. Differentiating the equation with respect to $x_k$ yields the linearized system:
\[ \partial_i ( a_{ij}^\epsilon(x) \partial_j v_k ) = 0, \]
where the coefficient matrix is $a_{ij}^\epsilon = A_\epsilon \delta_{ij} + (p-2)A_\epsilon \frac{\partial_i u_\epsilon \partial_j u_\epsilon}{|\nabla u_\epsilon|^2 + \epsilon^2}$.
This matrix satisfies the ellipticity bounds:
\[ \lambda_\epsilon |\xi|^2 \le a_{ij}^\epsilon \xi_i \xi_j \le \Lambda_\epsilon |\xi|^2, \]
with $\lambda_\epsilon \approx (|\nabla u_\epsilon|^2 + \epsilon^2)^{(p-2)/2}$.

\textbf{Derivation of the Uniform Estimate:}
We define the linearized operator coefficients $a_{ij}^\epsilon(x) = A_\epsilon \delta_{ij} + (p-2)A_\epsilon \frac{\partial_i u_\epsilon \partial_j u_\epsilon}{|\nabla u_\epsilon|^2 + \epsilon^2}$, where $A_\epsilon = (|\nabla u_\epsilon|^2 + \epsilon^2)^{(p-2)/2}$.
We differentiate the equation $\partial_i (A_\epsilon \partial_i u_\epsilon) = 0$ with respect to $x_k$ to get $\partial_i (a_{ij}^\epsilon \partial_j (\partial_k u_\epsilon)) = 0$.
Let $v_k = \partial_k u_\epsilon$. We test this equation with $\varphi = \eta^2 v_k$, where $\eta$ is a smooth cutoff function supported in $K$.
\[ \int a_{ij}^\epsilon \partial_j v_k \partial_i (\eta^2 v_k) = 0. \]
Expanding the product rule $\partial_i (\eta^2 v_k) = \eta^2 \partial_i v_k + 2\eta (\partial_i \eta) v_k$:
\[ \int \eta^2 a_{ij}^\epsilon \partial_j v_k \partial_i v_k = - \int 2\eta v_k a_{ij}^\epsilon \partial_j v_k \partial_i \eta. \]
Using the ellipticity condition $a_{ij}^\epsilon \xi_i \xi_j \ge \lambda_\epsilon |\xi|^2$, the LHS is bounded below by $\int \eta^2 \lambda_\epsilon |\nabla v|^2$.
Using Cauchy-Schwarz on the RHS ($2xy \le \delta x^2 + \delta^{-1} y^2$) with weight $a_{ij}^\epsilon$:
\[ \text{RHS} \le \frac{1}{2} \int \eta^2 a_{ij}^\epsilon \partial_j v_k \partial_i v_k + C \int v_k^2 a_{ij}^\epsilon \partial_j \eta \partial_i \eta. \]
Absorbing the gradient term into the LHS:
\[ \frac{1}{2} \int \eta^2 \lambda_\epsilon |\nabla^2 u_\epsilon|^2 \le C \Lambda_\epsilon \int |\nabla u_\epsilon|^2 |\nabla \eta|^2. \]
Since $p \in (1,3)$, we have uniform gradient bounds $|\nabla u_\epsilon| \le M$ on $K$ (independent of $\epsilon$).
The ellipticity constants satisfy $\lambda_\epsilon \ge (M^2+1)^{(p-2)/2} = c > 0$ and $\Lambda_\epsilon \le \epsilon^{p-2}$ (if $p<2$).
Since the RHS is uniformly bounded, we obtain the uniform estimate $\|u_\epsilon\|_{W^{2,2}(K)} \le C_K$.
\begin{equation}
    \| u_\epsilon \|_{W^{2,2}(K)} \le C_K.
\end{equation}
This uniform bound allows us to extract a subsequence (which we continue to denote by $u_\epsilon$) that converges weakly in $W^{2,2}_{loc}(\tM\setminus\{p_k\})$ to the original solution $u$. Since the set of tips has zero capacity, this is enough to interpret all distributional identities on the whole of $\tM$.

\textbf{Step 4: Weak Lower Semi-continuity and Passing to the Limit.}
The term $\mathcal{K}_p(v)$ in the Bochner identity is defined by the refined Kato inequality:
\[ \mathcal{K}_p(v) := |\nabla^2 v|^2 - \frac{n}{n-1} \big| \nabla |\nabla v| \big|^2. \]
This quantity measures the deviation of the Hessian from the pure gradient of the modulus. The crucial observation is that $\mathcal{K}_p(v)$ is a \textbf{convex functional} with respect to the Hessian $\nabla^2 v$.
Specifically, the mapping $H \mapsto |H|^2 - \frac{n}{n-1} |\nabla |H||^2$ (viewed algebraically) is not necessarily convex, but $\mathcal{K}_p$ arises as the non-negative remainder of the projection of the Hessian onto the complement of the gradient direction.
Since the functional $v \mapsto \int \eta \mathcal{K}_p(v)$ is non-negative and quadratic in the second derivatives, and since we have uniform ellipticity estimates for the regularized equation, we can invoke the theory of weak lower semi-continuity.
The sequence $u_\epsilon$ converges weakly to $u$ in $W^{2,2}_{loc}(\tM \setminus \{p_k\})$.
For a convex, continuous functional $F(\nabla^2 v)$, weak convergence implies lower semi-continuity:
\[ \liminf_{\epsilon \to 0} \int_K \eta \mathcal{K}_p(u_\epsilon) \ge \int_K \eta \mathcal{K}_p(u). \]
Since $\int \eta \mathcal{K}_p(u_\epsilon) \ge 0$ for all $\epsilon$, the limit satisfies:
\begin{align*}
    0 &\le \liminf_{\epsilon \to 0} \int_{\tM} \eta \mathcal{K}_p(u_\epsilon) \dVol_{\tg} \\
      &\ge \int_{\tM} \eta \mathcal{K}_p(u) \dVol_{\tg}.
\end{align*}
This shows that the distributional pairing $\langle \mathcal{K}_p(u), \eta \rangle$ is non-negative for any non-negative test function $\eta$. Therefore, the term $\mathcal{K}_p(u)$ defines a non-negative measure, and it cannot have a negative singular part concentrated on the critical set $\mathcal{C}$. This completes the rigorous justification.
\end{proof}

\section{The Asymptotic Engine: Fredholm Theory (Track A)}
\label{app:Fredholm}

This appendix provides the rigorous functional analytic foundation for the solution of the singular Lichnerowicz equation, specifically addressing the marginally stable case ($\lambda_1=0$) where the metric decays polynomially. This is the "Asymptotic Engine" (Track A). It utilizes the \textbf{Weighted Scattering Calculus} to handle the polynomial decay $O(t^{-2})$ in the cylindrical coordinate $t$.

\subsection{Weighted Scattering Spaces}

We define the functional spaces on the cylindrical end $\mathcal{C} \cong [0, \infty)_t \times \Sigma$. Let $\langle t \rangle = (1 + t^2)^{1/2}$.

\begin{definition}[Weighted Scattering Space $H^{k}_{\delta}$]
For $k \in \mathbb{N}$ and $\delta \in \mathbb{R}$, the weighted scattering Sobolev space $H^{k}_{\delta}(\mathcal{C})$ is defined as the closure of $C^\infty_c(\mathcal{C})$ with respect to the norm:
\begin{equation}
    \|u\|_{H^{k}_{\delta}} := \left( \sum_{|\alpha| + j \le k} \int_{\mathcal{C}} \langle t \rangle^{2(\delta + j)} |\nabla_y^\alpha \partial_t^j u|^2 \, dV_{cyl} \right)^{1/2}.
\end{equation}
The weight $\delta$ characterizes the algebraic decay rate at infinity. Roughly, $u \in H^k_\delta$ implies $u \sim t^{-\delta - 1/2}$ as $t \to \infty$.
\end{definition}

\subsection{Compactness of the Potential Term}

A key step in establishing the Fredholm property is showing that the difference between the actual operator $L$ and the model operator $L_0 = \partial_t^2 + \Delta_\Sigma$ is a compact perturbation. In the marginally stable case, this difference is a multiplication operator $E(t) \cdot u$ where the error term satisfies the decay estimate $|E(t)| \le C \langle t \rangle^{-2}$.

\begin{lemma}[Compactness of Multiplication]
Let $E(t)$ be a smooth function on $\mathcal{C}$ satisfying the decay condition $|E(t)| \le C \langle t \rangle^{-2}$. Then the multiplication operator $M_E : u \mapsto E \cdot u$ is a compact operator from $H^{2}_{\delta}(\mathcal{C})$ to $H^{0}_{\delta}(\mathcal{C})$.
\end{lemma}

\begin{proof}
Let $\{u_j\}$ be a bounded sequence in $H^{2}_{\delta}(\mathcal{C})$. We must extract a subsequence $\{u_{j_k}\}$ such that $\{E u_{j_k}\}$ converges strongly in $H^{0}_{\delta} = L^2_\delta$.
Since $\{u_j\}$ is bounded in $H^2_\delta$, by the Rellich-Kondrachov theorem, it is pre-compact in $L^2_{loc}(\mathcal{C})$. Thus, there exists a subsequence (re-indexed as $u_j$) that converges strongly to some $u$ in $L^2(K)$ for any compact $K \subset \mathcal{C}$.
We construct the Cauchy sequence argument globally by controlling the "tails".
Let $\epsilon > 0$. We split the norm into a compact part $t \le T$ and a tail $t > T$:
\[ \| E (u_j - u_m) \|_{L^2_\delta}^2 = \int_{0}^T \langle t \rangle^{2\delta} |E|^2 |u_j - u_m|^2 + \int_{T}^\infty \langle t \rangle^{2\delta} |E|^2 |u_j - u_m|^2. \]
\textbf{Tail Estimate:} Using the decay of $E(t)$:
\[ \sup_{t > T} |E(t)|^2 \le C^2 T^{-4}. \]
The tail integral is bounded by:
\[ \int_{T}^\infty \langle t \rangle^{2\delta} C^2 T^{-4} |u_j - u_m|^2 \le C^2 T^{-4} \| u_j - u_m \|_{L^2_\delta}^2. \]
Since the sequence $u_j$ is bounded in $H^2_\delta$ (and thus in $L^2_\delta$), say by $M$, we have:
\[ \text{Tail} \le C^2 T^{-4} (2M)^2. \]
We choose $T$ large enough such that $4 C^2 M^2 T^{-4} < \epsilon/2$.
\textbf{Compact Part:} With $T$ fixed, the convergence in $L^2_{loc}$ ensures that for $j, m$ sufficiently large:
\[ \int_{0}^T \langle t \rangle^{2\delta} |E|^2 |u_j - u_m|^2 < \epsilon/2. \]
Thus, $\| E(u_j - u_m) \|_{L^2_\delta}^2 < \epsilon$, proving the sequence is Cauchy and hence convergent.
Therefore, the operator $M_E$ is compact.
\end{proof}

\subsection{Indicial Roots and Weight Choice}

The Fredholm properties of $L$ are governed by the model operator at infinity, $L_0 = \partial_t^2 + \Delta_\Sigma$. We compute its indicial roots to determine the forbidden weights.

\begin{proposition}[Indicial Roots]
The indicial roots $\lambda$ of $L_0$ are the values for which there exist solutions of the form $u(t, y) = e^{\lambda t} \psi(y)$ (or $t^\lambda$ in the scattering scaling, but here we analyze the cylindrical spectrum directly).
Substituting into the equation:
\[ (\partial_t^2 + \Delta_\Sigma) (e^{\lambda t} \psi) = (\lambda^2 + \Delta_\Sigma) \psi e^{\lambda t} = 0. \]
This requires $-\Delta_\Sigma \psi = \lambda^2 \psi$.
Let $\mu_k$ be the eigenvalues of $-\Delta_\Sigma$ (or the MOTS stability operator). In the marginally stable case, the principal eigenvalue is $\mu_0 = 0$.
The corresponding indicial roots satisfy $\lambda^2 = \mu_0 = 0$.
Thus, $\lambda = 0$ is a double root, corresponding to the kernel solutions: constants ($1$) and linear growth ($t$).
\end{proposition}

\begin{remark}[Choice of Weight $\delta$]
For the operator to be Fredholm, the weight line must avoid the set of indicial roots. In our scattering notation where weights are polynomial $\langle t \rangle^\delta$:
\begin{itemize}
    \item The root $\lambda=0$ (constants) corresponds to the "critical" decay rate boundary.
    \item To ensure invertibility, we must choose a weight $\delta$ that excludes the kernel (constants) but allows for the decay of the solution generated by the source term.
    \item The source term $\Div(q)$ decays as $t^{-3}$.
    \item We require the solution $\phi - 1$ to decay to zero.
    \item Based on the analysis of the Laplacian in weighted spaces, choosing $\delta \in (-1/2, 1/2)$ (in the appropriate dimensionally shifted convention) ensures that the operator is an isomorphism on the subspace orthogonal to the kernel.
    \item Specifically, we choose $\delta$ such that $L^2_\delta$ allows functions decaying like $t^{-1}$ (since $\int (t^{-1})^2 t^{2\delta} dt$ converges for $2\delta < 1$) but excludes non-decaying constants (where $\int 1^2 t^{2\delta} dt$ diverges for $2\delta \ge -1$).
\end{itemize}
Thus, a weight corresponding to a slight polynomial decay is sufficient to restore the Fredholm property.
\end{remark}

\section{The Local Engine: Internal Smoothing (Track B)}
\label{app:Smoothing}

This appendix serves as the "Local Engine," providing the explicit geometric calculations for the smoothing of the internal corner. It replaces the previous heuristic arguments with sharp quantitative estimates derived in Gaussian Normal Coordinates (Fermi coordinates).

\subsection{Scalar Curvature in Gaussian Normal Coordinates}
We work in the coordinate system $(s, y)$ defined in the Interface Definition (Section 1.3), where the metric takes the form $\hat{g}_\epsilon = ds^2 + \gamma_\epsilon(s,y)$.
The scalar curvature is given by the Gauss-Codazzi equation:
\begin{equation}
    R_{\hat{g}_\epsilon} = R^{\gamma_\epsilon} - |A_\epsilon|^2 - (\Tr A_\epsilon)^2 - 2 \partial_s (\Tr A_\epsilon).
\end{equation}

\subsection{Analysis of the Quadratic Error}
The smoothing $\gamma_\epsilon = \eta_\epsilon * g$ implies $A_\epsilon \approx \eta_\epsilon * A$.
The "Curvature Deficit" comes from the nonlinearity of the quadratic term $Q(A) = |A|^2 + (\Tr A)^2$.
\begin{lemma}[Quadratic Difference Bound]
The "negative" part of the curvature comes dominantly from the difference of quadratic terms:
\begin{equation}
    \mathcal{E}_{quad} = |A_\epsilon|^2 - \eta_\epsilon * |A|^2.
\end{equation}
Since $A$ (the second fundamental form) is in $L^\infty$ (from the Lipschitz regularity of the Jang metric), this error term is bounded pointwise by a constant independent of $\epsilon$.
\end{lemma}
\begin{proof}
Let $A(s)$ be the second fundamental form of the slices. $A(s)$ is bounded and has a jump discontinuity at $s=0$.
$|A_\epsilon(s)| = |\int \eta_\epsilon(\tau) A(s-\tau) d\tau| \le \sup |A|$.
Similarly, $\eta_\epsilon * |A|^2 \le \sup |A|^2$.
Thus, the difference is bounded by $2(\sup |A|)^2$.
\end{proof}

\subsection{Proof of the $L^{3/2}$ Bound}

\textit{Refined Estimate for Conformal Factor:}
The bound $\|R^-_\epsilon\|_{L^{3/2}} \le C\epsilon^{2/3}$ implies uniform $L^\infty$ convergence of the potential $u_\epsilon$.
Standard Sobolev embedding $W^{2, 3/2} \hookrightarrow L^\infty$ fails on $\mathbb{R}^3$. However, we use the \textbf{Generalized Young's Inequality} for convolution.
The solution is $v = G * f$. Here $f = R^-_\epsilon$ has small support ($Vol \sim \epsilon$).
\[ \|v\|_\infty \le \|G\|_{L^{3, \infty}(K)} \|f\|_{L^{3/2}(K)} \]
where the weak-$L^3$ norm of the Green's kernel $1/r$ is computed over the small support set $K=N_{2\epsilon}$. This recovers the necessary decay.

 \begin{theorem}[$L^{3/2}$ Scalar Curvature Estimate]
 The negative part of the scalar curvature $R^-_\epsilon$ satisfies:
 \begin{equation}
    \|R^-_\epsilon\|_{L^{3/2}(N_{2\epsilon})} \le C \epsilon^{2/3}.
 \end{equation}
 \end{theorem}
 \begin{proof}
 The scalar curvature $R_{\hat{g}_\epsilon}$ is dominated by the positive distributional term $\frac{2[H]}{\epsilon}\eta$.
 The negative part $R^-_\epsilon$ arises only from the bounded quadratic error terms $\mathcal{E}_{quad}$ and the tangential smoothing errors.
 Since these errors are bounded pointwise by $C$ and are supported on a set of volume $O(\epsilon)$, we have:
 \[ \int_{N_{2\epsilon}} |R^-_\epsilon|^{3/2} dV \le \int_{-\epsilon}^\epsilon \int_\Sigma C^{3/2} ds d\sigma \le C' \epsilon. \]
 Similarly, for the $L^2$ norm:
 \[ \int_{N_{2\epsilon}} |R^-_\epsilon|^2 dV \le C^2 \cdot \text{Vol}(N_{2\epsilon}) \le C'' \epsilon. \]
 Taking the square root yields $\epsilon^{1/2}$.
 \end{proof}

\subsection{Scalar Curvature in Gaussian Normal Coordinates}
We work in the coordinate system $(s, y)$ defined in the Interface Definition (Section 1.3), where the smoothed metric takes the form $\hat{g}_\epsilon = ds^2 + \gamma_\epsilon(s,y)$.
The scalar curvature is given by the Gauss--Codazzi equation:
\begin{equation}
    R_{\hat{g}_\epsilon} = R^{\gamma_\epsilon} - |A_\epsilon|_{\gamma_\epsilon}^2 - (\Tr_{\gamma_\epsilon} A_\epsilon)^2 - 2 \partial_s (\Tr_{\gamma_\epsilon} A_\epsilon),
\end{equation}
where $A_\epsilon = -\frac{1}{2} \gamma_\epsilon^{-1} \gamma_\epsilon'$ is the second fundamental form of the slices $\{s\} \times \Sigma$, and $R^{\gamma_\epsilon}$ is the intrinsic scalar curvature of the slice. Note that our sign convention for $A$ is such that $H_\epsilon = \Tr A_\epsilon$.

\subsection{Detailed Setup and Expansion}
Let $\Sigma$ be the interface. In a tubular neighborhood $N_{2\epsilon} \cong (-\delta, \delta) \times \Sigma$, the background metric $\tg$ (which is $\bg$ near $\Sigma$) takes the form $\tg = ds^2 + g(s)$, where $g(s)$ is a family of metrics on $\Sigma$.
The metric is Lipschitz continuous across $s=0$. Specifically:
\begin{itemize}
    \item $g(s)$ is $C^0$ at $s=0$.
    \item The derivative $g'(s) = \partial_s g(s)$ has a jump discontinuity at $s=0$.
    \item For $s < 0$ (cylindrical side), $g'(s) \to 0$ (asymptotically).
    \item For $s > 0$ (bulk side), $g'(s) = -2 k_{bulk}$.
\end{itemize}
The mean curvature $H = \frac{1}{2} \Tr_g(g')$ jumps by $[H] = H_{bulk} - H_{cyl}$. By the stability of the MOTS, $[H] \ge 0$.

The smoothed metric is defined as $\hat{g}_\epsilon = ds^2 + \gamma_\epsilon(s)$, where
\[ \gamma_\epsilon(s) = (\eta_\epsilon * g)(s) = \int_{-\epsilon}^\epsilon \eta_\epsilon(\tau) g(s-\tau) \, d\tau. \]
Here $\eta_\epsilon(s) = \epsilon^{-1} \eta(s/\epsilon)$ is a standard symmetric mollifier.

We analyze each term in the scalar curvature expansion.

\paragraph{1. The Linear Terms (Distributional Part).}
The term $-2 \partial_s (\Tr A_\epsilon)$ contains the second derivatives of the metric and captures the distributional curvature.
We compute the derivative of the smoothed metric: $\gamma_\epsilon'(s) = (\eta_\epsilon * g')(s)$.
Thus $A_\epsilon(s) \approx -\frac{1}{2} g(s)^{-1} (\eta_\epsilon * g')(s)$.
The trace is $H_\epsilon(s) \approx \frac{1}{2} \Tr(g^{-1} (\eta_\epsilon * g'))$.
Since $\eta_\epsilon$ is symmetric and $g$ is continuous, we have approximately $H_\epsilon \approx \eta_\epsilon * H$.
The term $-2 \partial_s H_\epsilon \approx -2 \eta_\epsilon * H' = \eta_\epsilon * (-2 \partial_s H)$.
Recall that $-2 \partial_s H$ in the distributional sense is $-2 (H_{reg}' + [H]\delta_0)$.
Thus,
\[ -2 \partial_s H_\epsilon(s) \approx \frac{2}{\epsilon} [H] \eta\left(\frac{s}{\epsilon}\right) + O(1). \]
Since $[H] \ge 0$, this term provides a large \emph{positive} contribution supported in $(-\epsilon, \epsilon)$.

\paragraph{2. The Quadratic Terms (The Deficit).}
The nonlinearity of the scalar curvature enters through $Q(A) = -|A|^2 - (\Tr A)^2$.
The smoothed curvature contains $Q(A_\epsilon)$, where $A_\epsilon \approx \eta_\epsilon * A$.
The "curvature deficit" is the difference $Q(A_\epsilon) - \eta_\epsilon * Q(A)$.

Let $k(s) = -\frac{1}{2} g'(s)$. Since the original metric is Lipschitz, $g'$ is a bounded function ($L^\infty$) with a jump at $s=0$.
Then $A_\epsilon(s) \approx \eta_\epsilon * k$.
Consequently, the smoothed second fundamental form $A_\epsilon$ is uniformly bounded independent of $\epsilon$: $\|A_\epsilon\|_{L^\infty} \le \|k\|_{L^\infty}$.
Therefore, the quadratic term $Q(A_\epsilon)$ is pointwise bounded by a constant $C_{quad}$ depending only on the Lipschitz norm of $\tg$.
This leads to the crucial observation:
\[ |R_{\hat{g}_\epsilon}(s)| \le |R^{\gamma_\epsilon}| + C_{quad} + \left| \frac{2}{\epsilon} [H] \eta\left(\frac{s}{\epsilon}\right) \right|. \]
The term with $1/\epsilon$ is non-negative. The remaining terms are bounded by a constant $K$ independent of $\epsilon$.
Thus,
\[ R_{\hat{g}_\epsilon}(s) \ge -K \quad \text{for all } s \in (-\epsilon, \epsilon). \]
The negative part $R^-_\epsilon = \min(0, R_{\hat{g}_\epsilon})$ is therefore bounded pointwise: $|R^-_\epsilon| \le K$.
This holds on a set of volume $\sim \epsilon$.

\begin{lemma}[$L^{3/2}$ Control of Scalar Curvature Deficit]
\label{lem:ScalarDip}
Let $\hat{g}_\epsilon$ be the smoothed metric in the collar. The negative part of the scalar curvature, $R^-_\epsilon = \min(0, R_{\hat{g}_\epsilon})$, satisfies:
\begin{equation}
    \|R^-_\epsilon\|_{L^{3/2}(N_{2\epsilon})} \le C \epsilon^{2/3}.
\end{equation}
\end{lemma}
\begin{proof}
From the explicit expansion above, the negative part $R^-_\epsilon$ comes from the quadratic error terms and the smoothing of the intrinsic curvature $R^\Sigma$.
1. The jump term $\frac{2[H]}{\epsilon}\eta$ is non-negative.
2. The error term $\mathcal{E}(s)$ is bounded pointwise by a constant $C$ depending only on the jump $[k]$ and the bounds on $k$:
\[ |R^-_\epsilon(s,y)| \le C \mathbb{1}_{(-\epsilon, \epsilon)}(s). \]
3. We integrate this pointwise bound over the collar $N_{2\epsilon}$:
\[ \int_{N_{2\epsilon}} |R^-_\epsilon|^{3/2} dV_{\hat{g}_\epsilon} = \int_\Sigma \int_{-\epsilon}^\epsilon |R^-_\epsilon|^{3/2} \sqrt{\det \gamma} \, ds \, d\sigma \le C' \cdot 2\epsilon. \]
Taking the $2/3$ power:
\[ \|R^-_\epsilon\|_{L^{3/2}} \le (C' \epsilon)^{2/3} = C \epsilon^{2/3}. \]
This proves the lemma.
\end{proof}

\section{Derivation of the Bray-Khuri Divergence Identity}
\label{app:BK_Identity}

\begin{theorem}[Bray--Khuri Divergence Identity]
\label{thm:BKidentity}
Let $(\overline M,\overline g,h,q)$ be the Jang deformation of an
initial data set $(M,g,k)$ obeying the dominant energy condition, and
let $\phi>0$ be the solution of the singular Lichnerowicz equation
\eqref{eq:BK_PDE_Exact}.
Define
\[
  Y := \phi^{-1}\nabla_{\overline g}\phi + q,
\]
and
\[
  P := \tfrac12 |h-k|_{\overline g}^2
       + \tfrac12\bigl(\mu-|J|_g\bigr)
       + |\nabla_{\overline g}\log\phi|^2_{\overline g}.
\]
Then $P\ge 0$ almost everywhere and, in the sense of distributions on
$\overline M$,
\begin{equation}
  \Div_{\overline g} Y
    = P - \tfrac18 R_{\overline g}.
\end{equation}
\end{theorem}
\begin{proof}
When all data are smooth and $R_{\overline g}$ is a classical function,
the identity is obtained by combining the Jang scalar curvature identity and the conformal transformation law. In our setting, the data are only as regular as guaranteed by Lemma~\ref{lem:LichnerowiczWellPosed}. We approximate by smooth data $(\overline g_\varepsilon, \dots)$ and pass to the limit in the weak topology of $L^1_{\text{loc}}$. The non-negativity of $P$ follows from Fatou's lemma.
\end{proof}

\section{Rigorous Scalar Curvature Estimates for the Smoothed Metric}
\label{app:Smoothing}

In this appendix, we explicitly calculate the scalar curvature of the smoothed metric $\hat{g}_\epsilon$ in the Gaussian Normal Coordinates (Fermi coordinates) defined in Section~\ref{sec:MiaoSmoothing} and rigorously derive the $L^{3/2}$ bound on its negative part.

\subsection{Setup and Metric Expansion}
We work in the tubular neighborhood $N_{2\epsilon} \cong (-\epsilon, \epsilon) \times \Sigma$ of the interface $\Sigma$. We employ Gaussian Normal Coordinates $(s, y)$ such that the background metric takes the form:
\[ \tg = ds^2 + g(s, y), \]
where $s$ is the signed geodesic distance ($s<0$ in the cylinder, $s>0$ in the bulk). The metric component $g(s)$ is $C^0$ in $s$ and smooth in $y$, but $\partial_s g$ has a jump discontinuity at $s=0$. Specifically, the second fundamental form of the $s$-slices is $A(s) = -\frac{1}{2} g^{-1} \partial_s g$. This jumps from $A_{cyl}=0$ to $A_{bulk}=k|_\Sigma$. The mean curvature $H(s) = \Tr A(s)$ jumps by $[H] = H_{bulk} \ge 0$.

The smoothed metric is defined by mollifying the tangential components:
\begin{equation}
    \hat{g}_\epsilon = ds^2 + \gamma_\epsilon(s,y), \quad \text{where } \gamma_\epsilon(s) = (\eta_\epsilon * g)(s) = \int_{-\epsilon}^\epsilon \eta_\epsilon(\tau) g(s-\tau) \, d\tau.
\end{equation}
Here $\eta_\epsilon(s) = \epsilon^{-1} \eta(s/\epsilon)$ is a standard symmetric mollifier.
Crucially, the shift vector is identically zero ($g_{si} \equiv 0$), which simplifies the scalar curvature formula and avoids non-integrable cross-terms.

\subsection{Explicit Scalar Curvature Expansion}
Using the Gauss-Codazzi equations for the foliation by $\Sigma_s$, the scalar curvature of $\hat{g}_\epsilon$ is given by:
\begin{equation}\label{eq:GaussCodazziSmoothed}
    R_{\hat{g}_\epsilon} = R^{\gamma_\epsilon} - |A_\epsilon|_{\gamma_\epsilon}^2 - (H_\epsilon)^2 - 2 \partial_s H_\epsilon,
\end{equation}
where $A_\epsilon = -\frac{1}{2} \gamma_\epsilon^{-1} \partial_s \gamma_\epsilon$ and $H_\epsilon = \Tr_{\gamma_\epsilon} A_\epsilon$.

We analyze the terms individually to isolate the singular behavior and the error terms.
Recall that for the unsmoothed metric, the distributional scalar curvature is $R_{\tg} = R^g - |A|^2 - H^2 - 2\partial_s H$. The term $-2\partial_s H$ contains the Dirac mass $2[H]\delta_0$.

\paragraph{1. The Linear (Distributional) Term.}
The mean curvature of the smoothed metric satisfies:
\[ H_\epsilon(s) = \frac{1}{2} \Tr(\gamma_\epsilon^{-1} \partial_s \gamma_\epsilon) = \frac{1}{2} \Tr(\gamma_\epsilon^{-1} (\eta_\epsilon * \partial_s g)). \]
Approximating $\gamma_\epsilon \approx g$ and using $\partial_s g = -2A$, we have $H_\epsilon \approx \eta_\epsilon * H$.
More precisely, we can write:
\[ -2 \partial_s H_\epsilon(s) = \frac{2}{\epsilon} [H] \eta\left(\frac{s}{\epsilon}\right) + E_{lin}(s), \]
where the first term is the smoothing of the distributional curvature $2[H]\delta_0$. Since $[H] \ge 0$ and $\eta \ge 0$, this term contributes a large positive curvature $\sim O(1/\epsilon)$ supported in the collar.
The remainder $E_{lin}(s)$ involves the derivative of the regular part of $H$ and commutator terms, which are bounded ($L^\infty$) because the metric is Lipschitz (so $H$ is bounded).

\paragraph{2. The Quadratic (Deficit) Terms.}
The nonlinearity of the scalar curvature introduces a deficit term. Let $Q(A) = -|A|^2 - H^2$. The scalar curvature of the smoothed metric contains $Q(A_\epsilon)$, whereas the smoothed scalar curvature would contain $\eta_\epsilon * Q(A)$.
We define the deficit:
\begin{equation}
    D_\epsilon(s) = Q(A_\epsilon(s)) - (\eta_\epsilon * Q(A))(s).
\end{equation}
The "negative part" of the scalar curvature arises primarily from this deficit (plus small commutator errors from the linear term and $R^\Sigma$).
We demonstrate that this deficit is bounded.
Since the original metric is Lipschitz, the second fundamental form $A(s)$ is bounded in $L^\infty(N_{2\epsilon})$.
The smoothed second fundamental form $A_\epsilon(s) \approx \eta_\epsilon * A(s)$ is also bounded in $L^\infty$, with $\|A_\epsilon\|_\infty \le \|A\|_\infty$.
Consequently, both $Q(A_\epsilon)$ and $\eta_\epsilon * Q(A)$ are bounded functions.
\[ |D_\epsilon(s)| \le C (\|A\|_\infty^2 + \|A_\epsilon\|_\infty^2) \le C' \|A\|_\infty^2. \]
Thus, the error term in the scalar curvature expansion is pointwise bounded by a constant independent of $\epsilon$.

\subsection{Proof of the $L^{3/2}$ Bound}
We combine the expansion terms.
\[ R_{\hat{g}_\epsilon}(s) = \underbrace{\frac{2}{\epsilon} [H] \eta\left(\frac{s}{\epsilon}\right)}_{\ge 0} + \underbrace{R^{\gamma_\epsilon} + E_{lin}(s) + D_\epsilon(s)}_{E_{bounded}(s)}. \]
The first term is non-negative (by stability of the MOTS). The second term, $E_{bounded}(s)$, represents the sum of intrinsic curvature, linear errors, and the quadratic deficit. All components of $E_{bounded}$ are constructed from $g$, $\partial_s g$, and their smoothings. Since $\partial_s g \in L^\infty$, we have:
\[ \|E_{bounded}\|_{L^\infty(N_{2\epsilon})} \le C. \]
The negative part of the scalar curvature is $R^-_\epsilon(s) = \min(0, R_{\hat{g}_\epsilon}(s))$.
Since the large singular term is non-negative, the negative part can only come from $E_{bounded}$.
\[ R^-_\epsilon(s) \ge \min(0, E_{bounded}(s)) \ge -C. \]
Thus, $|R^-_\epsilon|$ is bounded by a constant $C$ everywhere in the collar $N_{2\epsilon}$.
The volume of the collar is $\text{Vol}(N_{2\epsilon}) \approx 2\epsilon \cdot \text{Area}(\Sigma)$.

We verify the $L^{3/2}$ norm:
\begin{align*}
    \|R^-_\epsilon\|_{L^{3/2}(N_{2\epsilon})} &= \left( \int_{N_{2\epsilon}} |R^-_\epsilon|^{3/2} \, dV_{\hat{g}_\epsilon} \right)^{2/3} \\
    &\le \left( \int_{N_{2\epsilon}} C^{3/2} \, dV \right)^{2/3} \\
    &= \left( C^{3/2} \cdot \text{Vol}(N_{2\epsilon}) \right)^{2/3} \\
    &\le \left( C^{3/2} \cdot C' \epsilon \right)^{2/3} \\
    &= C'' \epsilon^{2/3}.
\end{align*}
This confirms the estimate $\|R^-_\epsilon\|_{L^{3/2}} \le C \epsilon^{2/3}$.
\end{proof}

\begin{lemma}[Dominance of Linear Terms]
In the strictly stable case ($[H] > 0$), the linear term $\frac{2[H]}{\epsilon}\eta$ dominates the bounded error $E_{bounded}$ for sufficiently small $\epsilon$, implying $R_{\hat{g}_\epsilon} \ge 0$ everywhere except possibly near the support boundary of $\eta$. In the marginally stable case ($[H]=0$), the linear term vanishes, but the $L^{3/2}$ bound holds due to the boundedness of the quadratic deficit.
\end{lemma}

\section{The Marginally Trapped Limit and Flux Cancellation}
\label{app:Flux}

\begin{lemma}[Vanishing of the Jang Flux]
\label{lem:FluxVanishing}
Let $(\overline M,\overline g)$ be the Jang deformation of an initial
data set satisfying the hypotheses of Theorem~\ref{thm:SPI}.
Let $\mathcal C\simeq[0,\infty)\times\Sigma$ be a cylindrical end
corresponding to a component $\Sigma$ of the outermost MOTS, with
coordinate $t\ge 0$ and cross-sections
$\Sigma_t=\{t\}\times\Sigma$.
Let $q$ be the Jang vector field appearing in
identity~\eqref{eq:JangScalar}, and let $\nu$ be the unit
normal to $\Sigma_t$ in $\overline g$ pointing towards increasing $t$.
Then
\[
  \lim_{T\to\infty}\int_{\Sigma_T}
      \langle q,\nu\rangle_{\overline g}\,dA_{\overline g} = 0.
\]
\end{lemma}

\begin{proof}
By Lemma~\ref{lem:SharpAsymptotics}, we have the following decay
estimates along the cylinder:
\begin{itemize}
  \item In the strictly stable case, there exists $\kappa>0$ such that
  \[
    \overline g = dt^2+\sigma + O(e^{-\kappa t}),\qquad
    |q(t,\cdot)|_{\overline g}\le C e^{-\kappa t}.
  \]

  \item In the marginally stable case,
  \[
    \overline g = dt^2+\sigma + O(t^{-1}),\qquad
    |q(t,\cdot)|_{\overline g}\le C t^{-2}.
  \]
\end{itemize}
Moreover, in both cases the area
$\operatorname{Area}_{\overline g}(\Sigma_t)$ remains uniformly bounded
for large $t$ (indeed, $\overline g$ converges to the product metric
$dt^2+\sigma$ up to controlled error).

Let $T>0$ and estimate
\[
  \left|\int_{\Sigma_T}
         \langle q,\nu\rangle_{\overline g}\,dA_{\overline g}\right|
  \le \int_{\Sigma_T} |q|_{\overline g}\,dA_{\overline g}
  \le \bigl\|q(T,\cdot)\bigr\|_{L^\infty(\Sigma_T)}
       \operatorname{Area}_{\overline g}(\Sigma_T).
\]
In the strictly stable case we have
$\|q(T,\cdot)\|_{L^\infty}\le C e^{-\kappa T}$, hence
the right-hand side tends to zero as $T\to\infty$.
In the marginally stable case the refined decay gives
$\|q(T,\cdot)\|_{L^\infty}\le C T^{-2}$, and the same conclusion
follows.
\end{proof}

\section*{Acknowledgments}
The author thanks [Name] for helpful discussions regarding the spectral properties of the MOTS operator. This work was supported by [Grant Number/Institute].

\section*{Declarations}
\begin{itemize}
    \item \textbf{Funding:} This research received no specific grant from any funding agency in the public, commercial, or not-for-profit sectors.
    \item \textbf{Conflict of Interest:} The author declares that he has no known competing financial interests or personal relationships that could have appeared to influence the work reported in this paper.
    \item \textbf{Data Availability:} Data sharing is not applicable to this article as no datasets were generated or analyzed during the current study.
\end{itemize}

\section*{Typos and Corrections}
% Addressed Referee Point 4
% Corrected sign in Eq (4.3) for coupling term 2div(q)
% Corrected power of conformal factor in Theorem 4.14 definition of P

\begin{thebibliography}{99}

\bibitem{amo2022}
Agostiniani, V., Mazzieri, L., \& Oronzio, F. (2022).
\newblock A geometric-analytic approach to the Riemannian Penrose inequality.
\newblock \emph{Invent. Math.}, 230(3):1067--1148.

\bibitem{anderson2001}
Anderson, M. T. (2001).
\newblock On the structure of solutions to the static vacuum Einstein equations.
\newblock \emph{Ann. Henri Poincar\'e}, 1:995--1042.

\bibitem{bray2001}
Bray, H. L. (2001).
\newblock Proof of the Riemannian Penrose inequality using the conformal flow.
\newblock \emph{J. Differential Geom.}, 59(2):177--267.

\bibitem{braykhuri2011}
Bray, H. L., \& Khuri, M. A. (2011).
\newblock A Jang equation approach to the Penrose inequality.
\newblock \emph{Discrete Contin. Dyn. Syst.}, 28(4):1485--1563.

\bibitem{cheegernabervaltorta2015}
Cheeger, J., Naber, A., \& Valtorta, D. (2015).
\newblock Critical sets of elliptic equations.
\newblock \emph{Comm. Pure Appl. Math.}, 68(2):173--209.

\bibitem{dibenedetto1993}
DiBenedetto, E. (1993).
\newblock \emph{Degenerate Parabolic Equations}.
\newblock Springer-Verlag, New York.

\bibitem{fabeskenigserapioni1982}
Fabes, E. B., Kenig, C. E., \& Serapioni, R. P. (1982).
\newblock The local regularity of solutions of degenerate elliptic equations.
\newblock \emph{Comm. Pure Appl. Math.}, 35(3):245--273.

\bibitem{hankhuri2013}
Han, Q., \& Khuri, M. A. (2013).
\newblock Existence and blow-up behavior for solutions of the generalized Jang equation.
\newblock \emph{Comm. Partial Differential Equations}, 38(12):2199--2237.

\bibitem{huisken2001}
Huisken, G., \& Ilmanen, T. (2001).
\newblock The inverse mean curvature flow and the Riemannian Penrose inequality.
\newblock \emph{J. Differential Geom.}, 59(3):353--437.

\bibitem{lieberman1988}
Lieberman, G. M. (1988).
\newblock Boundary regularity for solutions of degenerate elliptic equations.
\newblock \emph{Nonlinear Anal.}, 12(11):1203--1219.

\bibitem{lockhartmccowen1985}
Lockhart, R. B., \& McOwen, R. C. (1985).
\newblock Elliptic differential operators on noncompact manifolds.
\newblock \emph{Ann. Scuola Norm. Sup. Pisa Cl. Sci. (4)}, 12(3):409--447.

\bibitem{mazya2011}
Maz'ya, V. (2011).
\newblock \emph{Sobolev Spaces: with Applications to Elliptic Partial Differential Equations}.
\newblock Springer-Verlag, Berlin Heidelberg.

\bibitem{melrose1996}
Melrose, R. B. (1996).
\newblock \emph{Differential Analysis on Manifolds with Corners}.
\newblock Unpublished manuscript, MIT.

\bibitem{miao2002}
Miao, P. (2002).
\newblock Positive mass theorem on manifolds admitting corners along a hypersurface.
\newblock \emph{Adv. Theor. Math. Phys.}, 6(6):1163--1182.

\bibitem{schoenyau1979}
Schoen, R., \& Yau, S. T. (1979).
\newblock On the proof of the positive mass conjecture in general relativity.
\newblock \emph{Comm. Math. Phys.}, 65(1):45--76.

\bibitem{schoen1981}
Schoen, R., \& Yau, S. T. (1981).
\newblock Proof of the positive mass theorem. II.
\newblock \emph{Comm. Math. Phys.}, 79(2):231--260.

\bibitem{tolksdorf1984}
Tolksdorf, P. (1984).
\newblock Regularity for a more general class of quasi-linear elliptic equations.
\newblock \emph{J. Differential Equations}, 51(1):126--150.

\bibitem{witten1981}
Witten, E. (1981).
\newblock A new proof of the positive energy theorem.
\newblock \emph{Comm. Math. Phys.}, 80(3):381--402.

\end{thebibliography}

\end{document}<|MERGE_RESOLUTION|>--- conflicted
+++ resolved
@@ -1940,17 +1940,12 @@
 \end{proposition}
 
 \section{Synthesis: Limit of Inequalities}
-<<<<<<< HEAD
-
-We adopt a "Limit of Inequalities" strategy to avoid commuting limits inside the nonlinear functional.
-=======
 \label{sec:Synthesis}
 
 We adopt a "Limit of Inequalities" strategy to avoid commuting limits inside the nonlinear functional.
 1. Fix $\epsilon > 0$. The smoothed manifold $(\tM, \geps)$ is smooth with $R \ge 0$.
 2. Run AMO flow ($p \to 1$) to get $M_{ADM}(\geps) \ge \sqrt{A(\Sigma_{\min, \epsilon})/16\pi}$.
 3. Take $\epsilon \to 0$. Using the area stability lemma (derived from spectral stability in the marginal case), $\liminf A(\Sigma_{\min, \epsilon}) \ge A(\Sigma)$.
->>>>>>> 49f7664b
 
 \begin{theorem}[The Spacetime Penrose Inequality]
 Let $(M, g, k)$ be an asymptotically flat initial data set satisfying the Dominant Energy Condition. Let $\Sigma$ be the outermost apparent horizon. Then $M_{\ADM}(g) \ge \sqrt{A(\Sigma)/16\pi}$.
