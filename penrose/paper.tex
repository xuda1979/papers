--- conflicted
+++ resolved
@@ -2006,17 +2006,6 @@
 The $p$-capacity of $K$ is $\Cap_p(K) = \inf_{\Omega \supset K} \Cap_p(K, \Omega)$. A set is said to have zero $p$-capacity if $\Cap_p(K)=0$.
 \end{definition}
 
-<<<<<<< HEAD
-=======
-\begin{definition}[p-Capacity for Conical Tips]
-For an isolated conical singularity $p_k \in \tM$, we define the $p$-capacity $\Cap_p(\{p_k\})$ by considering compact sets $K_\epsilon = \overline{B_\epsilon(p_k)}$ shrinking to the tip. We say the tip has zero capacity if:
-\[ \lim_{\epsilon \to 0} \Cap_p(\overline{B_\epsilon(p_k)}, B_{2\epsilon}(p_k)) = 0. \]
-This local definition ensures that the capacity captures the removability property of the singularity with respect to the $p$-harmonic energy.
-\end{definition}
-
-The main result of this appendix is the following theorem, which is a restatement and detailed proof of \Cref{lem:Capacity}.
-
->>>>>>> cc3362c9
 \begin{theorem}[Vanishing Capacity of Conical Singularities]
 Let $(\tM, \tg)$ be the 3-dimensional manifold with isolated conical singularities at points $\{p_k\}$. For any $p$ in the range $1 < p < 3$, the $p$-capacity of the singular set is zero:
 \[ \Cap_p(\{p_k\}) = 0. \]
@@ -2053,7 +2042,6 @@
 This forces $\Cap_p(\{p_k\}) = 0$. Since the singular set is a finite union of such points, its capacity is also zero.
 \end{proof}
 
-<<<<<<< HEAD
 \subsection{The Vanishing Flux Lemma}
 \begin{lemma}[Vanishing Flux Lemma]\label{lem:VanishingFlux}
 If the conformal factor satisfies the decay condition $\phi(r) \sim r^\alpha$ with $\alpha > 0$ near a conical tip $p_k$, then the boundary flux term in the Bray-Khuri identity vanishes:
@@ -2073,7 +2061,6 @@
 Since $\alpha > 0$, the exponent $2\alpha+1 > 1$.
 Therefore, $\lim_{r \to 0} \text{Flux}(r) = 0$.
 This rigorous scaling argument justifies the integration by parts used to establish $\phi \le 1$ in Theorem \ref{thm:PhiBound}.
-=======
 \begin{lemma}[Vanishing Flux at Conical Tips]\label{lem:VanishingFlux}
 Let $p_k$ be a conical singularity where the conformal factor behaves as $\phi(r, \theta) = c r^\alpha(1+o(1))$ with $\alpha > 0$. Let $S_r = \partial B_r(p_k)$ be the coordinate sphere of radius $r$. Then the boundary flux integral vanishes:
 \[ \lim_{r \to 0} \int_{S_r} \phi \frac{\partial \phi}{\partial \nu} \, d\sigma = 0. \]
@@ -2088,7 +2075,6 @@
 \[ \int_{S_r} \phi \partial_\nu \phi \, d\sigma \approx \int_{S^2} (r^{2\alpha-1}) \cdot (r^2) \, d\omega = O(r^{2\alpha+1}). \]
 Since $\alpha > 0$ (guaranteed by the positive curvature of the bubble link, see \Cref{lem:SharpBubbleAsymptotics}), the exponent $2\alpha+1 > 1$. Thus, the integral converges to 0 as $r \to 0$.
 This ensures that no boundary terms arise from the singular points when applying the divergence theorem to vector fields involving $\phi \nabla \phi$, such as in the proof of the $\phi \le 1$ bound.
->>>>>>> cc3362c9
 \end{proof}
 
 \begin{corollary}[Removability of Singularities]
@@ -2222,7 +2208,6 @@
 This shows that the distributional pairing $\langle \mathcal{K}_p(u), \eta \rangle$ is non-negative for any non-negative test function $\eta$. Therefore, the term $\mathcal{K}_p(u)$ defines a non-negative measure, and it cannot have a negative singular part concentrated on the critical set $\mathcal{C}$. This completes the rigorous justification.
 \end{proof}
 
-<<<<<<< HEAD
 \section{The Asymptotic Engine: Fredholm Theory (Track A)}
 \label{app:Fredholm}
 
@@ -2255,7 +2240,6 @@
 (In the $r$-coordinate scaling. In the $t$-coordinate, these correspond to constants and linear growth).
 To ensure the operator is invertible, we must choose a weight $\delta$ that avoids these roots.
 \end{lemma}
-=======
 \section{Fredholm Theory and the Scattering Calculus}
 \label{app:Fredholm}
 
@@ -2329,7 +2313,6 @@
 
 \section{Ricci Curvature of the Smoothed Metric}
 \label{app:Ricci}
->>>>>>> cc3362c9
 
 \begin{theorem}[Compactness of the Error Operator]
 Let $L = L_0 + E(t)$ where the error term $E(t)$ arises from the $O(t^{-2})$ decay of the metric and potential.
