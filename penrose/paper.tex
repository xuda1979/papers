--- conflicted
+++ resolved
@@ -1936,7 +1936,6 @@
 To see this, note that for a graph in a static spacetime, the condition $q=0$ aligns the normal with the Killing vector, and the Gauss-Codazzi equations reduce to this system.
 
 \textbf{Step 3: $C^{1,1}$ Regularity across the Interface.}
-<<<<<<< HEAD
 We established in Step 1 that $q=0$ and $h=k$ everywhere on $\bM$. This implies the manifold is a static slice. We now address the regularity across the interface $\Sigma$.
 The Jang metric $\bg$ is constructed by gluing the graph metric from the bulk to the cylindrical metric $dt^2 + g_\Sigma$.
 \begin{itemize}
@@ -1951,7 +1950,6 @@
 The pair $(\bg, N)$ forms a weak solution to the Static Vacuum Einstein Equations:
 \[ \Ric_{\bg} - N^{-1}\nabla^2_{\bg} N = 0, \quad \Delta_{\bg} N = 0. \]
 We invoke elliptic regularity for the Einstein equations to show that this solution is in fact real-analytic.
-=======
 Step 1 yields $q=0$ and $h=k$ everywhere on $\bM$, so the Jang manifold is a static slice. The metric $\bg$ is assembled by gluing the graph metric in the bulk to the cylindrical metric $dt^2 + g_\Sigma$ along the interface $\Sigma$.
 \begin{itemize}
     \item On the cylindrical side, the metric is smooth and product-like, so the second fundamental form of the $t$-slices vanishes: $h_{\mathrm{cyl}} = 0$.
@@ -1967,7 +1965,6 @@
 In harmonic coordinates, the Ricci operator becomes a quasilinear elliptic system
 \[ \Delta g_{ij} + Q(g, \partial g) = 0, \]
 with Lipschitz coefficients because $g \in C^{1,1}$. Standard elliptic bootstrapping then yields smoothness, and by Morrey's theorem for analytic non-linear systems the solution is real-analytic.
->>>>>>> 1569c0a8
 
 \begin{lemma}[Regularity of Static Vacuum Metrics]
 Let $(\bg, N)$ be a weak solution to the static vacuum equations with $\bg \in C^{1,1}_{loc}$ and $N \in C^{1,1}_{loc}$. Then $(\bg, N)$ is real-analytic in harmonic coordinates.
@@ -1977,7 +1974,6 @@
 \[ \Ric_{ij} = -\frac{1}{2} g^{kl} \partial_k \partial_l g_{ij} + Q(\bg, \partial \bg), \]
 where $Q$ is quadratic in first derivatives. The static vacuum equation becomes
 \[ -\frac{1}{2} \Delta_g g_{ij} + Q = N^{-1} (\partial_i \partial_j N - \Gamma_{ij}^k \partial_k N). \]
-<<<<<<< HEAD
 Coupled with $\Delta_g N = 0$, this forms a quasilinear elliptic system for the variables $(g_{ij}, N)$.
 Since $g \in C^{1,1} \subset C^{1,\alpha}$, the coefficients of the principal part ($g^{kl}$) are Lipschitz continuous, hence in $C^{0,1}$.
 By standard elliptic regularity estimates (e.g. Schauder estimates), if the coefficients are $C^{k,\alpha}$, the solution is $C^{k+2,\alpha}$. Starting with $C^{1,\alpha}$ regularity for the metric, the coefficients are $C^{1,\alpha}$. This implies the solution is $C^{3,\alpha}$.
@@ -1989,12 +1985,10 @@
 This upgrades the regularity of $(\bM, \bg)$ to real analytic globally.
 By the uniqueness theorems for asymptotically flat static vacuum black holes (Israel, Bunting-Masood-ul-Alam), the only such solution is the spatial Schwarzschild geometry.
 Thus, the initial data $(M, g, k)$ embeds isometrically as a slice of the Schwarzschild spacetime.
-=======
 Together with $\Delta_g N = 0$, this is a quasilinear elliptic system for $(g_{ij}, N)$. Since $g \in C^{1,\alpha}$, the principal coefficients $g^{kl}$ are $C^{1,\alpha}$ and the lower-order terms are $C^{0,\alpha}$. Schauder theory therefore gives $g \in C^{3,\alpha}$, and bootstrapping shows $g \in C^{k,\alpha}$ for all $k$, hence $g$ and $N$ are smooth. Analyticity then follows from the results of Anderson \cite{anderson2001} and Friedrich on solutions to Einstein's equations. The apparent corner at $\Sigma$ is thus a coordinate artifact in the Jang gauge.
 \end{proof}
 
 By the uniqueness of asymptotically flat static vacuum black holes (Israel, Bunting-Masood-ul-Alam), the analytic manifold $(\bM, \bg)$ must be the spatial Schwarzschild geometry. Since the initial data $(M,g,k)$ embeds into $(\bM, \bg)$ with $q=0$ (so $k=h$), it is an isometric slice of the Schwarzschild spacetime.
->>>>>>> 1569c0a8
 \end{proof}
 
 \section{Conclusion}
