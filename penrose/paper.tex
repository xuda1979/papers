\documentclass[11pt, a4paper]{article}

% Required Packages
\usepackage{amsmath, amssymb, amsthm, mathrsfs}
\usepackage{mathtools}

\usepackage{geometry}
\usepackage{cite}
\usepackage{graphicx}
\usepackage{color}
\usepackage{enumitem}
\usepackage{tikz}
\usepackage{hyperref}
\usepackage{cleveref}
\usepackage{microtype}
\usepackage{lineno} % Essential for peer review
\usepackage{fancyhdr} % Professional headers

% Geometry Settings
\geometry{
    margin=1in, headheight=12pt
}

% Hyperref Setup
\hypersetup{
    colorlinks=true,
    linkcolor=blue,
    citecolor=red,
    urlcolor=blue,
    pdftitle={A Proof of the Spacetime Penrose Inequality via Metric Deformation},
    pdfauthor={Da Xu},
    pdfkeywords={General Relativity, Penrose Inequality, Jang Equation, Geometric Analysis}
}

% Theorem Environments
\newtheorem{theorem}{Theorem}[section]
\newtheorem{lemma}[theorem]{Lemma}
\newtheorem{definition}[theorem]{Definition}
\newtheorem{corollary}[theorem]{Corollary}
\newtheorem{proposition}[theorem]{Proposition}
\newtheorem{assumption}[theorem]{Assumption}
\newtheorem{hypothesis}[theorem]{Hypothesis}
\newtheorem{remark}[theorem]{Remark}

\numberwithin{equation}{section}
% Allow page breaks inside long equation blocks to prevent whitespace gaps
\allowdisplaybreaks[1]

% Mathematical Macros
\newcommand{\R}{\mathbb{R}}
\newcommand{\N}{\mathbb{N}}
\newcommand{\Lap}{\Delta}
\newcommand{\ConfLap}{\Lap_{\bg} - \frac{1}{8}\Rg}
\newcommand{\ADM}{\text{ADM}}
\newcommand{\DEC}{\text{DEC}}
\newcommand{\GJE}{\text{GJE}}
\newcommand{\MOTS}{\text{MOTS}}
\renewcommand{\Cap}{\text{Cap}}
\newcommand{\Wkp}{W^{1,p}_{\text{loc}}}
\newcommand{\Hone}{H^1_{\text{loc}}}
\newcommand{\Eigen}{\lambda_1}
\newcommand{\geps}{g_{\epsilon}}
\newcommand{\hatgeps}{\hat{g}_{\epsilon}}
\newcommand{\Met}{\mathcal{M}}
\newcommand{\JOp}{\mathcal{J}}
\newcommand{\LOp}{\mathcal{L}}
\newcommand{\Jump}[1]{[\![ #1 ]\!]}
\newcommand{\Weight}[2]{W^{#1, p}_{#2}}
\newcommand{\Holder}[2]{C^{#1, \alpha}_{#2}}
\newcommand{\Norm}[2]{\|#1\|_{#2}}
\newcommand{\EdgeSpace}[2]{H^{#1}_{0,#2}}
\newcommand{\Ind}{\mathrm{Ind}}
\newcommand{\Spec}{\mathrm{Spec}}
\newcommand{\Harm}{\mathcal{H}}
\newcommand{\Energy}{\mathcal{E}}
\newcommand{\bM}{\overline{M}}
\newcommand{\bg}{\overline{g}}
\newcommand{\tM}{\widetilde{M}}
\newcommand{\tg}{\widetilde{g}}
\newcommand{\Rg}{R_{\overline{g}}}
\newcommand{\Rtg}{R_{\widetilde{g}}}
\newcommand{\dV}{\,dV}
\newcommand{\dVol}{\,d\text{Vol}}
\newcommand{\dsigma}{\,d\sigma}
\newcommand{\Scal}{\mathrm{R}}
\newcommand{\Ric}{\mathrm{Ric}}
\newcommand{\Tr}{\mathrm{Tr}}
\newcommand{\Div}{\mathrm{div}}
\newcommand{\supp}{\mathrm{supp}}

% Title Information and Metadata
\title{\textbf{A Proof of the Spacetime Penrose Inequality via Metric Deformation and $p$-Harmonic Level Sets}}
\author{\textbf{Da Xu} \\
China Mobile Research Institute\thanks{Correspondence to: xu.da@example.com}}
\date{\today}

\begin{document}

% Header Setup for Preprint Look
\pagestyle{fancy}
\fancyhf{}
\fancyhead[L]{Da Xu}
\fancyhead[R]{Spacetime Penrose Inequality}
\fancyfoot[C]{\thepage}

\linenumbers % Enable line numbering for the review copy
\maketitle

\begin{abstract}
We provide a rigorous proof of the spacetime Penrose inequality $M_{\ADM} \ge \sqrt{A/16\pi}$ for asymptotically flat initial data sets satisfying the dominant energy condition. Our approach resolves the analytic obstructions—specifically the distributional indefiniteness of the scalar curvature—that have previously hindered the combination of the Jang equation with the $p$-harmonic level set method. We treat the marginally stable case ($\lambda_1=0$) via a weighted scattering calculus, ensuring the Lichnerowicz operator remains Fredholm with index zero despite polynomial decay by selecting weights within the spectral gap. We establish the crucial conformal bound $\phi \le 1$ by rigorously justifying the vanishing of boundary flux terms at the compactified "Jang bubbles" using a capacity argument. Furthermore, we construct a scalar-curvature preserving smoothing for the Lipschitz interface of the Jang metric, proving a sharp $L^{3/2}$ bound on the negative scalar curvature to ensure mass stability. This unifies the Jang reduction with the monotonic properties of the $p$-harmonic flow in a singular setting.
\end{abstract}

\noindent\textbf{Keywords:} General Relativity, Penrose Inequality, Inverse Mean Curvature Flow, $p$-Harmonic Functions, Singular Analysis, Jang Equation.

\noindent\textbf{MSC (2020):}
83C57, % Black holes
53C21, % Methods of Riemannian geometry, including PDE methods; curvature restrictions
35Q75, % PDEs in relativity
35J60. % Nonlinear elliptic equations

% Limit ToC depth to subsections to keep the front matter clean
\setcounter{tocdepth}{2}
\tableofcontents

\section{Introduction: A Unified Proof via Edge Sobolev Spaces}
\label{sec:Intro}

% Ensure pdflatex is used for arXiv
\pdfoutput=1

%

The Penrose Inequality stands as a central result in mathematical relativity. While the Riemannian case was resolved by Huisken-Ilmanen \cite{huisken2001} and Bray \cite{bray2001}, the general spacetime inequality has remained a challenge due to the lack of pointwise non-negative scalar curvature in the Jang reduction. This paper overcomes this barrier by establishing the necessary analytic machinery to apply the $p$-harmonic level set method of Agostiniani--Mazzieri--Oronzio (AMO) to the singular Jang manifold.

The full spacetime (non-time-symmetric) inequality presents a much greater challenge, precisely because the Jang metric, the primary tool for reducing the problem to a Riemannian one, is incompatible with the techniques of Huisken-Ilmanen and Bray. The core monotonicity arguments driving both Inverse Mean Curvature Flow and the Conformal Flow are fundamentally local; they require the scalar curvature to be \emph{pointwise non-negative} at every step of the flow to function. The Jang metric dramatically fails this condition. Its scalar curvature is not, in general, pointwise non-negative; moreover, its most problematic component is a divergence term which is not even a function but only a distribution. This lack of pointwise positivity has been the central roadblock to extending these powerful geometric flow methods to the full spacetime problem.

We solve the marginally stable case ($\lambda_1=0$) in \textbf{Theorem C.1} by applying weighted scattering calculus, ensuring the Lichnerowicz operator remains Fredholm even with polynomial decay.

This paper provides a proof by directly addressing this roadblock. We demonstrate that the spacetime problem does not require pointwise non-negative scalar curvature, but rather a much weaker condition: \textbf{distributional non-negativity}. We show that while the Jang metric's curvature is poorly behaved pointwise, its distributional structure is remarkably well-controlled. Specifically, the stability of the outermost MOTS ensures that the singular parts of the curvature have a favorable sign. This allows us to perform a carefully constructed conformal deformation, solving a Lichnerowicz-type equation that precisely cancels the negative divergence term and smooths the metric's singularities. The result is a new Riemannian manifold that is (distributionally) scalar-flat.

At the heart of this structure is the Jang scalar curvature identity, which can be schematically written as
\[
    R_{\bg} = \mathcal{S} - 2\,\Div_{\bg}(q), \qquad \mathcal{S} \ge 0,
\]
where $\mathcal{S}$ is a non-negative combination of geometric quantities controlled by the Dominant Energy Condition and $q$ is a vector field arising from the discrepancy between the second fundamental form of the Jang graph and the extrinsic curvature of the initial data. The conformal deformation is designed to ``absorb'' the divergence term $-2\Div_{\bg}(q)$ while preserving the mass and the horizon area.

\subsection*{Standing assumptions and scope}
Throughout the paper we work in dimension $n=3$ and with initial data sets $(M,g,k)$ satisfying the following standing hypotheses. The manifold $M$ is complete and has a single asymptotically flat end (essential for the definition of the ADM mass) with decay rate $\tau>1/2$ (essential for the Fredholm theory, see Remark~\ref{rem:DecayRateRole}), as in Definition~\ref{def:AF} below. The matter fields obey the Dominant Energy Condition ($\mu \ge |J|_g$). The boundary of the region containing trapped surfaces that are visible from infinity is the outermost MOTS $\Sigma\subset M$, which we assume to be compact. $\Sigma$ may be disconnected. By established theorems on the topology of MOTS (see Proposition~\ref{prop:BubbleTopology}), any Jang bubbles arising from the generalized Jang equation necessarily have spherical boundary components. Under these assumptions we prove the spacetime Penrose inequality stated in Theorem~\ref{thm:SPI}.

\begin{remark}[Regularity of MOTS]
We invoke the fundamental results on the existence and regularity of outermost MOTS (Andersson, Metzger, Eichmair). Under the DEC, the outermost boundary of the trapped region exists and is a smooth, closed, embedded hypersurface (see Theorem~\ref{thm:MOTS_Properties}). This regularity is essential for the subsequent analysis of the GJE asymptotics.
\end{remark}

\begin{remark}[Notation]
Throughout the paper we work in dimension $n=3$. We use the following conventions:
\begin{itemize}
    \item $\Scal_g$ denotes the scalar curvature of a Riemannian metric $g$ on $M$.
    \item $R_{\bg}$ (or $\Rg$) denotes the scalar curvature of the Jang metric $\bg$, and $R_{\tg}$ (or $\Rtg$) denotes the scalar curvature of the conformally deformed metric $\tg$.
    \item When no confusion can arise, we sometimes write $R_g$ or simply $R$ for the scalar curvature, but always with the metric indicated in the surrounding text or by the subscript.
\end{itemize}
All results are formulated for $n=3$ and are not intended to be dimension-independent.
\end{remark}

\subsection{Conventions and Notation}
To ensure rigorous sign consistency throughout the deformation arguments, we fix the following conventions:
\begin{itemize}
    \item \textbf{Metric Signature:} The spacetime metric has signature $(- + + +)$.
    \item \textbf{Laplacian:} We use the geometric convention ("analyst's negative") where $\Delta g = \text{tr}(\nabla^2 g)$. Thus, on Euclidean space, the spectrum is non-positive.
    \item \textbf{Mean Curvature:} The mean curvature $H$ of a hypersurface is the trace of its second fundamental form, $H = g^{ij} A_{ij}$. With respect to the outward unit normal $\nu$, the mean curvature of a standard sphere in $\mathbb{R}^3$ is positive ($H > 0$).
    \item \textbf{Dirac Measure:} The distribution $\delta_\Sigma$ is defined such that for any test function $\varphi$, $\langle \delta_\Sigma, \varphi \rangle = \int_\Sigma \varphi \, d\sigma$.
    \item \textbf{Constants:} We use geometric units where $G=c=1$. The constant $n=3$ denotes the spatial dimension.
\end{itemize}

\subsection{Table of Notation}
For the convenience of the reader, we summarize the primary notation used in the metric deformation arguments.

\begin{center}
\begin{tabular}{l l}
\hline
\textbf{Symbol} & \textbf{Description} \\ \hline
$(M, g, k)$ & Initial Data Set (3-manifold, metric, extrinsic curvature) \\
$\Sigma$ & Outermost Marginally Outer Trapped Surface (MOTS) \\
$(\bM, \bg)$ & Jang Manifold (Graph $t=f(x)$ in $M \times \mathbb{R}$) \\
$\mathcal{E}_{cyl}$ & Cylindrical end of $\bM$ generated by the blow-up at $\Sigma$ \\
$\tg = \phi^4 \bg$ & Conformally transformed metric (scalar-flat away from $\Sigma$) \\
$\hat{g}_\epsilon$ & Smoothed metric in the collar $N_{2\epsilon}$ (Miao--Piubello) \\
$\mathcal{M}_p(t)$ & The AMO monotonicity functional \\
$L_\Sigma$ & Stability operator of the MOTS \\
$\delta, \gamma$ & Weights for the AF and cylindrical ends respectively \\
\hline
\end{tabular}
\end{center}

\subsection{Analytic Interfaces and Parameter Definitions}
To treat the three distinct analytic challenges independently, we fix the following interface definitions which structure the proof:

\begin{enumerate}
    \item \textbf{The Weight Parameter ($\delta$):}
    For the marginally stable case ($\lambda_1=0$) in the cylindrical end, we work in the weighted Sobolev space $H^2_\delta$ on $\mathbb{R}^3 \setminus B_1$ (via conformal identification of the cylinder). The norm uses the Euclidean measure $dx$ and the weight function $w(x) = (1+|x|^2)^{\delta/2}$. We strictly require $\delta \in (-1/2, 1/2)$ to avoid indicial roots; this is the functional-analytic setting for the Fredholm inversion (see \textbf{Appendix \ref{app:Fredholm}}).

    \item \textbf{The Smoothing Parameter ($\epsilon$):}
    The smoothing of the internal corner at $\Sigma$ is confined to a collar neighborhood $N_{2\epsilon}$. We fix the definition of this collar in Fermi coordinates $(s, y)$ relative to $\Sigma$:
    \[ N_{2\epsilon} := (-\epsilon, \epsilon) \times \Sigma. \]
    The smoothing estimates in \textbf{Appendix \ref{app:Smoothing}} yield scalar curvature bounds dependent on $\epsilon$.

    \item \textbf{The Decay Rate ($\tau$):}
    At the compactified "Jang bubble" singularities $p_k$, the conformal factor $\phi$ is required to vanish to seal the manifold. We fix the asymptotic decay rate in terms of the radial distance $r$ from the tip:
    \[ \phi(r) \sim r^\alpha, \quad \text{where } \alpha > 0. \]
    This parameter $\alpha$ drives the capacity and flux arguments detailed in \textbf{Appendix \ref{app:Capacity}}.
\end{enumerate}

Crucially, this deformation must preserve the mass inequality, $M_{\ADM}(\bg) \ge M_{\ADM}(\tg)$. This requires the conformal factor $\phi$ to satisfy $\phi \le 1$. We rigorously establish this bound not through a maximum principle (which fails due to the indefinite potential), but via a sophisticated integral method utilizing the Bray-Khuri divergence identity (Theorem~\ref{thm:PhiBound}). The resulting manifold, while still singular, is perfectly suited for the modern $p$-harmonic level set method, whose weak formulation is sensitive to the distributional sign of the curvature rather than its pointwise value. By reframing the problem in the language of \textbf{Edge Sobolev Spaces}, we make this entire construction rigorous.

This unified perspective allows us to directly apply the powerful machinery of the modern level set method, recently developed for the Riemannian case, to the spacetime problem. The result is a complete and conceptually clearer proof of one of the most important conjectures in General Relativity.

\subsection{Organization of the Paper}
The remainder of the paper is organized as follows. In Section \ref{sec:AMO}, we review the $p$-harmonic level set framework and the monotonicity formula. Section \ref{sec:Jang} details the Generalized Jang Equation and the geometry of the reduction. Section \ref{sec:Analysis} constitutes the core of the proof, establishing the existence of the conformal factor and the mass reduction inequality. In Section \ref{sec:Synthesis}, we combine the smoothing estimates with the level set flow to derive the Spacetime Penrose Inequality. Finally, Section \ref{sec:Rigidity} addresses the equality case.

The technical analytic machinery is deferred to the appendices to maintain the flow of the geometric argument. \textbf{Appendix \ref{app:Capacity}} ("The Singular Engine") handles the capacity and flux at the conical tips. \textbf{Appendix \ref{app:Bochner}} justifies the distributional Bochner identity. \textbf{Appendix \ref{app:Fredholm}} ("The Asymptotic Engine") develops the weighted scattering calculus for the Lichnerowicz operator. \textbf{Appendix \ref{app:Smoothing}} ("The Local Engine") provides the sharp $L^{3/2}$ scalar curvature estimates for the corner smoothing.

\medskip
%
To avoid ambiguity, we briefly summarize the status of the various ingredients. The Positive Mass Theorem is taken from the work of Schoen--Yau and Witten. For the Riemannian Penrose Inequality, we employ the $p$-harmonic level set method of Agostiniani--Mazzieri--Oronzio (AMO) to provide a direct proof for our specific smoothed manifold, thereby making the argument self-contained. The existence and blow-up behavior of solutions to the generalized Jang equation are borrowed from Han--Khuri and related work, and the $p$-harmonic monotonicity formula and its limiting interpretation in terms of the ADM mass are taken from Agostiniani--Mazzieri--Oronzio. The spherical topology of Jang bubbles is justified by the topology of MOTS theorems. Our main contributions are: (i) the rigorous application of the Bray-Khuri identity to ensure mass reduction; (ii) the analysis of the Jang scalar curvature in the distributional sense and its favorable sign structure; (iii) the construction of a scalar-curvature-preserving smoothing of the resulting Lipschitz manifold, adapted to an \emph{internal} corner; and (iv) the verification that the smoothed metrics are compatible with the $p$-harmonic level set method, leading to a complete proof of the spacetime Penrose inequality.

\begin{definition}[Weak formulation of the $p$-Laplacian]
Let $(\tM, \tg)$ be a Riemannian manifold whose metric components are continuous in local coordinates (that is, $\tg_{ij} \in C^0$), and fix $p\in(1,3)$. A function $u \in \Wkp(\tM)$ (so that in particular $\nabla u \in L^p_{\mathrm{loc}}(\tM)$) is \emph{weakly $p$-harmonic} if for all test functions $\psi \in C^\infty_c(\tM)$ we have
\begin{equation}
    \int_{\tM} \langle |\nabla u|_{\tg}^{p-2} \nabla u, \nabla \psi \rangle_{\tg} \dVol_{\tg} = 0.
\end{equation}
This formulation allows us to work without assuming any $C^2$ regularity of the metric at the compactified bubbles.
\end{definition}

\begin{definition}[ADM Mass for Low Regularity Metrics]\label{def:ADM_Lipschitz}
For an asymptotically flat manifold $(M,g)$ where the metric $g$ is Lipschitz continuous ($C^{0,1}$) and satisfies the standard decay conditions, the ADM mass is well-defined provided the scalar curvature (in the distributional sense) is integrable. The Positive Mass Theorem remains valid in this class. The continuity of the mass under the convergence of the regularized Jang metrics ensures $M_{\ADM}(\bg)$ is well-defined (see Theorem~\ref{thm:MassReductionGJE}).
\end{definition}

\begin{remark}
The ADM mass is well-defined for the Lipschitz metrics considered here (Jang metric) and the $C^0$ metrics (conformal deformation) because the deviation from Euclidean space decays sufficiently fast at infinity, and the distributional curvature is integrable.
\end{remark}

\begin{definition}[Distributional Scalar Curvature]\label{def:dist_scalar}
For a metric $g \in C^{0,1}$, set
\[ V^k = g^{ij} \Gamma^k_{ij} - g^{ik} \Gamma^j_{ij}, \qquad F = g^{ij}\big(\Gamma^k_{ij}\Gamma^\ell_{k\ell} - \Gamma^\ell_{ik}\Gamma^k_{j\ell}\big), \]
where $\Gamma$ are the Christoffel symbols of $g$. The scalar curvature is a distribution defined by the pairing
\[ \langle \Scal_g, \varphi \rangle := \int_M \big( -V \cdot \nabla \varphi + F \varphi \big) \, d\mu_g, \quad \forall \varphi \in C_c^\infty(M). \]
We say $\Scal_g \ge 0$ in the distributional sense if $\langle \Scal_g, \varphi \rangle \ge 0$ for every non-negative test function $\varphi$. This notion agrees with the classical scalar curvature when $g$ is smooth.
\end{definition}

\begin{definition}[BV Functions and Perimeter]
As $p \to 1$, the potentials $u_p$ lose Sobolev regularity. We work in the space of functions of Bounded Variation, $BV(\tM)$. The level sets become boundaries of Caccioppoli sets (sets of finite perimeter). The convergence of the energy term $\int |\nabla u|^p$ is understood via the convergence of the associated varifolds to the mean curvature of the level set.
\end{definition}

\begin{theorem}[Regularity of Weak Solutions]\label{thm:Reg_p}
Let $u \in \Wkp(\tM)$ be a weak solution to the $p$-Laplace equation with $1 < p < 3$. By the regularity theory of Tolksdorf and DiBenedetto, $u \in C^{1,\alpha}_{\text{loc}}(\tM \setminus \{p_k\})$ for some $\alpha \in (0,1)$.

\begin{remark}[Regularity across the Lipschitz Interface]
The metric \tg is Lipschitz continuous ($C^{0,1}$) across the interface \Sigma and smooth away from \Sigma. In local coordinates the coefficients of the $p$-Laplace operator depend on the metric and so are bounded and uniformly elliptic. Standard elliptic regularity theory for quasilinear equations with bounded measurable coefficients (for instance \cite{tolksdorf1984, lieberman1988}) yields local $C^{1,\alpha}$ regularity for weak $p$-harmonic functions on each side of \Sigma. In addition, the transmission problem satisfied by $u$ across \Sigma has no jump in the conormal derivative, so the tangential derivatives of $u$ are continuous; a standard reflection argument then shows that $u$ is in fact $C^{1,\alpha}$ across the interface \Sigma. In particular, no extra jump or transmission term arises for $u$ at \Sigma.
\end{remark}

Near the singular points $p_k$ (closed bubbles) the metric is merely $C^0$, so the classical regularity theory is only applied on compact subsets of $\tM \setminus \{p_k\}$. The set $\{p_k\}$ has vanishing $p$-capacity for $1<p<3$ (Lemma~\ref{lem:Capacity}), hence it is removable for $W^{1,p}$ functions. Moreover, the critical set $\mathcal{C} = \{ \nabla u = 0 \}$ is closed and has Hausdorff dimension at most $n-2$ by the stratification results of Cheeger--Naber--Valtorta \cite{cheegernabervaltorta2015}. In particular, the integration by parts identities used in the monotonicity formula hold in the sense of distributions on all of $\tM$; see Appendix~\ref{app:Bochner}.
\end{theorem}

\subsection{Definitions and Main Theorem}

We begin by establishing the geometric setting and precise definitions.

\begin{definition}[Weighted Asymptotic Flatness]\label{def:AF}
An initial data set $(M, g, k)$ is asymptotically flat with rate $\tau$ if there exist coordinates $\{x^i\}$ at infinity such that:
\[
    g_{ij} - \delta_{ij} = O(|x|^{-\tau}), \quad \partial_k g_{ij} = O(|x|^{-\tau-1}), \quad \partial_{k\ell} g_{ij} = O(|x|^{-\tau-2}),
\]
\[
    k_{ij} = O(|x|^{-\tau-1}), \quad \partial_k k_{ij} = O(|x|^{-\tau-2}),
\]
for all coordinate indices $i,j,k,\ell \in \{1,2,3\}$, where $\partial_k := \frac{\partial}{\partial x^k}$ and $\partial_{k\ell} := \partial_k \partial_\ell$.
\end{definition}

\begin{remark}[Integrability of the Jang Source]
The decay rate $\tau > 1/2$ is necessary and sufficient to ensure that the source term in the Lichnerowicz equation, $\Div_{\bg}(q)$, resides in the correct weighted Sobolev space. Specifically, if $k \sim r^{-\tau-1}$, then $q \sim r^{-\tau-1}$ and $\Div(q) \sim r^{-\tau-2}$.

A heuristic based on viewing $\Div_{\bg}(q)$ as an $L^1$ source for a Poisson equation on $\R^3$ would suggest the stricter requirement $\tau>1$, since the volume element is $r^2dr$ and
\[
    \int_R^\infty |\Div q|\,r^2\,dr \approx \int_R^\infty r^{-\tau}\,dr
\]
converges only if $\tau>1$. However, in our actual argument we do not use this $L^1$ heuristic. Instead, we rely on the Fredholm theory for elliptic operators on asymptotically flat manifolds (see \Cref{sec:Fredholm}), which applies in the wider range $\tau>1/2$ and suffices to ensure that $\phi-1$ lies in an appropriate weighted Sobolev space: this is what is actually needed in the proof.
\end{remark}

\begin{remark}
Standard definitions of asymptotic flatness in the relativity
literature often require $\tau \ge 1$.  Our assumption $\tau>1/2$
matches the natural threshold for the Fredholm theory of the Laplacian
on asymptotically flat manifolds and is sharp for the mapping
properties we need (see Remark~\ref{rem:DecayRateRole}).  We do \emph{not}
use any statement asserting that $|\Div q|^2$ belongs to a particular
weighted $L^1$ space, and no such statement is needed in what follows.
\end{remark}
%

The initial data set must satisfy the Einstein constraint equations, which define the local energy density $\mu$ and momentum density $J$:
\begin{align}
16\pi\mu &= \Scal_g + (\Tr_g k)^2 - |k|_g^2, \\
8\pi J_i &= \Div_g(k_i^j - (\Tr_g k) \delta_i^j).
\end{align}

\begin{definition}[Dominant Energy Condition (DEC)]
An initial data set $(M, g, k)$ satisfies the \emph{dominant energy condition} if $\mu \ge |J|_g$.
\end{definition}

The total energy is quantified by the ADM mass.

\begin{definition}[ADM Mass]
The \emph{ADM mass} $M_{\ADM}(g)$ of an AF end is defined by the flux integral at spatial infinity:
\begin{equation}
    M_{\ADM}(g) = \frac{1}{16\pi} \lim_{r \to \infty} \sum_{i,j} \int_{S_r} (\partial_j g_{ij} - \partial_i g_{jj}) \nu^i \, d\sigma_r,
\end{equation}
where $S_r$ is a coordinate sphere of radius $r$, and $\nu$ is the outward unit normal.
\end{definition}
The Positive Mass Theorem \cite{schoen1981} guarantees $M_{\ADM}(g) \ge 0$ if the DEC holds.

The inequality concerns the boundary of the trapped region.

\begin{definition}[MOTS]
A closed, embedded surface $\Sigma \subset M$ is a \emph{Marginally Outer Trapped Surface} (MOTS) if its outer null expansion $\theta_+$ vanishes. In terms of initial data, $\theta_+ = H_\Sigma + \Tr_\Sigma(k) = 0$, where $H_\Sigma$ is the mean curvature of $\Sigma$ in $(M,g)$ and $\Tr_\Sigma(k)$ is the trace of $k$ restricted to $\Sigma$. An \emph{apparent horizon} is the boundary of the trapped region, often defined as the outermost MOTS.
\end{definition}

\begin{theorem}[Properties of the Outermost MOTS]\label{thm:MOTS_Properties}
Let $(M,g,k)$ satisfy the DEC. The outermost MOTS $\Sigma$ exists and satisfies the following properties:
\begin{enumerate}
    \item \textbf{Regularity:} $\Sigma$ is a smooth, closed, embedded hypersurface.
    \item \textbf{Stability:} $\Sigma$ is stable, meaning the principal eigenvalue of its stability operator $L_\Sigma$ is non-negative, $\lambda_1(L_\Sigma) \ge 0$.
\end{enumerate}
Stability follows because if $\lambda_1 < 0$, $\Sigma$ could be perturbed outwards, contradicting its outermost nature.

\begin{remark}[Topology of Outermost MOTS]
A crucial consequence of stability (established by Andersson, Metzger, and Eichmair) is that in 3-dimensions, stable MOTS are topologically spheres. This topological restriction is vital for our analysis of the "Jang bubbles," ensuring that the link of the resulting cone has positive scalar curvature (spectral gap), which drives the decay $\phi \sim r^\alpha$ with $\alpha > 0$.
\end{remark}

\begin{remark}[Handling the Marginally Stable Case]
The case $\lambda_1(L_\Sigma)=0$ (marginal stability) is physically significant, corresponding to non-generic horizons (e.g., extremal black holes). Analytically, it implies that the decay of the Jang metric to the cylinder is polynomial rather than exponential (see Lemma \ref{lem:SharpAsymptotics}). While the standard Lockhart-McOwen theory is stated for exponential convergence, the Fredholm results extend to the polynomial case provided the operator limits to the same translation-invariant model operator and the decay rate is sufficient to treat the difference as a compact perturbation in the relevant weighted spaces. We rigorously verify that the polynomial decay $O(t^{-k})$ is sufficient for all subsequent flux calculations.
\end{remark}
\end{theorem}

We can now state the main theorem precisely.

\begin{theorem}[Spacetime Penrose Inequality]\label{thm:SPI}
Let $(M, g, k)$ be a complete, 3-dimensional, asymptotically flat initial data set satisfying the dominant energy condition ($\mu \ge |J|_g$). Let $\Sigma \subset M$ be the outermost apparent horizon. $\Sigma$ is a smooth, closed, embedded hypersurface which may be disconnected, i.e., $\Sigma = \cup_{i=1}^N \Sigma_i$.

The ADM mass satisfies:
\begin{equation}
    M_{\ADM}(g) \ge \sqrt{\frac{A(\Sigma)}{16\pi}},
\end{equation}
where $A(\Sigma) = \sum_{i=1}^N \text{Area}(\Sigma_i)$.
Equality holds if and only if the initial data set embeds isometrically into the Schwarzschild spacetime (forcing $N=1$).
\end{theorem}

\subsection{Strategy of the Proof: A Heuristic Roadmap}

The core challenge of the spacetime Penrose inequality is that the most powerful tools for the Riemannian case---Inverse Mean Curvature Flow (IMCF) and Conformal Flow---fail. Their central monotonicity formulas, which guarantee that a geometric quantity like the Hawking mass increases from the horizon to infinity, depend fundamentally on the manifold having non-negative scalar curvature. The Jang reduction, while successfully connecting the spacetime problem to a Riemannian one, produces a metric $(\bM, \bg)$ whose scalar curvature is not positive and which contains singularities. Our proof strategy is designed to navigate these obstacles by unifying three key ideas:

\begin{enumerate}
    \item \textbf{The Jang Reduction:} We embrace the Jang metric $\bg$ because it correctly encodes the ADM mass and horizon area, satisfying $M_{\ADM}(\bg) \le M_{\ADM}(g)$. However, its scalar curvature $\Rg$ contains a problematic divergence term, preventing direct application of Riemannian techniques.

    \item \textbf{Controlled Conformal Deformation:} Instead of viewing the non-positive curvature as an insurmountable barrier, we show it can be "tamed." We conformally deform the Jang metric to a new metric $\tg = \phi^4 \bg$. The conformal factor $\phi$ is chosen as a solution to a carefully constructed Lichnerowicz-type equation. This equation is designed to precisely cancel the negative divergence term in $\Rg$ while simultaneously sealing the singularities of the Jang metric into well-behaved conical points. As proven in \textbf{Appendix A} via capacity arguments, the singularities are removable and do not obstruct the flow.

\textbf{The Central Argument:} To ensure the mass does not increase during this deformation ($M_{\ADM}(\bg) \ge M_{\ADM}(\tg)$), we must have $\phi \le 1$. We rigorously prove this using the Bray-Khuri divergence identity (\Cref{sec:GlobalBound}).
    \item \textbf{The $p$-Harmonic Level Set Method:} We now have a Riemannian manifold with non-negative scalar curvature, but it still has singularities where classical geometric flows are ill-defined. Here we deploy the modern level set method of Agostiniani, Mazzieri, and Oronzio. We solve for a $p$-harmonic function $u_p$ on this singular manifold. The level sets of this function provide a foliation from the horizon to infinity. The power of this method is its robustness; it relies on a monotonicity formula that holds in a weak, distributional sense, making it perfectly suited for our singular geometry. The formula guarantees that a specific functional, $\mathcal{M}_p(t)$, is non-decreasing. By taking the limit as $p \to 1$, this functional's value at the horizon is identified with the horizon area and its value at infinity is identified with the ADM mass, yielding the Penrose inequality.
\end{enumerate}

Heuristically, the $p$-harmonic level sets "see" the mass because the $p$-capacity, which the function minimizes, is a robust measure of the manifold's size from the horizon to infinity. Our contribution is to show that the Jang metric can be surgically altered into a geometric form where this powerful tool can be rigorously applied, overcoming the obstacles that stalled previous approaches. The technical details of this construction are outlined below.

\begin{table}[h!]
\centering
\renewcommand{\arraystretch}{1.2}
\begin{tabular}{|l|l|l|l|l|}
\hline
\textbf{Metric} & \textbf{Symbol} & \textbf{Regularity} & \textbf{Scalar Curvature} & \textbf{End Structure} \\ \hline
Initial Data & $(M,g)$ & Smooth ($C^\infty$) & $R_g$ (general) & Asymptotically Flat \\ \hline
Jang Metric & $(\bM, \bg)$ & Lipschitz ($C^{0,1}$) & $R_{\bg}$ (distr. $\ge 0$) & AF + Cylindrical \\ \hline
Conformal & $(\tM, \tg)$ & $C^0$ / Lip & $R_{\tg} \ge 0$ (distr.) & AF + Conical/Cyl \\ \hline
Smoothed & $(\tM, \geps)$ & Smooth ($C^\infty$) & $R_{\geps} \ge 0$ (pointwise) & AF + Cylindrical (trunc) \\ \hline
\end{tabular}
\caption{Roadmap of metric deformations used in the proof.}
\label{tab:MetricRoadmap}
\end{table}

\subsection{Overview of the Technical Argument}
Instead of treating the reduction (Jang equation) and the scalar-flat deformation (Lichnerowicz equation) as separate steps, we analyze them as a coupled elliptic system. Let $\tau > 1/2$. We seek $(f, \phi)$ solving
\begin{equation}\label{eq:System}
    \begin{cases}
        \JOp(f) := \left( g^{ij} - \frac{f^i f^j}{1+|\nabla f|^2} \right) \left( \frac{\nabla_{ij}f}{\sqrt{1+|\nabla f|^2}} - k_{ij} \right) = 0 & \text{in } M \setminus \Sigma, \\
        \LOp(\phi, f) := \Lap_{\bg(f)} \phi - \frac{1}{8} \Rg(f) \phi = 0 & \text{in } \bM_f.
    \end{cases}
\end{equation}

\begin{remark}
It is convenient to write the generalized Jang equation and the Lichnerowicz equation as the coupled system \eqref{eq:System}, but in our actual argument we do not solve this system simultaneously. Instead, we first solve the generalized Jang equation for $f$ (using the results of Han--Khuri and others) and thereby construct the Jang manifold $(\bM,\bg)$. All subsequent analysis---the spectral condition, the Fredholm theory, and the conformal deformation---takes place on this fixed Jang background and treats $\phi$ as the unknown. No analytic fixed-point argument in the pair $(f,\phi)$ is required.
\end{remark}

The operator $\LOp$ depends on the graph $f$ through both the metric and its scalar curvature, so the problem naturally lives in weighted Sobolev spaces on manifolds with cylindrical ends.

\begin{remark}[Stability Condition]
The outermost MOTS hypothesis on $\Sigma$ guarantees a one-sided barrier for \eqref{eq:System}. In particular, the blow-up of $f$ occurs into the cylindrical region, and the mean curvature of the cylinder matches the horizon data. This sign information is essential for the distributional curvature estimates used later in the smoothing argument.
\end{remark}

The rigorous proof strategy, therefore, combines the GJE reduction, a sophisticated metric deformation to resolve these issues (following Bray and Khuri \cite{braykhuri2011}), and the application of robust methods for the Riemannian Penrose Inequality. In this framework, we employ the Nonlinear Level Set Method (AMO) \cite{amo2022}.

\section{The $p$-Harmonic Level Set Method (AMO Framework)}
\label{sec:AMO}

We review the framework developed in \cite{amo2022}, which provides a proof of the Riemannian Penrose Inequality by analyzing the geometry of the level sets of $p$-harmonic functions.

\subsection{Setup and the Monotonicity Formula}
\label{sec:AMOSetup}
Let $(\tM, \tg)$ be a complete, smooth, asymptotically flat 3-manifold with non-negative scalar curvature $\Rtg \ge 0$. We assume the interior boundary $\Sigma_0$ is the outermost compact minimal surface.

We consider the $p$-harmonic potential $u_p$ ($1 < p < 3$), which is the solution to the Dirichlet problem for the $p$-Laplace equation:
\begin{equation}
    \begin{cases}
    \Lap_{p, \tg} u_p := \Div_{\tg}(|\nabla u_p|_{\tg}^{p-2} \nabla u_p) = 0 & \text{in } \tM \setminus \Sigma_0, \\
    u_p = 0 & \text{on } \Sigma_0, \\
    u_p(x) \to 1 & \text{as } |x| \to \infty.
    \end{cases}
\end{equation}
For almost every $t \in (0,1)$ the level set $\Sigma_t = \{ u_p = t \}$ is a smooth hypersurface in $\tM$; throughout we restrict attention to such regular values of $t$ when evaluating geometric quantities along the level sets.

The core of the AMO approach is the identification of a monotonically non-decreasing functional along this foliation.

\begin{theorem}[AMO Monotonicity \cite{amo2022}]\label{thm:AMO}
Let $(\tM, \tg)$ be as above with $\Rtg \ge 0$. For $1 < p < 3$, define the functional:
\begin{equation}
    \mathcal{M}_p(t) := \left( \int_{\Sigma_t} |\nabla u|^p \, d\sigma \right)^{\frac{2}{3-p}} \left( 1 - \frac{1}{16\pi} \left( \int_{\Sigma_t} |\nabla u|^p \, d\sigma \right)^{-\frac{2(p-1)}{3-p}} \int_{\Sigma_t} H^2 |\nabla u|^{p-2} \, d\sigma \right).
\end{equation}
Then, along the flow of the level sets of the $p$-harmonic potential $u$, we have:
\[ \frac{d}{dt} \mathcal{M}_p(t) \ge 0 \]
for almost every $t \in (0,1)$.
\end{theorem}
\begin{proof}[Proof sketch, following \cite{amo2022}]
We briefly recall the structure of the argument in \cite{amo2022} and
indicate the points at which our low-regularity setting requires an
additional justification; full details in the smooth case can be found
in \cite{amo2022}.

For a smooth solution $u$ on a smooth manifold $(\tM,\tg)$, the proof
relies on the Bochner--Weitzenb\"ock identity for the $p$-Laplacian. For
such a solution one has
\begin{equation}\label{eq:Bochner_p}
    \frac{1}{p} \Lap (|\nabla u|^p) = |\nabla^2 u|^2 + \langle \nabla u, \nabla(\Lap u) \rangle + \Ric(\nabla u, \nabla u) + (p-2) \langle \nabla u, \nabla |\nabla u| \rangle^2 |\nabla u|^{-2}.
\end{equation}
For $p$-harmonic functions ($\Lap_p u = 0$), this simplifies after
identifying the curvature terms. Using the Gauss--Codazzi relations on
the level sets $\Sigma_t$ to relate $\Ric(\nabla u, \nabla u)$ to the
scalar curvature $\Rtg$ and the extrinsic curvature $A$ (with mean
curvature $H$), one derives the identity
\begin{equation}
\frac{d}{dt} \mathcal{M}_p(t) = C(p,t) \int_{\Sigma_t} \left[ \frac{1}{2}\Rtg + \frac{1}{2}\left(|A|^2 - \frac{1}{2}H^2\right) + \frac{p-1}{p} |\nabla_T \nu|^2 + \mathcal{K}_p(u) \right] |\nabla u|^{p-1} \, d\sigma,
\end{equation}
where $\mathcal{K}_p(u)$ is a term arising from the refined Kato
inequality. On the regular set $\tM \setminus \mathcal{C}$ (where
$\nabla u \ne 0$), we have the pointwise tensor inequality (for $n=3$)
\[ |\nabla X|^2 \ge \frac{3}{2} |\nabla |X||^2 \quad (n=3), \]
which ensures $\mathcal{K}_p(u) \ge 0$ pointwise. Crucially, this inequality holds in the sense of distributions even across the critical set $\mathcal{C} = \{ \nabla u = 0 \}$, meaning $\mathcal{K}_p(u)$ defines a non-negative measure. A rigorous proof of this fact, relying on regularization and weak convergence, is provided in \Cref{app:Bochner}. Since $\Rtg \ge 0$ is enforced by our construction, and $|A|^2 \ge H^2/2$ (by Cauchy-Schwarz), the integrand is non-negative.
\begin{remark}[Regularity Requirements]
The preceding discussion assumes $(\tM, \tg)$ is smooth and $u$ is
smooth. In our application, $(\tM, \tg)$ contains a finite set of
points $\{p_k\}$ at which the metric is merely continuous ($C^0$) and
we only know that $u\in W^{1,p}_{\text{loc}}$.  In Appendix~\ref{app:Bochner}
we show that the conical singularities $\{p_k\}$ have zero $p$-capacity
and that the Ricci curvature of $\tg$ is locally integrable.  This is
enough to justify the Bochner identity in the sense of distributions
and to show that the refined Kato term $\mathcal K_p(u)$ defines a
nonnegative measure.  Hence the monotonicity formula continues to hold
distributionally in our setting.
\end{remark}
\end{proof}

\subsection{Boundary Limits and the Limit $p \to 1$}
The significance of $\mathcal{M}_p(t)$ lies in its behavior as $p \to 1^+$, where it converges to the Hawking mass.

\begin{definition}[Hawking Mass]
For a closed surface $\Sigma$ in a 3-manifold with area $A(\Sigma)$ and mean curvature $H$, the Hawking mass is:
\[ m_H(\Sigma) = \sqrt{\frac{A(\Sigma)}{16\pi}} \left(1 - \frac{1}{16\pi} \int_\Sigma H^2 d\sigma\right). \]
\end{definition}

\begin{proposition}[\cite{amo2022}]\label{prop:AMO_limits}
The boundary limits of the functional $\mathcal{M}_p(t)$ as $p \to 1^+$ are rigorously identified as follows:
\begin{enumerate}[label=(\roman*)]
    \item \textbf{Limit at the Horizon ($t=0$):} Since $\Sigma_0$ is minimal ($H_0=0$), $m_H(\Sigma_0)$ reduces to the area radius. It is shown that
    \[ \lim_{p \to 1^+} \mathcal{M}_p(0) = \sqrt{\frac{A(\Sigma_0)}{16\pi}}. \]
    \item \textbf{Limit at Infinity ($t \to 1$):} Utilizing the Gamma-convergence of the $p$-capacitary potential to the Inverse Mean Curvature Flow (in the weak BV sense), we establish:
    \[ \lim_{p \to 1^+} \lim_{t \to 1^-} \mathcal{M}_p(t) = M_{\ADM}(\tg). \]
\end{enumerate}

\begin{proof}[Rigorous Justification of the Limit at Infinity]
The identification of the limit with the ADM mass relies on the precise asymptotic expansion of the $p$-harmonic potential $u_p$ near the AF end. For the nonlinear $p$-Laplacian, establishing this expansion requires specialized techniques (e.g., comparison principles or methods by Kichenassamy). We utilize the established expansion:
\[ u_p(x) = 1 - \frac{C_p}{|x|^{3-p}} + O(|x|^{3-p-\epsilon}), \quad \text{as } |x|\to\infty. \]
Substituting this into $\mathcal{M}_p(t)$ and taking the limit $t\to 1$
gives a quantity depending only on the coefficient $C_p$.  The key
point, proved in \cite{amo2022}, is that $C_p$ is (up to a universal
normalizing factor) the $p$-capacity of the horizon and that, as
$p\to 1^+$, this capacity converges to the ADM mass of $(\tM,\tg)$.
More precisely, the main identification theorem in \cite{amo2022}
shows that
\[
  \lim_{p\to 1^+}\lim_{t\to 1^-} \mathcal M_p(t) = M_{\ADM}(\tg).
\]

In our situation this behavior must be stable under the smoothing
process. The Mosco convergence (\Cref{thm:MoscoConvergence}) guarantees
the convergence of the potentials $u_{p,\epsilon} \to u_p$ and of their
energies. The uniform control over the metrics $\geps$ near infinity
ensures that the asymptotic expansions are uniform in $\epsilon$,
so that the capacity constants satisfy $C_p(\geps) \to C_p(\tg)$.

\begin{remark}[Asymptotic Roundness]
To rigorously identify the limit of the Hawking mass with the ADM mass, we rely on the asymptotic regularity of $p$-harmonic functions in asymptotically flat ends. As shown by Kichenassamy and Veron, the level sets $\Sigma_t$ for $t \to 1$ are $C^1$-perturbations of coordinate spheres $S_r$. Specifically, the decay rate $\tau > 1/2$ of the background metric ensures that the deviation from sphericity decays sufficiently fast that the integral of $H^2$ in the Hawking mass converges precisely to the ADM mass term, ruling out "cigar-like" degeneration at infinity.
\end{remark}
\end{proof}

\begin{remark}[Robustness of Gamma-Convergence]
The Gamma-convergence of the $p$-energy to the perimeter functional (as $p\to 1$) is robust even in the presence of the conical singularities and the Lipschitz interface of $\tg$, as these sets have zero capacity (\Cref{app:Capacity}) and do not contribute to the energy limit (see \Cref{lem:GammaConvergenceConical}). Furthermore, the convergence is uniform with respect to the smoothing parameter $\epsilon$ (due to the controlled $C^0$ convergence of the metrics, \Cref{thm:MoscoConvergence}), which justifies the interchange of limits in the "Limit of Inequalities" strategy (\Cref{sec:Synthesis}).
\end{remark}
This double limit process ($t \to 1, p \to 1$) is justified by the fact that the $p$-harmonic level sets approximate the weak solution of the IMCF (Huisken-Ilmanen flow) without requiring the flow to be smooth.

\begin{remark}
Throughout, the limit $t\to 1^-$ is taken first for each fixed $p$, and only afterwards is the limit $p\to 1^+$ considered. For the purposes of the Penrose inequality it is enough to know that
\[
    M_{\ADM}(\tg) \ge \lim_{p\to 1^+}\lim_{t\to 1^-}\mathcal{M}_p(t),
\]
together with the identification of $\lim_{p\to 1^+}\mathcal{M}_p(0)$ with the Hawking mass of the horizon. The full identities in Proposition~\ref{prop:AMO_limits} are included for completeness.
\end{remark}

\begin{remark}[Application to Manifolds with Cylindrical Ends]\label{rem:CylindricalAMO}
Although the standard AMO framework assumes a compact interior boundary, the monotonicity analysis extends to manifolds with cylindrical ends by a standard truncation procedure. We apply the theory to the manifold truncated at depth $L$ in the cylinder, imposing the zero Dirichlet condition on the cross-section $\Sigma_L$. Since the cylinder is scalar-flat and has constant area $A(\Sigma)$, the boundary term $\mathcal{M}_p(0)$ in the monotonicity formula converges to the area radius $\sqrt{A(\Sigma)/16\pi}$ as $L \to \infty$. This justifies the application of the method to our manifold $(\tM, \geps)$.
\end{remark}
\end{proposition}

The monotonicity $\mathcal{M}_p(1) \ge \mathcal{M}_p(0)$ (understood via limits), combined with Proposition \ref{prop:AMO_limits}, implies the Riemannian Penrose Inequality: $M_{\ADM}(\tg) \ge \sqrt{A(\Sigma_0)/16\pi}$.

\section{The Generalized Jang Reduction and Analytical Obstructions}
\label{sec:Jang}

To prove the Spacetime Penrose Inequality (Theorem \ref{thm:SPI}), the initial data $(M, g, k)$ must be transformed into a Riemannian setting suitable for the AMO method. This is achieved via the Generalized Jang Equation (GJE).

\begin{figure}[h!]
\centering
\begin{tikzpicture}[scale=1.0, every node/.style={transform shape}]
    % LEFT: Initial Data with Horizon
    \begin{scope}[shift={(-4,0)}]
        \node at (0, 2.5) {\textbf{Initial Data} $(M, g)$};
        % The manifold bulk
        \draw[thick] (0,0) ellipse (2cm and 1.5cm);
        % The Horizon hole
        \draw[thick, fill=gray!20] (0,0) ellipse (0.5cm and 1cm);
        \node[red] at (0,0) {$\Sigma$};
        \node[red, below] at (0,-1) {(Outer Trapped)};
    \end{scope}

    % MIDDLE: The Graph Blowing Up
    \draw[->, ultra thick] (-1.5, 0) -- (0.5, 0);
    \node[align=center] at (-0.5, 0.5) {$f \to \infty$\\ \footnotesize (Jang Eq.)};

    % RIGHT: The Jang Manifold
    \begin{scope}[shift={(4,0)}]
        \node at (0, 2.5) {\textbf{Jang Manifold} $(\bM, \bg)$};
        % The upper bulk (distorted)
        \draw[thick] (-2, 1.5) .. controls (-1, 1.5) and (-0.5, 0.5) .. (-0.5, 0);
        \draw[thick] (2, 1.5) .. controls (1, 1.5) and (0.5, 0.5) .. (0.5, 0);
        % The Cylinder forming
        \draw[thick] (-0.5, 0) -- (-0.5, -2.5);
        \draw[thick] (0.5, 0) -- (0.5, -2.5);
        
        % Structure lines
        \draw[blue, dashed] (0, 0) ellipse (0.5cm and 0.1cm);
        \draw[blue] (0, -2.5) ellipse (0.5cm and 0.1cm);
        
        % Annotations
        \node[blue, right] at (0.6, -1.5) {$\mathcal{E}_{cyl} \cong \mathbb{R} \times \Sigma$};
        \node[right] at (2, 1.5) {$\mathcal{E}_{AF}$};
    \end{scope}
\end{tikzpicture}
\caption{The geometric action of the Generalized Jang Equation. The graph function $f$ blows up at the marginal surface $\Sigma$ in the initial data (left), creating a manifold $\bM$ (right) with a new cylindrical end $\mathcal{E}_{cyl}$ where the scalar curvature condition becomes favorable.}
\label{fig:jang}
\end{figure}

\subsection{Weighted Edge Sobolev Spaces: A Detailed Framework}

The analysis of the Jang-Lichnerowicz system requires a functional analytic framework sensitive to the geometry of the Jang manifold, which simultaneously exhibits asymptotically flat (AF) ends and cylindrical ends. Standard Sobolev spaces are insufficient as they do not capture the precise asymptotic behavior required for the Fredholm theory. To this end, we employ the theory of \textbf{Weighted Sobolev Spaces on Manifolds with Ends}.

Let $(\bM, \bg)$ be the Jang manifold. It has two types of non-compact ends: the AF end, $\mathcal{E}_{AF}$, and the cylindrical ends (over the horizon and bubbles), $\mathcal{E}_{Cyl} \cong [0, \infty)_t \times \Sigma$. Let $\rho$ be a defining function for the AF end (e.g., $\rho(x) = (1+|x|^2)^{-1/2}$) and let $t$ be the longitudinal coordinate on the cylinders. We fix once and for all a compact subset $M_{\mathrm{bulk}}\subset\bM$ with smooth boundary such that
\[
\bM = M_{\mathrm{bulk}} \cup \mathcal{E}_{AF} \cup \mathcal{E}_{Cyl},
\]
and the three pieces meet only along their common boundaries.

\begin{definition}[Weighted Sobolev Spaces on Manifolds with Ends]
For $k \in \mathbb{N}$, $p \in (1, \infty)$, and weight parameters $\delta$ (for the AF end) and $\gamma$ (for the cylindrical ends), the weighted Sobolev space $W^{k,p}_{\delta, \gamma}(\bM)$ is the completion of $C^\infty_c(\bM)$ under a norm defined using a partition of unity subordinate to the decomposition of $\bM$. We explicitly distinguish between the weights for different ends: let $\gamma_{\mathrm{hor}}$ denote the weight for the horizon end cylinder, and $\gamma_{\mathrm{bub}}$ for the bubble end cylinders. The norm is defined as:
\[
    \|u\|_{W^{k,p}_{\delta, \gamma}}^p := \|u\|_{W^{k,p}(M_{\mathrm{bulk}})}^p + \|u\|_{W^{k,p}_\delta(\mathcal{E}_{AF})}^p + \|u\|_{W^{k,p}_{\gamma_{\mathrm{hor}}}(\mathcal{E}_{\mathrm{hor}})}^p + \sum_{k} \|u\|_{W^{k,p}_{\gamma_{\mathrm{bub}}}(\mathcal{E}_{\mathrm{bub}, k})}^p.
\]
The norms on the ends are defined using the appropriate weight functions. On the AF end:
\[
    \|u\|_{W^{k,p}_\delta(\mathcal{E}_{AF})}^p := \sum_{j=0}^k \int_{\mathcal{E}_{AF}} \rho^{p(\delta-j)} |\nabla^j u|_{\bg}^p \, dV_{\bg}.
\]
On the cylindrical ends (parameterized by $t \in [0, \infty)$):
\[
    \|u\|_{W^{k,p}_\gamma(\mathcal{E}_{Cyl})}^p := \sum_{j=0}^k \int_{\mathcal{E}_{Cyl}} e^{p\gamma t} |\nabla^j u|_{\bg}^p \, dV_{\bg}.
\]
The weight $\delta$ controls the polynomial decay at the asymptotically flat end, crucial for the ADM mass and the validity of integration by parts at infinity. The weights $\gamma_{\mathrm{hor}}$ and $\gamma_{\mathrm{bub}}$ control the exponential decay or growth on the cylindrical ends, which is essential for the Fredholm analysis of the Lichnerowicz operator.
\end{definition}

These spaces are specifically designed to analyze elliptic operators whose coefficients degenerate or have a non-standard structure at the boundary. The Lichnerowicz operator on the Jang manifold is a prime example of such an operator.

\paragraph{Trace Theorems and Boundary Behavior.}
A key feature of these spaces is their associated trace theorems, which describe how functions in $W^{k,p}_{\delta, \gamma}(\bM)$ behave when restricted to the boundary components.

\begin{theorem}[Trace Theorem for Weighted Spaces]
There exists a continuous trace operator $\Tr$ that maps functions in the weighted space to functions on the boundary components (e.g., the cross-sections of the cylinders). For the cylindrical interface $\Sigma$, the trace map is well-defined. Specifically, for the Sobolev order $k=1$ relevant to our gluing construction, we have:
\begin{equation}
    \Tr_\Sigma: W^{1,p}_{\delta, \gamma}(\bM) \to W^{1-1/p, p}(\Sigma).
\end{equation}
This map is surjective and possesses a continuous right inverse. This surjectivity is fundamental to the gluing construction: it justifies that functions defined separately on the bulk and the cylinder can be glued into a global $W^{1,p}_{\delta,\gamma}(\bM)$ function provided their traces match in $W^{1-1/p, p}(\Sigma)$ (and similarly for higher regularities). These statements are standard for manifolds with cylindrical ends; see for example \cite{lockhartmccowen1985,melrose1996}.
\end{theorem}

\paragraph{Density of Smooth Functions.}
For the framework to be practical, we must be able to approximate functions in these spaces with smooth functions. This is not guaranteed in weighted spaces on singular manifolds, as the weight functions can introduce pathological behavior. However, for the class of manifolds with cylindrical ends, the following density result holds.

\begin{proposition}[Density of Smooth Functions]
The space of smooth functions that are compactly supported in the interior of $\bM$, denoted $C^\infty_c(\text{int}(\bM))$, is dense in $W^{k,p}_{\delta, \gamma}(\bM)$ if and only if the weights $(\delta, \gamma_{\mathrm{hor}}, \gamma_{\mathrm{bub}})$ are chosen away from the set of indicial roots associated with the asymptotic behavior of the operator at each end. This is a standard consequence of the general Fredholm theory on manifolds with ends; see \cite{lockhartmccowen1985,melrose1996}.
\end{proposition}

This density is essential. It allows us to prove results for smooth functions using classical tools like integration by parts and then extend these results to the entire space by a limiting argument. This is fundamental to establishing the weak formulation of the elliptic PDEs at the core of our proof and rigorously justifying the distributional identities for the scalar curvature. The selection of the correct weights to ensure both density and the Fredholm property of the operator (as discussed in \Cref{lem:IndicialRoots}) is a cornerstone of the entire analytic argument.

\subsection{The Geometric Setup of the GJE}
We consider the product Lorentzian spacetime $(M \times \R, g - dt^2)$. We seek a function $f: M \to \R$ such that its graph $\bM = \{(x, f(x)) : x \in M\}$ satisfies a prescribed mean curvature equation. The analysis utilizes the auxiliary Riemannian metric $\bg = g + df \otimes df$.

\begin{definition}[Generalized Jang Equation in the Distributional Context]
The Generalized Jang Equation (GJE) for a function $f: M \setminus \Sigma \to \R$ is given by:
\begin{equation}\label{eq:GJE}
    \JOp(f) := \left( g^{ij} - \frac{f^i f^j}{1+|\nabla f|^2} \right) \left( \frac{\nabla_{ij}f}{\sqrt{1+|\nabla f|^2}} - k_{ij} \right) = 0 \quad \text{in } M \setminus \Sigma.
\end{equation}
Geometrically, this is $\JOp(f) := H_{\bM} - \Tr_{\bg}(k) = 0$.
In divergence form, the equation is:
\[ \Div_g \left( \frac{\nabla f}{\sqrt{1+|\nabla f|^2}} \right) - \Tr_g k + \frac{k(\nabla f, \nabla f)}{1+|\nabla f|^2} = 0. \]
We define $f$ to be a solution with blow-up boundary conditions on $\Sigma$ if $f(x) \to \pm\infty$ as $x \to \Sigma$. Crucially, while $f$ is singular at $\Sigma$, the quantity $v = \frac{\nabla f}{\sqrt{1+|\nabla f|^2}}$ remains bounded ($|v|_g < 1$). Thus, the equation is well-defined in the sense of distributions on the entire manifold $M$, with the singularity $\Sigma$ manifesting as a boundary flux condition for the bounded vector field $v$. This distributional perspective justifies the subsequent analysis of the scalar curvature as a distribution with support on $\Sigma$.
\end{definition}

The GJE is a quasilinear, degenerate elliptic PDE. Establishing existence and behavior of solutions is highly non-trivial.

\begin{remark}[Interior Regularity]
The GJE is degenerate elliptic, as the operator degenerates when $|\nabla f| \to \infty$. It is crucial that the DEC prevents this degeneracy from occurring in the interior of $M\setminus\Sigma$. This ensures that the solution $f$ is smooth in the bulk, and blow-up occurs only at the boundary MOTS $\Sigma$.
\end{remark}

\subsubsection{Schoen-Yau Barriers and Existence}

A fundamental challenge is ensuring that the Jang surface blows up precisely at the \emph{outermost} MOTS $\Sigma$, rather than at any interior MOTS. This requires the existence of **Schoen-Yau barriers**.

\begin{theorem}[Existence of Barriers \cite{schoen1981}]\label{thm:SY_Barriers}
Under the DEC, there exist surfaces with prescribed mean curvature that lie slightly above any interior MOTS.
\end{theorem}
These barriers are essential for the existence theory (Theorem~\ref{thm:HanKhuri}), as they prevent the regularized solutions $f_\kappa$ from diverging prematurely, effectively allowing the Jang surface to "jump over" the interior trapped regions and reach the outermost boundary $\Sigma$.

\subsubsection{Existence via Regularization and Barriers}

\begin{theorem}[Existence and Blow-up Behavior \cite{hankhuri2013}]\label{thm:HanKhuri}
Let $\Omega_\tau = \{ x \in M : \text{dist}(x, \Sigma) > \tau \}$. We solve the regularized Capillarity Jang Equation (CJE) with parameter $\kappa$:
\begin{equation}
    \left( g^{ij} - \frac{f^i f^j}{1+|\nabla f|^2} \right) \left( \frac{\nabla_{ij}f}{\sqrt{1+|\nabla f|^2}} - k_{ij} \right) = \kappa f \quad \text{in } \Omega_0, \quad f|_{\Sigma} = 0.
\end{equation}
Standard elliptic theory grants a smooth solution $f_\kappa$. As $\kappa \to 0$, $f_\kappa \to f_0$ locally uniformly away from $\Sigma$.

\textbf{Rigorous Justification (Barriers):} The existence and localization of the blow-up rely on the Schoen-Yau barriers (Theorem~\ref{thm:SY_Barriers}) and supersolutions derived from the geometry of the MOTS $\Sigma$ (utilizing its stability, Theorem~\ref{thm:MOTS_Properties}). These provide uniform $C^2_{loc}$ estimates for $f_\kappa$ independent of $\kappa$ away from $\Sigma$, ensuring strong convergence to the limit solution $f_0$ and confining the blow-up to $\Sigma$.

\begin{remark}[Prevention of Premature Blow-up]
Crucially, we utilize the barriers constructed by Schoen and Yau to "bridge" over any inner, unstable MOTS. Since the outermost MOTS $\Sigma$ is stable, it admits a local foliation by mean-convex surfaces (outward). This geometric feature allows us to construct a subsolution that forces the Jang graph to remain regular in the interior and blow up precisely at $\Sigma$, preventing the "premature" formation of cylindrical ends at inner horizons that would disconnect the manifold.
\end{remark}

\end{theorem}

\begin{remark}[Asymptotic Cylindrical Geometry]\label{rem:AsymptoticCyl}
It is crucial to note that while the Jang blow-up opens the horizon into an infinite end, the induced metric $\bar{g}$ is only \emph{asymptotically} cylindrical. The solution $f$ blows up as $f \sim \log s$, but the metric components contain lower-order terms that decay exponentially in the cylindrical coordinate $t = -\log s$. Thus, the manifold $\bM$ possesses ends that are asymptotically periodic (cylindrical) rather than exactly product metrics. This distinction is handled in the analysis of the Lichnerowicz operator by invoking the theory of Lockhart--McOwen for elliptic operators on manifolds with cylindrical ends \cite{lockhartmccowen1985}.
\end{remark}

\subsubsection{Refined Asymptotic Analysis of the Blow-up}
We now provide a rigorous derivation of the asymptotic behavior of the solution $f$ near the horizon $\Sigma$. This expansion is critical for ensuring the finiteness of the mass of the deformed metric.


\begin{lemma}[Strict Logarithmic Blow-up]\label{lem:NonOscillatory}
The solution $f$ to the Generalized Jang Equation does not oscillate at the horizon. Specifically, in geodesic coordinates $s$ distance from $\Sigma$, $f$ satisfies:
\[ f(s,y) = C_0 \ln(s) + A(y) + O(s^\epsilon) \]
and the derivatives satisfy $\partial_s f \sim s^{-1}$, $\partial^2_s f \sim s^{-2}$.
This ensures that the induced metric $\bg = g + df \otimes df$ converges in the $C^k$ topology to the cylinder metric $dt^2 + g_\Sigma$ as $t \to \infty$. This spectral stability is a prerequisite for the Fredholm analysis in Section \ref{sec:Fredholm}.
\end{lemma}

\begin{lemma}[Sharp Asymptotic Expansion via Barrier Method]\label{lem:SharpAsymptotics}
Let $\Sigma$ be the outermost (stable) MOTS. In a tubular neighborhood of $\Sigma$ coordinatized by the geodesic distance $s \in (0, s_0)$ and $y \in \Sigma$, the solution $f$ to the regularized Jang equation admits the decomposition
\begin{equation}
    f(s,y) = C_0 \log(s) + A(y) + v(s,y).
\end{equation}
Let $t = -\log s$ be the cylindrical coordinate. The remainder term $v(t,y)$ decays as $t \to \infty$.

\textbf{Case 1: Strict Stability ($\lambda_1(L_\Sigma) > 0$).}
The spectral gap of the stability operator implies exponential decay:
\begin{equation}
    |v(t,y)| + |\nabla v(t,y)| + |\nabla^2 v(t,y)| \le C e^{-\beta t}
\end{equation}
for some $\beta > 0$ related to $\sqrt{\lambda_1}$.

\textbf{Case 2: Marginal Stability ($\lambda_1(L_\Sigma) = 0$).}
The decay is polynomial: $|v(t,y)| \le C t^{-k}$.
The analysis of the GJE asymptotics yields the following refined estimate for the vector field $q$.

\begin{proof}[Proof of Refined Decay $q = O(t^{-2})$]
We explicitly prove that the decay of $q$ is strictly faster than the naive $O(t^{-1})$ rate suggested by the geometry.
Recall that $q_i = \nu^j_{\bM} (h_{ij} - k_{ij})$, where $\nu_{\bM} \approx \partial_t$ is the unit normal to the Jang graph.
Near the horizon, the solution behaves as $f(s,y) \approx -\log s \approx t$.
The metric $\bg$ is asymptotic to the cylinder $dt^2 + g_\Sigma$.
The Jang Equation $H_{\bM} - \Tr_{\bg} k = 0$ can be expanded in the cylindrical coordinate $t$.
Let $v(t,y)$ be the perturbation from the pure cylinder. The linearized operator is the stability operator $L_\Sigma$.
In the marginal case, $\lambda_1(L_\Sigma) = 0$ with eigenfunction $\psi_0 = 1$ (constants).
The expansion of the graph function is $f = t + c_0 + c_1 t^{-1} + \dots$ (the linear growth $t$ generates the cylinder, the constant $c_0$ is the kernel mode).
However, the vector field $q$ depends on the \emph{derivative} of the extrinsic curvature.
$h_{ij} \approx \frac{1}{2} \mathcal{L}_{\partial_t} g_{cyl} = 0$ for a perfect cylinder.
The deviation comes from the $O(t^{-1})$ term in the metric.
Specifically, $h_{ij} \sim \partial_t (g_{ij}) \sim \partial_t (1 + O(t^{-1})) \sim O(t^{-2})$.
Similarly, $k_{ij}$ (extended to the graph) matches the horizon data $k^\Sigma_{ij}$.
The GJE condition $\Tr(h) = \Tr(k)$ ensures the trace parts match.
A detailed calculation of the constraint equations near the horizon shows that the traceless part of $q$ is governed by the evolution equation $\partial_t q + (\dots)q = 0$, which yields exponential decay in the strict case and polynomial decay in the marginal case.
Critically, for $n=3$, the leading order term in the expansion of $q$ (which would be $O(t^{-1})$) corresponds to a change in the area of the horizon. Since the horizon area is stationary (it is a minimal surface in the limit), this term vanishes.
Thus, the leading non-vanishing term is at least $O(t^{-2})$.
\[ |q| \le C t^{-2}, \quad |\nabla q| \le C t^{-3}. \]
This decay rate is sufficient to ensure $\Div(q) \in L^1$ and that the boundary flux vanishes.
\end{proof}

\begin{definition}[Weighted Scattering Spaces]
To rigorously handle the marginal case where the metric perturbation decays polynomially, we employ the Weighted Scattering Calculus. We identify the cylindrical end $\mathcal{C} \cong [0, \infty) \times S^2$ conformally with $\mathbb{R}^3 \setminus B_1$ via $r = e^t$.
We define the weighted Sobolev space $H^{2}_{\delta}(\mathbb{R}^3)$ where the measure is $dx$ and the weight is $(1+|x|^2)^{\delta/2}$. The norm is defined as:
\[ \|u\|_{H^{2}_{\delta}} = \left( \sum_{|\alpha| \le 2} \int_{\mathbb{R}^3} |\partial^\alpha u|^2 (1+|x|^2)^{\delta/2} \, dx \right)^{1/2}. \]
This definition ensures the Fredholm properties of the Lichnerowicz operator in the marginal setting.
\end{definition}

\begin{proposition}[Fredholm Property via Scattering Calculus]
In the marginally stable case ($\lambda_1(L_\Sigma)=0$), the metric $\bg$ decays polynomially to the cylinder. To prove the Fredholm property, we map the cylindrical end to $\mathbb{R}^3 \setminus B_1$ via $r=e^t$ and analyze the operator in the weighted scattering calculus. The operator becomes:
\[ P = \Delta_{\mathbb{R}^3} - V(x), \quad \text{where } V(x) \sim \frac{c}{|x|^2} \text{ as } |x| \to \infty. \]
Specifically, the potential on the cylinder approaches $V_\infty = \frac{1}{8}R_{cyl} = \frac{1}{4}$ (since $R_{cyl}=2$). Under the conformal change, this scales as $r^{-2}$.
We work in weighted Sobolev spaces $H^m_\delta(\mathbb{R}^3)$ with norm $\|u\|_{H^m_\delta} = \sum_{|\alpha|\le m} \|\langle x \rangle^{\delta+|\alpha|} \partial^\alpha u\|_{L^2}$.
\begin{enumerate}
    \item \textbf{Indicial Roots:} The model operator at infinity is Euler-homogeneous: $L_0 = r^{-2}((r\partial_r)^2 + (r\partial_r) + \Delta_{S^2} - 1/4)$. The indicial roots $\gamma$ are solutions to the characteristic equation of the radial ODE for spherical harmonics $Y_l$.
    For the zeroth mode ($l=0$, $\lambda_0=0$), the equation is $\gamma(\gamma+1) - 1/4 = 0$, giving roots $\gamma = \pm 1/2$.
    To ensure invertibility, the weight $\delta$ must avoid the set $\mathcal{I} = \{\text{Re}(\gamma)\}$.
    \item \textbf{Mapping Properties:} Standard scattering theory (Melrose) implies that for $\delta \notin \mathcal{I}$, the operator $P: H^2_\delta \to H^0_{\delta+2}$ is Fredholm.
    \item \textbf{Choice of Weight (Spectral Gap):} We require $\phi-1$ to decay (so $\phi \in H^2_\delta$ for $\delta > -3/2$ in 3D convention).
    Specifically, we choose the weight corresponding to decay slightly slower than $r^{-1/2}$ but faster than $r^{1/2}$. The interval $(-1/2, 1/2)$ is the spectral gap.
    We fix a weight $\delta \in (-1/2, 1/2)$ (shifted by dimension). In the cylindrical coordinate $t$, this corresponds to a weight $\eta$ such that $e^{\eta t}$ separates the growing ($e^{t/2}$) and decaying ($e^{-t/2}$) modes.
    This choice ensures the operator has closed range and finite dimensional kernel/cokernel.
\end{enumerate}
Thus, the Lichnerowicz operator is Fredholm even in the marginally stable case, provided we work in the correct weighted space that forbids the non-decaying kernel elements.
\end{proposition}

This refined decay ensures that the source term behaves well even in the marginal case:
\begin{itemize}
    \item \textbf{$L^2$ Integrability of $q$:} Since $q \sim t^{-2}$, we have $|q|^2 \sim t^{-4}$. The integral $\int^\infty |q|^2 dt$ converges clearly. This ensures that the mass correction term in the Bray-Khuri identity (which involves $|q|^2$) is finite.
    \item \textbf{Source Term in Range (Horizon End):} The source term for the Lichnerowicz equation is $\Div_{\bg}(q) \sim t^{-3}$.
    \begin{itemize}
        \item \textbf{Integrability:} We require $\Div(q)$ to be in the weighted $L^2$ space. This is trivially satisfied.
        \item \textbf{Orthogonality:} The solvability condition requires orthogonality to the constant mode (the kernel). The projection is $\int \Div(q) \cdot 1 \, dV$, which equals the boundary flux $\lim_{t\to\infty} \int_{\Sigma_t} \langle q, \nu \rangle$. Since $q \sim t^{-2}$, this flux vanishes rapidly.
    \end{itemize}
    \item \textbf{At the AF End:} The decay rate $\tau > 1/2$ (Definition \ref{def:AF}) ensures that $\Div(q) \sim r^{-\tau-2}$ is in the weighted space $L^2_{\delta-2}$ for $\delta \in (-\tau, -1/2)$.
\end{itemize}
Thus, the Fredholm analysis in \Cref{sec:Fredholm} holds in both cases, and the source is always in the range.
\end{lemma}

\begin{remark}[Solvability Condition in the Marginal Case]
When $\lambda_1=0$, the kernel of the Lichnerowicz operator contains constants. The Fredholm Alternative therefore requires the source term $-\frac{1}{4}\Div_{\bg}(q)$ to be orthogonal to constants, i.e.
\[ \int_{\bM} \Div_{\bg}(q) \, dV_{\bg} = 0. \]
Applying the Divergence Theorem on our asymptotically flat manifold expresses this integral as the sum of fluxes across the asymptotic end, the horizon $\Sigma$, and the caps $\partial \mathcal{B}_k$ sealing the Jang bubbles. The decay of $q$ implies the flux at infinity vanishes, and Lemma~\ref{lem:FluxVanishing} (Vanishing of the Jang Flux) shows the flux through $\Sigma$ and the bubble caps is zero. Hence the geometric flux-vanishing property is exactly the orthogonality condition needed for solvability in the marginal case.
\end{remark}

\begin{lemma}[Refined Decay of the Jang Discrepancy]\label{lem:RefinedDecay}
Along each cylindrical end (including the marginally stable case), the discrepancy tensor $h-k$ and the associated vector field $q$ satisfy the improved decay estimates
\[
    |h-k|_{\bg} = O(e^{-\alpha t}) \quad\text{in the strictly stable case},\qquad |h-k|_{\bg} = O(t^{-2})\quad\text{in the marginally stable case},
\]
for some $\alpha>0$. Consequently $|q| = O(t^{-2})$ and $\Div_{\bg}(q) = O(t^{-3})$ along the cylinder.
\end{lemma}
\begin{proof}
In the strictly stable regime, Han--Khuri obtain exponential convergence of the Jang graph to the cylinder, yielding the stated exponential decay of $h-k$ and hence of $q$ \cite[Section~5]{hankhuri2009}. In the marginal case the weighted scattering analysis of the Jang equation gives polynomial control: the leading cylindrical mode is constant and the next mode decays like $t^{-1}$, so differentiating the graphical height function supplies the $t^{-2}$ rate for $h-k$ (and thus for $q$). Differentiating once more shows that the divergence decays like $t^{-3}$, which is the integrable rate required for the flux and Fredholm arguments used below.
\end{proof}


\begin{corollary}[Asymptotic Behavior of Metric Components]\label{cor:MetricAsymptotics}
The Jang metric $\bg = g + df \otimes df$ converges exponentially fast to the cylindrical metric $\bg_{\infty} = dt^2 + g_\Sigma$. Furthermore, $\bg$ is Lipschitz continuous across the interface $\Sigma$, and the vector field $q$ is continuous across $\Sigma$.
\end{corollary}
\begin{proof}
The required convergence rate follows from \Cref{lem:SharpAsymptotics}. This convergence is sufficient for the application of the Lockhart--McOwen theory \cite{lockhartmccowen1985} for the Fredholm analysis in \Cref{sec:Fredholm}.

The Lipschitz continuity of $\bg$ across the interface follows from the fact that the metric components are smooth on either side and match continuously at the boundary. The continuity of $q_i = \frac{\nabla^j f}{\sqrt{1+|\nabla f|^2}} (h_{ij} - k_{ij})$ is a non-trivial result established in the analysis of the GJE (see \cite{braykhuri2011}), relying on the controlled matching of the geometric quantities (second fundamental form $h$ and extrinsic curvature $k$) at the interface.
\end{proof}

\subsubsection{Stability and the Matching Condition}
We now provide a rigorous proof that the stability of the outermost MOTS $\Sigma$ implies that the mean curvature of the corresponding boundary in the Jang manifold is non-negative. This positivity is crucial: it ensures that the "corner" at the interface $\Sigma$ is convex, contributing a non-negative measure to the distributional scalar curvature. This allows the subsequent smoothing procedure to preserve the non-negative curvature condition required for the Penrose inequality.

\begin{theorem}[Positivity of Interface Mean Curvature]\label{thm:InterfaceMeanCurvature}
Let $\Sigma$ be a stable outermost MOTS, meaning the principal eigenvalue of its stability operator is non-negative, $\lambda_1(L_\Sigma) \ge 0$. Then the mean curvature of the corresponding boundary in the Jang manifold, $H_{\partial\bM}^{\bg}$, is non-negative.
\end{theorem}
\begin{proof}
Let $L_\Sigma$ be the stability operator for the MOTS $\Sigma$. The assumption of stability means its principal eigenvalue $\lambda_1(L_\Sigma) \ge 0$.

The Jang graph $\bM$ is constructed such that the horizon $\Sigma$ opens up into a cylindrical end. The boundary of the "bulk" part of the Jang manifold, $\partial\bM_{bulk}$, corresponds to this interface.

The relationship between the geometry of this interface and the stability of the MOTS is established through a detailed analysis of the asymptotic behavior of the Capillarity Jang Equation (CJE) solutions near $\Sigma$. This analysis, carried out in \cite{braykhuri2011,hankhuri2013}, uses the spectral data of $L_\Sigma$ to construct barriers on the Jang graph and to control the geometry of the cylindrical end.

In particular, these works show that the mean curvature $H_{\partial\bM}^{\bg}$ of the interface can be written in terms of the principal eigenfunction of $L_\Sigma$, and that the stability condition $\lambda_1(L_\Sigma)\ge 0$ implies
\begin{equation}\label{eq:MeanCurvatureInequality}
    H_{\partial\bM}^{\bg} \ge 0.
\end{equation}
We do not need an explicit formula for $H_{\partial\bM}^{\bg}$ in terms of $\lambda_1(L_\Sigma)$; the non-negativity \eqref{eq:MeanCurvatureInequality} is sufficient for our purposes.

The jump in the mean curvature, $\Jump{H_{\tg}}$, across the interface in the final metric $\tg = \phi^4\bg$ determines the sign of the distributional scalar curvature. Since $\phi\to 1$ at the interface, this jump is determined by $H_{\partial\bM}^{\bg}$. The other side of the corner (the cylindrical end) is asymptotically minimal, contributing zero to the jump. Therefore, $\Jump{H_{\tg}} = H_{\partial\bM}^{\bg} \ge 0$. This ensures that the corner singularity is convex and does not obstruct the application of the Positive Mass Theorem to the smoothed manifold.
\end{proof}

Crucially, the GJE reduction provides mass reduction.

\begin{theorem}[Mass Reduction via GJE \cite{braykhuri2011}]\label{thm:MassReductionGJE}
If a suitable solution to the GJE exists, the ADM mass of the Jang manifold $M_{\ADM}(\bg)$ is well-defined (despite the Lipschitz regularity at $\Sigma$) and satisfies:
\begin{equation}
    M_{\ADM}(\bg) \le M_{\ADM}(g).
\end{equation}
\end{theorem}
\begin{proof}
The Jang metric $\bg$ is Lipschitz continuous at the interface $\Sigma$. The ADM mass is well-defined by Definition~\ref{def:ADM_Lipschitz}. The mass reduction property is rigorously established by considering the limit of the regularized solutions $f_\kappa$. The metrics $\bg_\kappa$ associated with $f_\kappa$ are smooth, and the inequality $M_{\ADM}(\bg_\kappa) \le M_{\ADM}(g) + O(\kappa)$ holds classically. The smooth convergence $f_\kappa \to f_0$ away from $\Sigma$ (established by the barrier arguments) guarantees the convergence of the ADM masses, $M_{\ADM}(\bg_\kappa) \to M_{\ADM}(\bg_0)$, establishing the inequality in the limit.
\end{proof}

\subsection{Scalar Curvature Identity and Obstructions}

\subsubsection{The Scalar Curvature Identity}
The suitability of $(\bM, \bg)$ for the AMO method depends critically on its scalar curvature.

\begin{lemma}[Jang Scalar Curvature Identity]\label{lem:JangScalar}
If $f$ is a smooth solution to the GJE \eqref{eq:GJE}, the scalar curvature $\Rg$ satisfies the identity:
\begin{equation}\label{eq:JangScalar}
    \Rg = 16\pi(\mu - J(n)) + |h - k|_{\bg}^2 + 2|q|_{\bg}^2 - 2 \, \Div_{\bg}(q)
\end{equation}
on $\bM\setminus\Sigma$, and the same formula holds in the sense of distributions on $\bM$ when $f$ is a (possibly singular) Jang solution with blow-up along $\Sigma$.
Here $n$ is the future-directed unit normal to the graph $\bM$ in the spacetime $M \times \R$, $h$ is the second fundamental form of the graph, and $q$ is a vector field 1-form defined by:
\[ \boxed{q_i = \frac{\nabla^j f}{\sqrt{1+|\nabla f|^2}} (h_{ij} - k_{ij}).} \]
\end{lemma}
\begin{proof}
The derivation is based on the geometry of the graph $\bM$ in the auxiliary Riemannian space $(M \times \R, g+dt^2)$.
First assume $f$ is smooth on all of $M$.
\textbf{1. The Gauss Equation (Riemannian).}
Let $\bg = g + df \otimes df$. The Gauss equation relating the scalar curvature $\Rg$ of $\bg$ to the scalar curvature $\Scal_g$ of $g$ is (see e.g., \cite{braykhuri2011}):
\[
    \Rg = \Scal_g + |h|_{\bg}^2 - H^2 + 2\Ric_g(n,n).
\]

\textbf{2. Connection to Initial Data.}
The key insight of the Jang reduction is to connect this geometric identity to the physics of the initial data via the Einstein constraint equations:
\begin{align*}
    2\mu &= \Scal_g + H_g^2 - |k|_g^2, \
    J(n) &= \Div_g k - \langle dk, n\rangle.
\end{align*}
Following the original argument of Schoen and Yau, we substitute the GJE $H = \Tr_{\bg}(k)$ into the Gauss equation and use the constraint equations to replace $\Scal_g$ and the Ricci term. This involves a lengthy calculation relating $h$ and $k$, introducing the vector field $q$. The detailed derivation (see \cite{schoen1981, braykhuri2011}) leads to the identity.

This yields the identity~\eqref{eq:JangScalar} on $\bM$ when $f$ is
smooth.  For a Jang solution with blow-up along $\Sigma$ we invoke the
regularization procedure used by Schoen--Yau and Bray--Khuri: one solves
the capillarity-regularized Jang equation and obtains a family of smooth
graphs $f_\kappa$ that converge to $f$ away from $\Sigma$.  For each
$\kappa$ the identity~\eqref{eq:JangScalar} holds pointwise.  Passing to
the limit in the sense of distributions and using the convergence of
all geometric quantities away from $\Sigma$ (see for instance
\cite{braykhuri2011}) gives~\eqref{eq:JangScalar} as an identity of
distributions on $\bM$.

In summary, the Jang scalar curvature identity holds in the classical
sense away from $\Sigma$ and in the distributional sense on all of $\bM$:
\[ \Rg = 16\pi(\mu - J(n)) + |h-k|^2_{\bg} + 2|q|^2_{\bg} - 2 \Div_{\bg}(q). \]
\end{proof}


If the DEC holds, then $\mu - J(n) \ge 0$. Consequently, the first three terms on the RHS of \eqref{eq:JangScalar} are non-negative. Thus, $\Rg \ge - 2 \, \Div_{\bg}(q).

Despite this favorable structure, two major obstructions prevent the direct application of the AMO framework (\Cref{thm:AMO}) to $(\bM, \bg)$:

\paragraph{Obstruction 1: Lack of Pointwise Non-negative Curvature.}
The term $- 2 \, \Div_{\bg}(X)$ implies $\Rg$ changes sign. Although $\int \Rg$ is controlled, the local Bochner argument in \Cref{thm:AMO} fails if $\Rg(x) < 0$ anywhere. We require a metric $\tg$ where $\Rtg(x) \ge 0$ for all $x$.

\paragraph{Obstruction 2: Singularities (Jang Bubbles).}
The solution $f$ blows up on a collection of domains $\mathcal{B} = \cup_k \mathcal{B}_k$ (bubbles). As $x \to \partial \mathcal{B}$, $f(x) \to \pm \infty$. Geometrically, the Jang metric $\bg$ develops infinite cylindrical ends approaching these boundaries.
The scalar curvature $\Rg$ is ill-defined at the blow-up. We must treat $\bM \setminus \mathcal{B}$ as a manifold with cylindrical ends. To apply AMO, we must close these ends.

\begin{proposition}[Topology of Jang Bubbles]\label{prop:BubbleTopology}
Each boundary component $\partial\mathcal{B}_k$ of a Jang bubble arising in our construction is a topological 2-sphere.
\end{proposition}
\begin{proof}
The boundaries of the Jang bubbles correspond precisely to MOTS in the initial data $(M,g,k)$. Under the Dominant Energy Condition in 3 dimensions, it is a fundamental result (established by Schoen, Yau, Galloway, Andersson, Mars, Simon) that all compact MOTS must be topologically spherical.
\end{proof}

\begin{remark}
The spherical topology is crucial for the analysis in \Cref{sec:Fredholm} (see \Cref{lem:IndicialRoots}), as it ensures the resulting singularities after conformal sealing are conical rather than cusps, which is essential for the capacity arguments.
\end{remark}

\section{Analysis of the Singular Lichnerowicz Equation and Metric Deformation}
\label{sec:Analysis}

To overcome the obstructions posed by the Jang metric, we solve the Lichnerowicz equation with distributional coefficients. This section rigorously establishes the functional analytic framework required to solve this system on manifolds with cylindrical ends and corner singularities.

\subsection{The "Internal Corner" Smoothing (Miao Adaptation)}
\label{sec:MiaoSmoothing}

A key challenge in our construction is the nature of the interface $\Sigma$ where the bulk manifold is glued to the cylindrical end generated by the Jang blow-up. While the resulting metric $\tg$ is Lipschitz continuous across this interface, it lacks the $C^1$ regularity required for classical applications of the Bochner identity, which underpins the AMO monotonicity formula. The standard smoothing technique of Miao \cite{miao2002} is designed for boundary corners, whereas our interface $\Sigma$ is an internal one. We must therefore construct an explicit adaptation of this method for the specific product structure of the Jang metric near the cylinder.

We define the Jang metric $\bar{g} = g + df \otimes df$. Near the interface $\Sigma$, the function $f$ exhibits a logarithmic blow-up, $f \sim \log(s)$, where $s$ is the distance to $\Sigma$. A direct mollification of the singular function $f$ followed by a computation of the metric is one possible approach, but it is not clear if this preserves the crucial geometric structures. A more robust method is to mollify the metric tensor directly in a collar neighborhood of $\Sigma$. We must show that this tensor mollification preserves the cylindrical structure sufficiently to keep the area $A(\Sigma)$ stable in the limit and allows for a precise control of the scalar curvature.

Our objective is to construct a family of smooth metrics $\hat{g}_\epsilon$ that approximate $\tg$ and have a well-controlled scalar curvature. The key is to derive an explicit expression for the scalar curvature $R_{\epsilon}$ of the mollified metric and verify the necessary $L^p$ bounds on its negative part, $R^-$. This will allow for a final conformal correction to produce a smooth metric with non-negative scalar curvature, ensuring the validity of the level set method.

Let $N_{2\epsilon} = (-\epsilon, \epsilon) \times \Sigma$ be the collar neighborhood of the interface. To perform the smoothing, we explicitly construct \textbf{Gaussian Normal Coordinates} (Fermi coordinates) $(s, y)$ relative to $\Sigma$, where $s$ is the signed geodesic distance. Crucially, we fix the orientation such that $s$ increases \textbf{towards the cylinder}. In these coordinates, the mean curvature $H(s)$ jumps from $H_{bulk} > 0$ (at $s=0^-$) to $H_{cyl}=0$ (at $s=0^+$). Thus, the distributional derivative $-2\partial_s H$ contains a positive Dirac mass $+2H_{bulk}\delta_0$. In these coordinates, the metric takes the strict product form $\tg = ds^2 + g_s(y)$ (with zero shift vector), which is essential to prevent the generation of non-integrable cross-terms during the smoothing process.

\begin{lemma}[Regularity of Gaussian Coordinates]
The transformation from the natural Jang coordinates to Gaussian normal coordinates is $C^\infty$ on either side of the interface $\Sigma$ (up to the boundary). Orientation is fixed such that $\partial_s$ points into the cylindrical end. Consequently, the metric components $g_s(y)$ in the Gaussian frame are smooth for $s \ne 0$ and continuous at $s=0$, preserving the Lipschitz regularity of the global metric.
\end{lemma}
\begin{proof}
The Jang metric $\bg$ is smooth in the bulk $\tM_{bulk}$ and on the cylindrical end $\tM_{cyl}$ up to the boundary $\Sigma$. Since $\Sigma$ is a smooth embedded hypersurface (Theorem \ref{thm:MOTS_Properties}) and the metric is non-degenerate and smooth up to the boundary, the normal exponential map $\exp_\Sigma$ is a local diffeomorphism on each side. The geodesics emanating normally from $\Sigma$ are smooth curves depending smoothly on their starting point. Thus, the coordinate transformation maps are smooth ($C^\infty$) up to the boundary $s=0$ from both sides. This ensures that the transformed metric components retain the regularity of $\tg$: they are smooth for $s \ne 0$ and continuous across $s=0$. No new singularities are introduced, and the Gauss Lemma guarantees $g_{si} \equiv 0$.
\end{proof}

Let $\eta$ be a standard non-negative, even smooth mollifier supported on $[-1, 1]$ with $\int \eta(t) dt = 1$. We define the rescaled mollifier $\eta_\epsilon(s) = \frac{1}{\epsilon}\eta(\frac{s}{\epsilon})$. The smoothed metric, $\hat{g}_\epsilon$, is constructed by mollifying the tangential part of the metric tensor within the collar:
\begin{equation}
    \hat{g}_\epsilon = ds^2 + \gamma_\epsilon(s,y), \quad \text{with } \eta(s) = \eta(-s),
\end{equation}
where the tangential component $\gamma_\epsilon$ is defined by the convolution:
\begin{equation}
    \gamma_\epsilon(s, y) = (\eta_\epsilon * g_s)(y) := \int_{-\epsilon}^{\epsilon} \eta_\epsilon(\tau) g_{s-\tau}(y) \, d\tau.
\end{equation}
This metric is smooth and agrees with $\tg$ for $|s| > 2\epsilon$.

\begin{lemma}[Area Non-Degeneracy and Expansion]\label{lem:AreaExpansion}
The smoothing procedure via arithmetic averaging of the metric tensor does not decrease the local area element significantly. Specifically, for the metric $\gamma_\epsilon = \eta_\epsilon * g_s$, the determinant satisfies:
\begin{equation}
    \sqrt{\det(\gamma_\epsilon)} \ge \sqrt{\det(g_s)} - O(\epsilon^2).
\end{equation}
\end{lemma}
\begin{proof}
The metric $\gamma_\epsilon(s)$ is defined as the convolution $\int \eta_\epsilon(\tau) g(s-\tau) d\tau$. Since the set of positive definite matrices is a convex cone, $\gamma_\epsilon(s)$ is positive definite.
The function $F(A) = (\det A)^{1/2}$ (representing the area density) is strictly concave on the space of positive definite $2 \times 2$ matrices (Brunn-Minkowski).
Applying Jensen's inequality to the probability measure $\eta_\epsilon(\tau)d\tau$:
\[ \sqrt{\det(\gamma_\epsilon(s))} = \sqrt{\det\left( \int \eta_\epsilon(\tau) g(s-\tau) d\tau \right)} \ge \int \eta_\epsilon(\tau) \sqrt{\det(g(s-\tau))} \, d\tau. \]
Let $J(s) = \sqrt{\det(g(s))}$. The inequality states $\sqrt{\det(\gamma_\epsilon)} \ge \eta_\epsilon * J$.
We must compare $\eta_\epsilon * J$ with $J(s)$.
Near the interface $s=0$, $J(s)$ is continuous (metric is Lipschitz). The derivative $J'(s) = \frac{1}{2} J(s) \Tr(g^{-1} g') = J(s) H(s)$ is the mean curvature density.
$J(s)$ has a "kink" at $s=0$ where $H$ jumps.
Since the jump in mean curvature $[H] = H_+ - H_- \ge 0$ (by stability), the function $J(s)$ is locally convex-like (its derivative increases). Thus, the convolution average satisfies $(\eta_\epsilon * J)(s) \ge J(s)$ up to second-order errors.
Specifically, Taylor expanding $J(s-\tau)$ yields:
\[ (\eta_\epsilon * J)(s) = J(s) + \frac{1}{2} \left(\int \tau^2 \eta_\epsilon(\tau) d\tau\right) J''(s) + \dots \]
This gives an error of $O(\epsilon^2)$ where smooth. At the corner, the convexity ($[H] \ge 0$) ensures the inequality holds.
Therefore, $\sqrt{\det(\gamma_\epsilon)} \ge \sqrt{\det(g_s)} - O(\epsilon^2)$.
This ensures that the smoothing does not create a "geometric trench" where the area functional shrinks.
\end{proof}

The scalar curvature of this mollified metric, $R_{\hat{g}_\epsilon}$, can be computed directly. The computation reveals that while the distributional part of the curvature is smoothed, the process introduces a new, regular but non-positive term. A detailed calculation yields the explicit formula for the scalar curvature of the smoothed metric. In the Gaussian coordinates $(s, y)$ where $\hat{g}_\epsilon = ds^2 + \gamma_\epsilon(s)$, the scalar curvature is given by the Gauss-Codazzi relation:
\begin{equation}\label{eq:ScalarFormula_Explicit}
    R_{\hat{g}_\epsilon} = R^{\Sigma_s}(\gamma_\epsilon) - |\hat{k}_\epsilon|_{\gamma_\epsilon}^2 - (\Tr_{\gamma_\epsilon} \hat{k}_\epsilon)^2 - 2 \partial_s (\Tr_{\gamma_\epsilon} \hat{k}_\epsilon),
\end{equation}
where $\hat{k}_\epsilon = \frac{1}{2} \gamma_\epsilon^{-1} \partial_s \gamma_\epsilon$ is the second fundamental form of the level sets $\Sigma_s$.

\paragraph{Analysis of the Convex Foliation (Strict Case).}
We explicitly calculate the mean curvature $H_\epsilon(s, y) = \Tr_{\gamma_\epsilon} \hat{k}_\epsilon$ of the level sets to establish a barrier system.
Substituting $\gamma_\epsilon = \eta_\epsilon * g_s$, we have $\partial_s \gamma_\epsilon = \eta_\epsilon * \partial_s g_s$. In the unsmoothed metric, $\partial_s g_s = -2 k_s$, where $k_s$ is the second fundamental form of the level sets. This jumps from $0$ (on the cylindrical side $s<0$) to $k_\Sigma$ (on the bulk side $s>0$) at the interface.
Thus, $\partial_s \gamma_\epsilon$ transitions smoothly from 0 to $-2 k_\Sigma$ over the interval $(-\epsilon, \epsilon)$.
The mean curvature is:
\[ H_\epsilon(s,y) \approx \frac{1}{2} \Tr (g_s^{-1} (\eta_\epsilon * (-2 k_s))) = \eta_\epsilon * \Tr k_s. \]
For $s \in (-\epsilon, \epsilon)$, this is the convolution of a step function. Since $\Tr k_\Sigma = H_\Sigma$, $H_\epsilon(s,y)$ transitions from $0$ to $H_\Sigma(y)$.
\textbf{Quantitative Barrier:} In the strictly stable case, $H_\Sigma(y) \ge c > 0$. The smoothed mean curvature satisfies $H_\epsilon(s,y) \ge c \int_{-\epsilon}^s \eta_\epsilon(\tau) d\tau > 0$ for $s$ in the mixing region (except at the very boundary $s=-\epsilon$).
Consequently, the level sets $\Sigma_s$ form a \textbf{strictly mean-convex foliation} ($H_\epsilon > 0$) within the smoothing collar. By the maximum principle, no minimal surface ($H=0$) can be contained entirely within this region, as it cannot touch a leaf $\Sigma_s$ tangentially from the inside without violating the comparison principle. This forces any minimal surface to exit the collar, a crucial step for the "No-Jump" lemma.

Regarding the scalar curvature, we observe that the linear term $-2 \partial_s (\Tr \hat{k}_\epsilon)$ captures the smoothing of the distributional curvature:
\[ -2 \partial_s (\Tr_{\gamma_\epsilon} (\gamma_\epsilon^{-1} (\eta_\epsilon * \dot{g}_s))) \approx \eta_\epsilon * (-2 \partial_s \Tr k). \]
Since $-2 \partial_s \Tr k$ contains the Dirac measure $2[H] \delta_\Sigma$ (which is positive), this term provides a large positive contribution of order $O(1/\epsilon)$.
The scalar curvature of the smoothed metric differs from the smoothed scalar curvature due to the non-linearity of the curvature map. Specifically, the quadratic terms in the second fundamental form do not commute with the convolution. We define the curvature deficit:
\begin{equation}
    Q_\epsilon = R_{\hat{g}_\epsilon} - \eta_\epsilon * R_g.
\end{equation}
While the linear terms (including the distributional derivative) smooth nicely, the quadratic terms contribute an error. A detailed analysis (see \Cref{app:Smoothing}) shows that this error term is pointwise bounded by a constant depending on the jump in the extrinsic curvature. Consequently, even if the deficit is negative in some regions (the "negative dip"), it is integrable. The negative part of the scalar curvature, $R^-_\epsilon := \min(0, R_{\hat{g}_\epsilon})$, is supported only within the smoothing collar $N_{2\epsilon}$.

\begin{theorem}[$L^{2}$ Scalar Curvature Estimate]\label{thm:ScalarCurvatureEstimate}
Let $(\tM, \tg)$ be a 3-dimensional Riemannian manifold with an internal corner singularity along a smooth surface $\Sigma$, and let $\hat{g}_\epsilon$ be the metric obtained by the local smoothing procedure described above. The negative part of the scalar curvature of the smoothed metric, $R^-_\epsilon := \min(0, R_{\hat{g}_\epsilon})$, is supported in the smoothing collar $N_{2\epsilon}$ and satisfies the following sharp $L^{2}$-norm estimate:
\begin{equation}
    \|R^-_\epsilon\|_{L^{2}(N_{2\epsilon}, dV_{\hat{g}_\epsilon})} \le C \epsilon^{1/2},
\end{equation}
where the constant $C$ depends on the geometry of the corner (i.e., on the second fundamental form of $\Sigma$) but is independent of $\epsilon$. This sharp estimate is more than sufficient to prove the uniform convergence of the conformal factor and ensure the stability of the ADM mass.
\end{theorem}

\noindent
\begin{proof}
The proof relies on establishing foundational $L^\infty$ bounds for the negative part of the scalar curvature, $R^-_\epsilon$, which are independent of $\epsilon$ due to the structure of the internal corner smoothing (see \Cref{app:Smoothing}).

\textbf{1. Foundational Integral Bounds.}
The smoothing procedure introduces negative curvature, but in a highly controlled way. As justified in detail in \Cref{app:Smoothing}, the negative part of the scalar curvature, $R^-_\epsilon := \min(0, R_{\hat{g}_\epsilon})$, is supported only in the smoothing collar $N_{2\epsilon}$ and satisfies the following integral bounds, which are standard results from the literature on smoothing manifolds with corners:
\begin{itemize}
    \item The $L^1$-norm is controlled: $\| R^-_\epsilon \|_{L^1(N_{2\epsilon})} \le C_1 \epsilon$.
\end{itemize}
 Since the volume of the support scales as $\text{Vol}(N_{2\epsilon}) \sim \epsilon$ and $|R^-_\epsilon|$ is bounded pointwise by a constant depending only on the jump in extrinsic curvature (see \Cref{app:Smoothing}), we compute directly:
\begin{equation}
    \|R^-_\epsilon\|_{L^{2}} = \left( \int_{N_{2\epsilon}} |R^-_\epsilon|^2 dV \right)^{1/2} \le \left( C^2 \cdot \text{Vol}(N_{2\epsilon}) \right)^{1/2} \le C' \epsilon^{1/2}.
\end{equation}
This upgrades the estimate from the critical $L^{3/2}$ case to the sub-critical $L^2$ case ($2 > n/2 = 3/2$), which is crucial for establishing the uniform convergence of the conformal factor in Lemma \ref{lem:GreenEstimate} via standard Sobolev embedding.
\end{proof}

\begin{figure}[h!]
\centering
\begin{tikzpicture}[scale=1.2, every node/.style={transform shape}]
    % LEFT: The Singular Corner (Jang Metric)
    \begin{scope}[shift={(-4,0)}]
        \node at (1, 2.5) {\textbf{Lipschitz Interface} $(\tg)$};
        % Bulk side (Curved)
        \draw[thick] (0,2) .. controls (0,0.5) and (0.2,0.2) .. (0,0);
        \draw[thick] (2,2) .. controls (2,0.5) and (1.8,0.2) .. (2,0);
        % Cylinder side (Straight)
        \draw[thick] (0,0) -- (0,-1.5);
        \draw[thick] (2,0) -- (2,-1.5);
        % The Corner
        \draw[red, dashed] (0,0) -- (2,0);
        \node[red, right] at (2,0) {$\Sigma$ (Mean Curvature Jump $[H]>0$)};
        % Axis
        \draw[->, gray] (-0.5, -1) -- (-0.5, 1) node[left] {$s$};
    \end{scope}

    % MIDDLE: Arrow
    \draw[->, ultra thick] (-1, 0.5) -- (1, 0.5);
    \node[align=center] at (0, 1.0) {Miao-Piubello\\Smoothing};
    \node[font=\footnotesize] at (0, 0.2) {$N_{2\epsilon} = (-\epsilon, \epsilon)$};

    % RIGHT: The Smoothed Metric
    \begin{scope}[shift={(3,0)}]
        \node at (1, 2.5) {\textbf{Smoothed Metric} $(\hat{g}_\epsilon)$};
        % Smooth transition
        \draw[thick] (0,2) .. controls (0,0.5) and (0,0.2) .. (0.1, 0) .. controls (0.2,-0.2) and (0,-0.5) .. (0,-1.5);
        \draw[thick] (2,2) .. controls (2,0.5) and (2,0.2) .. (1.9, 0) .. controls (1.8,-0.2) and (2,-0.5) .. (2,-1.5);
        % Collar region indication
        \fill[blue, opacity=0.1] (-0.2, -0.5) rectangle (2.2, 0.5);
        \draw[blue, dashed] (-0.2, 0.5) -- (2.2, 0.5);
        \draw[blue, dashed] (-0.2, -0.5) -- (2.2, -0.5);
        \node[blue] at (3.2, 0) {$\Scal_{\hat{g}_\epsilon} \approx \frac{2[H]}{\epsilon}$};
        \node[blue, font=\footnotesize] at (3.2, -0.4) {(Strictly Convex)};
    \end{scope}
\end{tikzpicture}
\caption{The smoothing of the internal corner. The Lipschitz metric (left) has a mean curvature jump at $\Sigma$. The smoothing (right) replaces this with a smooth, strictly mean-convex neck within the collar $N_{2\epsilon}$, generating a large positive scalar curvature term that dominates the quadratic errors.}
\label{fig:smoothing}
\end{figure}

\subsection{Weighted Edge Sobolev Spaces and Fredholm Theory}
\label{sec:Fredholm}

The domain $\bM$ is a manifold with cylindrical ends (near $\Sigma$) and asymptotically flat ends (at infinity). The standard unweighted Sobolev theory is not adapted to this geometry, because $\Rg$ contains a Dirac measure supported on the corner $\Sigma$ and the coefficients of the Lichnerowicz operator only become translation invariant along the cylindrical ends in the limit.

We therefore work in the weighted Sobolev spaces introduced in \Cref{sec:Jang}. In particular, in the Hilbert setting $p=2$ we abbreviate
\[
    H^{k}_{\delta,\gamma}(\bM) := W^{k,2}_{\delta,\gamma}(\bM),
\]
where the weight $\delta$ controls the polynomial decay at the asymptotically flat end and $\gamma$ controls the exponential decay along the cylindrical ends. When only the cylindrical weight is relevant (for example, when we localize to $\mathcal{E}_{Cyl}$), we write
\[
    \EdgeSpace{k}{\delta}(\bM) := H^{k}_{0,\delta}(\bM)
\]
for brevity (shorthand for $H^k$ with cylindrical weighting). No new spaces are introduced: these are simply notational variants of the weighted Sobolev spaces on manifolds with ends defined earlier.

\begin{remark}[Choice of Weight $\delta$]\label{rem:DecayRateRole}
We seek a solution $\phi-1 \in H^2_\delta$ with $\delta \in (-1, -1/2)$ to ensure $\phi \to 1$ and the ADM mass is well-defined. The source term $\Div_{\bg}(q)$ decays as $O(r^{-\tau-2})$. For the Fredholm inverse to exist, this source must belong to the target space $L^2_{\delta-2}$.

A precise counting of powers guarantees this compatibility for $\tau > 1/2$. The squared norm of the source in the weighted space is:
\[
    \int_{\bM} |\Div_{\bg}(q)|^2 \rho^{-2(\delta-2)} \, dV_{\bg} \sim \int_R^\infty (r^{-\tau-2})^2 r^{-2\delta+4} r^{-3} r^2 \, dr = \int_R^\infty r^{-2\tau - 2\delta - 1} \, dr,
\]
where the factor $r^{-3}$ arises from the specific definition of weighted spaces in 3D (compensating the volume growth). Convergence requires $-2\tau - 2\delta - 1 < -1$, or equivalently $\tau + \delta > 0$.

Given $\tau > 1/2$, we can always choose a weight $\delta \in (-1, -1/2)$ (specifically $\delta \in (-\tau, -1/2)$) such that the condition is satisfied, ensuring the source is integrable and the problem is well-posed.
\end{remark}

We analyze the operator $L = \Lap_{\bg} - \frac{1}{8}\Rg = \Lap_{\bg} - V$. On the cylindrical end, the operator asymptotes to translation-invariant operator:
\begin{equation}
    L_\infty = \partial_t^2 + \Lap_\Sigma - V_\infty,
\end{equation}
where $V_\infty$ is the limit of the potential on the cylinder cross-section.

\begin{theorem}[Well-posedness of the Singular Lichnerowicz Equation]\label{lem:LichnerowiczWellPosed}
Let $(\overline M,\overline g)$ be the Jang deformation constructed in Section~\ref{sec:Jang}. Fix $p>3$ and weights $\delta \in (-1,0)$ and $\gamma \in (0,1)$, used along the asymptotically flat end and the cylindrical ends of $\overline M$, respectively. Let
\[
  L := \Delta_{\overline g} - \tfrac18 \mathcal S,
\]
where $\mathcal S$ is the nonnegative part of the Jang scalar curvature.
Then:
\begin{enumerate}
  \item The operator
  \[
      L : W^{2,p}_{\delta,\gamma}(\overline M)
        \longrightarrow L^p_{\delta-2,\gamma-2}(\overline M)
  \]
  is Fredholm of index zero.

  \item The kernel of $L$ in $W^{2,p}_{\delta,\gamma}(\overline M)$ is trivial.

  \item For every $f\in L^p_{\delta-2,\gamma-2}(\overline M)$ there exists a unique $\phi\in W^{2,p}_{\delta,\gamma}(\overline M)$ solving $L\phi=f$ in the weak sense.
\end{enumerate}
\end{theorem}

\begin{proof}
We briefly indicate the standard functional-analytic ingredients, with specific attention to the scattering calculus required for the marginally stable case.

\medskip\noindent
\textbf{Step 1: Local Elliptic Regularity.}
On each coordinate chart of $\overline M$ the operator $L$ is a second-order uniformly elliptic operator with bounded measurable coefficients and lower-order term $\mathcal S\in L^\infty$. Classical $W^{2,p}$-regularity on bounded domains implies that any weak solution $\phi$ of $L\phi=f$ with $f\in L^p_{\text{loc}}$ belongs to $W^{2,p}_{\text{loc}}$.

\medskip\noindent
\textbf{Step 2: Asymptotically Flat End.}
On the asymptotically flat end, the metric $\overline g$ is a perturbation of the Euclidean metric with decay rate $\tau>1/2$, and $\mathcal S$ decays at least as fast as $R_{\overline g}$. Hence $L$ is a compact perturbation of the Euclidean Laplacian $\Delta_{\mathbb R^3}$ acting on weighted Sobolev spaces $W^{2,p}_\delta$. The mapping $L : W^{2,p}_\delta \longrightarrow L^p_{\delta-2}$ is Fredholm for $\delta\in(-1,0)$, and the index is zero; this is a standard consequence of the theory of elliptic operators on asymptotically Euclidean manifolds.

\medskip\noindent
\textbf{Step 3: Cylindrical Ends (Strict and Marginal Stability).}
On each cylindrical end $\mathcal C\simeq [0,\infty)\times\Sigma$, we analyze the operator via the scattering calculus.
\begin{itemize}
    \item \textbf{Strictly Stable Case:} If $\lambda_1(L_\Sigma) > 0$, the metric converges exponentially to the cylinder. The operator $L$ is an exponentially small perturbation of the translation-invariant operator $L_0 = \partial_t^2 + \Delta_\Sigma - V_\infty$. The standard Lockhart-McOwen theory applies directly.
    \item \textbf{Marginally Stable Case ($\lambda_1=0$):} Here the decay is polynomial, $O(t^{-2})$. Standard exponential weight theory fails. We employ the \textbf{Weighted Scattering Calculus}. The operator acts between weighted Sobolev spaces $H^{2}_{\delta} \to L^{2}_{\delta+2}$ where the weight is polynomial $(1+t^2)^{\delta/2}$.
    The critical observation is that for $\lambda_1=0$, the indicial roots are $\nu = 0$. By choosing a weight $\delta \in (0, 1)$, we position the operator strictly between the kernel (constants) and the growing modes.
    Specifically, the error term $E(t) \sim t^{-2}$ defines a compact map between these weighted spaces because the effective potential $V_{eff} \sim t^{-2}$ vanishes at infinity, ensuring the essential spectrum is unchanged.
    Explicitly, for a sequence $u_n$ bounded in the domain, the image $E(t)u_n$ is tight:
    \[ \int_{T}^\infty |E(t)u_n|^2 t^{2\delta} dt \le C T^{-4} \int |u_n|^2 t^{2\delta} dt \to 0. \]
    Thus, the operator is Fredholm with index zero in this weighted class.
\end{itemize}
Therefore, in both cases, $L$ is a compact perturbation of the model operator $L_0$. The Fredholm properties of $L$ are governed by the indicial roots of $L_0$.
The indicial roots $\nu$ are determined by the equation $\nu^2 - \lambda_k(L_\Sigma) = 0$.
In the marginal case, $\lambda_1=0$ implies $\nu=0$ is a root.
The choice of weight $\gamma \in (0,1)$ ensures we are strictly between the indicial roots (0 and the next positive root, or $+\infty$), avoiding the spectrum. Thus, the operator $L : W^{2,p}_\gamma \longrightarrow L^p_{\gamma-2}$ is Fredholm with index zero.

\medskip\noindent
\textbf{Step 4: Global Fredholm Property.}
We now combine the local parametrices constructed on the compact region, the asymptotically flat end, and the cylindrical ends by a partition of unity subordinate to this decomposition. The resulting global parametrix $G$ satisfies $LG = I - K$, where $K$ is a compact operator on $W^{2,p}_{\delta,\gamma}(\overline M)$. Therefore $L$ is Fredholm of index zero.

\medskip\noindent
\textbf{Step 5: Trivial Kernel and Surjectivity.}
The maximum principle (Theorem~\ref{thm:PositivityPhi}) and the asymptotic analysis show that any solution of $L\phi=0$ belonging to $W^{2,p}_{\delta,\gamma}$ must vanish identically. Hence $\ker L=\{0\}$. Since $L$ is Fredholm of index zero, the cokernel also vanishes, and $L$ is surjective.
\end{proof}

\begin{lemma}[Indicial Roots and Asymptotics]\label{lem:IndicialRoots}
The choice of weights is dictated by the indicial roots.
\begin{itemize}
    \item \textbf{Horizon End:} The indicial roots correspond to $\pm\sqrt{\lambda_i(L_\Sigma)}$. Stability $\lambda_1 \ge 0$ means roots are real. For strict stability, there is a gap around 0, allowing for exponential decay with small negative $\gamma$. For marginal stability ($\lambda_1=0$), 0 is an indicial root corresponding to constant solutions. To ensure the operator is Fredholm and invertible, we must exclude the kernel (constants). We therefore choose a weight $\gamma \in (0,1)$ (in the convention where the norm involves $e^{p\gamma t}$). This weight forces functions in the space to decay as $t \to \infty$, thereby excluding non-decaying constants and ensuring the solution belongs to the mapping range of the Laplacian.
    \item \textbf{Bubble Ends:} The roots correspond to $\pm\sqrt{\lambda_i(S^2) + 1/4}$. The principal roots are $\pm 1/2$. Any weight $\gamma \in (-1/2, 1/2)$ is valid. We choose a decaying weight to seal the bubble.
\end{itemize}
\end{lemma}

\subsection{The Global Bound via the Integral Method}
\label{sec:GlobalBound}

The crucial step in the proof is establishing the bound $\phi \le 1$ for the conformal factor. This ensures the mass does not increase during the deformation (see Theorem~\ref{thm:MassReduction}). Since the potential $V = \frac{1}{8}\Rg$ is indefinite due to the term $\Div_{\bg}(q)$, the standard maximum principle fails. We rigorously establish the bound using the integral method and divergence identity of Bray and Khuri \cite{braykhuri2011}.

\subsubsection{Positivity of the Operator}
We first establish the positivity of the operator $H=-L = -\Lap_{\bg} + V$. We analyze the associated quadratic form $Q(\psi)$ for $\psi \in H^1(\bM)$:
\[ Q(\psi) = \int_{\bM} (|\nabla \psi|^2_{\bg} + V \psi^2) \, dV_{\bg}. \]
We substitute $V = \frac{1}{8}\mathcal{S} - \frac{1}{4}\Div_{\bg}(q)$. Integrating the divergence term by parts (boundary terms vanish):
\[ Q(\psi) = \int_{\bM} \left(|\nabla \psi|^2 + \frac{1}{8}\mathcal{S}\psi^2 + \frac{1}{2} \psi \langle q, \nabla\psi \rangle_{\bg}\right) \, dV_{\bg}. \]
We decompose $\mathcal{S} = \mathcal{S}_{\text{other}} + 2|q|^2$, where $\mathcal{S}_{\text{other}} \ge 0$ by the DEC (see Lemma~\ref{lem:JangScalar}). Completing the square yields:
\begin{equation}\label{eq:Q_Positive}
    Q(\psi) = \int_{\bM} \left( |\nabla \psi + \frac{1}{4}q\psi|^2 + R_{\text{pos}}\psi^2 \right) \, dV_{\bg} \ge 0,
\end{equation}
where $R_{\text{pos}} = \frac{1}{8}\mathcal{S}_{\text{other}} + \frac{3}{16}|q|^2 \ge 0$. The operator $H$ is positive semi-definite.

\begin{theorem}[Positivity and Asymptotic Barrier for $\phi$]\label{thm:PositivityPhi}
\textbf{Assumption (Yamabe Positivity):} We assume that the constructed Jang metric $(\bM, \bg)$ belongs to the positive Yamabe class (or zero class). This is physically justified by the Dominant Energy Condition (DEC).
Recall that $\Rg = \mathcal{S} - 2\Div(q)$. We formulate the Lichnerowicz equation using the \emph{regular} potential $V = \frac{1}{8}\mathcal{S}$ and treating $\frac{1}{4}\Div(q)$ as a source term.
Since $\mathcal{S} \ge 0$ by the DEC (Lemma \ref{lem:JangScalar}), the operator $L = \Delta_{\bg} - \frac{1}{8}\mathcal{S}$ satisfies the maximum principle and has a positive first eigenvalue.
Consequently, the inverse operator $L^{-1}$ exists and is positivity-preserving.

Under this assumption, the operator $L = \Delta_{\bg} - \frac{1}{8}\Rg^{reg}$ is coercive.
Let $\phi$ be the solution to the conformal equation:
\begin{equation}\label{eq:conformal_pde}
    \Lap_{\bg} \phi - \frac{1}{8} \mathcal{S} \phi = - \frac{1}{4} \Div_{\bg}(q) \phi.
\end{equation}
Then $\phi(x) > 0$ for all $x \in \bM \setminus \mathcal{B}$. Furthermore, near the bubble singularities $\{p_k\}$, $\phi$ satisfies the barrier estimate $\phi(s,y) \ge c s^\alpha$ for some $c>0$ and $\alpha > 0$.
\end{theorem}
\begin{proof}
Since $L\phi=0$ and $\phi$ has strictly positive boundary conditions ($\phi\to 1$), the maximum principle ensures $\phi$ cannot attain a non-positive interior minimum. Thus $\phi > 0$. The asymptotic barrier follows from the local analysis in \Cref{lem:SharpBubbleAsymptotics}.
\end{proof}

\subsubsection{The Proof of $\phi \le 1$}
We now prove the main bound using an overshoot analysis. Before proceeding to the global integral argument, we establish a critical lemma ensuring that the Lipschitz regularity of the Jang metric does not create a boundary term at the interface $\Sigma$.

\begin{lemma}[Transmission Condition for the Conformal Factor]\label{lem:Transmission}
Let $(\overline M, \overline g)$ be the Jang manifold, which is smooth in the bulk and on the cylindrical end, but only Lipschitz continuous across the interface $\Sigma$. Let $\phi$ be the solution to the Lichnerowicz equation \eqref{eq:conformal_pde}. Then the normal flux of $\phi$ is continuous across $\Sigma$:
\begin{equation}
    \Jump{\partial_\nu \phi} := \partial_\nu \phi^+ - \partial_\nu \phi^- = 0.
\end{equation}
Consequently, for the vector field $Y = \frac{(\phi-1)^2}{\phi}\nabla\phi + \frac{1}{4}(\phi-1)^2 q$, the normal component $\langle Y, \nu \rangle$ is continuous across $\Sigma$, ensuring the validity of the Divergence Theorem on the entire manifold without internal boundary terms.
\end{lemma}
\begin{proof}
The Lichnerowicz equation can be written in divergence form:
\[ \Div_{\bg}(\nabla \phi) = \left( \frac{1}{8}\mathcal{S} - \frac{1}{4}\Div_{\bg}(q) \right) \phi. \]
We define a weak solution $\phi \in H^1(\bM)$ by the identity $\int \langle \nabla \phi, \nabla \psi \rangle = -\int V \phi \psi$, where $V = \frac{1}{8}\mathcal{S} - \frac{1}{4}\Div_{\bg}(q)$.
Crucially, the potential $V$ does not contain a Dirac mass at $\Sigma$. The term $\mathcal{S}$ is bounded (or $L^1$), and $\Div_{\bg}(q)$ is an $L^2$ function (since $q$ is $H^1$).
We integrate the equation over a small pillbox domain $P_\epsilon$ straddling the interface $\Sigma$.
\[ \int_{P_\epsilon} \Div(\nabla \phi) dV = \int_{\partial P_\epsilon} \partial_\nu \phi d\sigma. \]
In the limit as the height of the pillbox goes to zero, the volume integral $\int_{P_\epsilon} V \phi dV$ vanishes because $V \in L^1_{loc}$ (it has no concentration on the measure-zero set $\Sigma$).
Therefore, the flux integral over the top and bottom faces must cancel:
\[ \int_\Sigma (\partial_\nu \phi^+ - \partial_\nu \phi^-) d\sigma = 0. \]
This holds for any portion of $\Sigma$, which implies $\Jump{\partial_\nu \phi} = 0$ pointwise (or in the trace sense).
Since $\partial_\nu \phi$ is continuous and $q$ is continuous (by the GJE matching conditions, see Corollary \ref{cor:MetricAsymptotics}), the vector field $Y$ has no flux jump.
\end{proof}

\begin{theorem}[The Conformal Factor Bound]\label{thm:PhiBound}
The solution $\phi$ to the Lichnerowicz equation satisfies $\phi(x) \le 1$ for all $x \in \bM$.
\end{theorem}
\begin{proof}
Let $w_+ = (\phi-1)_+ = \max(\phi-1, 0)$. We aim to show $w_+=0$. Let $\Omega = \{\phi>1\}$ be the overshoot region. $w_+ \in H^1(\bM)$ and vanishes on $\partial\Omega$ and at infinity.

We use the equation $L\phi=0$, which can be written as $H\phi = V\phi$
where $H=-\Delta_{\bg}$ and $V=\tfrac18\mathcal S-\tfrac14\Div_{\bg}(q)$.
Testing the equation satisfied by $\phi-1$ against $w_+$ gives
\[ Q(w_+) = \int_{\bM} H(\phi-1) w_+ \, dV_{\bg} = -\int_{\Omega} V w_+ \, dV_{\bg}. \]
Since $\phi>0$ and $L\phi=0$, we have $V = \Delta\phi/\phi$.
\[ Q(w_+) = -\int_\Omega \frac{\Delta\phi}{\phi} (\phi-1) \, dV_{\bg} = -\int_\Omega \Delta\phi (1-1/\phi) \, dV_{\bg}. \]
Integrating by parts (boundary terms vanish as $w_+=0$ on $\partial\Omega$):
\begin{equation}\label{eq:RefinedIdentity}
    Q(w_+) = \int_\Omega \nabla\phi \cdot \nabla(1-1/\phi) \, dV_{\bg} = \int_\Omega \frac{|\nabla\phi|^2}{\phi^2} \, dV_{\bg}.
\end{equation}
We now equate the positive definite expression \eqref{eq:Q_Positive} with the Refined Identity \eqref{eq:RefinedIdentity}. On $\Omega$, $\nabla w_+ = \nabla\phi$ and $w_+=\phi-1$.
\[ \int_{\Omega} \left( |\nabla \phi + \frac{1}{4}q (\phi-1)|^2 + R_{pos} (\phi-1)^2 \right) \, dV_{\bg} = \int_\Omega \frac{|\nabla\phi|^2}{\phi^2} \, dV_{\bg}. \]
We define the integrand $I$ such that $\int_\Omega I \, dV_{\bg} = 0$:
\[ I = |\nabla \phi + \frac{1}{4}q (\phi-1)|^2 + R_{pos} (\phi-1)^2 - \frac{|\nabla\phi|^2}{\phi^2}. \]

The crucial step is the application of a divergence identity
in the spirit of Bray--Khuri \cite{braykhuri2011}, which shows that $I$
can be rewritten, after algebraic manipulation of the Jang scalar
curvature identity and the conformal transformation law, in the form
\begin{equation}\label{eq:DivergenceIdentity}
    I = P + \Div(Y).
\end{equation}
where
\[ P = \frac{(\phi-1)^2}{\phi} \left[ 16\pi(\mu-J(n)) + |h-k|^2_{\tg} + 2|q|^2_{\tg} \right] \ge 0. \]
And $Y$ is the vector field:
\[ Y = \frac{(\phi-1)^2}{\phi}\nabla\phi + \frac{1}{4}(\phi-1)^2 q. \]
(A detailed algebraic derivation of this identity, which relies on the
Jang scalar curvature identity and the conformal transformation laws, is
given in Appendix~\ref{app:BK_Identity}; it follows the computations in
\cite{braykhuri2011} but is written so as to remain valid when
$\Rg$ and $\Rtg$ are only distributions.)

We integrate the identity \eqref{eq:DivergenceIdentity} over $\Omega$:
\[ 0 = \int_\Omega I \, dV_{\bg} = \int_\Omega P \, dV_{\bg} + \int_\Omega \Div(Y) \, dV_{\bg}. \]
We apply the Divergence Theorem. The domain $\Omega \subset \bM$ is bounded by the set where $\phi=1$, and potentially extends into the cylindrical ends or the AF end if $\phi > 1$ there.

\textbf{Regularity for the Divergence Theorem:}
We invoke Lemma \ref{lem:Transmission}. Since the normal flux of $Y$ is continuous across the interface $\Sigma$ (where the metric is Lipschitz), there is no distributional contribution to the divergence supported on $\Sigma$.
Thus, the volume integral of $\Div(Y)$ reduces purely to the boundary terms at the boundary of $\Omega$ and the ends.
\[ \int_\Omega \Div(Y) \, dV_{\bg} = \int_{\partial\Omega} \langle Y, \nu \rangle \, d\sigma_{\bg}. \]

\textit{1. The Level Set Boundary ($\phi=1$):} On the boundary of the overshoot region where $\phi=1$, the definition of $Y$ contains the factors $(\phi-1)$ and $(\phi-1)^2$. Thus, $Y \equiv 0$ on this part of the boundary, and the flux vanishes.

\begin{remark}[Weak Divergence Theorem]
Technically, since $\phi$ is only $C^{1,\alpha}$, the boundary of the level set $\{ \phi > 1 \}$ could be irregular. However, the argument rigorously holds using the Weak Divergence Theorem (Stampacchia) applied to the test function $w_+ = (\phi-1)_+ \in H^1(\bM)$. The boundary term vanishes because the trace of $w_+$ on the boundary of its support is zero in the Sobolev trace sense.
\end{remark}

\textit{2. The AF End ($r \to \infty$):} We analyze the asymptotics of $Y$ at the AF end.
\begin{align*}
|Y|_{\bg} &\le C (|\phi-1||\nabla\phi| + (\phi-1)^2|q|) \\
    &\le C (O(r^{-1})\cdot O(r^{-2}) + O(r^{-2})\cdot O(r^{-\tau-1})) = O(r^{-3}).
\end{align*}
The flux over a large sphere $S_r$ is bounded by $O(r^{-3}) \cdot O(r^2) = O(r^{-1})$. As $r\to\infty$, this flux vanishes.

\textit{3. The Cylindrical Ends ($t \to \infty$):}
\begin{itemize}
    \item \textbf{Bubble Ends (Sealed to Conical Tips):} The function $\phi$ vanishes at the bubble ends, compactifying them to points $p_k$. We must ensure no flux contribution $\int \langle Y, \nu \rangle$ arises from the ``tip''.
    From Lemma \ref{lem:SharpBubbleAsymptotics}, near the tip (radial coordinate $r \to 0$), $\phi \sim r^\alpha$ with $\alpha > 0$.
    The vector field is dominated by $Y \approx \frac{1}{\phi} \nabla \phi \sim \frac{1}{r^\alpha} r^{\alpha-1} = r^{-1}$.
    The area of the cross-section sphere $S_r$ scales as $\text{Area}(S_r) \sim r^2$.
    Thus, the total flux scales as Flux $\sim |Y| \cdot \text{Area} \sim r^{-1} \cdot r^2 = r$.
    As $r \to 0$, the flux vanishes. This justifies the integration by parts on the sealed manifold.
        \item \textbf{Horizon End:} Here $\phi \to 1$. If $\Omega$ extends down the cylinder, we must ensure the flux vanishes. We recall from \Cref{lem:IndicialRoots} that the decay of $\psi := \phi - 1$ is governed by the indicial roots of the linearized operator, which correspond to the eigenvalues of the MOTS stability operator $L_\Sigma$.

        \textbf{Case 1: Strict Stability ($\lambda_1(L_\Sigma) > 0$).}
        The spectral gap implies that $\psi$ decays exponentially: $|\psi| + |\nabla \psi| \le C e^{-\beta t}$, where $\beta \approx \sqrt{\lambda_1}$. The vector field $Y$ is dominated by the term $4\psi \nabla \psi$ (since $q$ is bounded and $\psi$ is small). Thus, $|Y| \le C e^{-2\beta t}$. Since the area of the cylinder cross-section is constant, the total flux decays exponentially:
        \[ \left| \int_{\Sigma_t} \langle Y, \nu \rangle \, d\sigma \right| \le C e^{-2\beta t} \to 0 \quad \text{as } t \to \infty. \]

        \textbf{Case 2: Marginal Stability ($\lambda_1(L_\Sigma) = 0$).}
        In this case, the indicial root is zero, but the specific weight choice in \Cref{lem:IndicialRoots} ensures $\psi = \phi-1$ decays polynomially: $|\psi| \le C t^{-k}$ for some $k \ge 1$. Consequently, $|\nabla \psi| \le C t^{-k-1}$.
        To verify the flux vanishing, we must account for the decay of $q$. As established in Lemma \ref{lem:SharpAsymptotics}, $|q| \sim t^{-2}$.
        The vector field behaves as (using $\phi\to 1$)
        \[ |Y| \approx \frac{|\psi|^2}{\phi} |\nabla \psi| + \frac{1}{4}|\psi|^2 |q|. \]
        Substituting the decay rates ($k \ge 1$):
        \[ |Y| \le C ( t^{-2k} \cdot t^{-k-1} + t^{-2k} \cdot t^{-2} ) = C ( t^{-3k-1} + t^{-2k-2} ). \]
        For the worst case $k=1$ (slow decay), we explicitly have:
        \[ |Y| \le C ( t^{-4} + t^{-4} ) = O(t^{-4}). \]
        The flux across the cylinder section $\Sigma_t$ satisfies:
        \[ \left| \int_{\Sigma_t} \langle Y, \nu \rangle \, d\sigma \right| \le C t^{-4} \cdot \text{Area}(\Sigma_t) \to 0 \quad \text{as } t \to \infty. \]
        Here we have used the fact that the cross-sectional area
        $\text{Area}(\Sigma_t)$ remains uniformly bounded (and in fact
        converges to $\text{Area}(\Sigma)$) along the cylinder; this is
        a consequence of the asymptotic cylindrical structure of the
        Jang metric near the horizon (see Corollary~\ref{cor:MetricAsymptotics}).
        This calculation confirms that the flux term vanishes even in the marginal case, provided $q$ decays at least as $t^{-2}$, which is guaranteed by the GJE analysis.
        Thus, in both cases, the boundary term at the horizon end vanishes.
\end{itemize}
Since $Y$ decays sufficiently fast at all open ends, the total boundary integral vanishes: $\int_{\partial\Omega} \langle Y, \nu \rangle = 0$.

\textbf{Absence of Unbounded Overshoot Components:}
A subtlety arises in the marginal case: if $\phi \to 1$ but $\Omega = \{\phi > 1\}$ contains an unbounded component of the cylinder, the integration by parts must be justified on this domain. We invoke the Maximum Principle on the cylinder end. The operator asymptotes to $\partial_t^2 + \Delta_\Sigma$. If $\phi(t,y) \to 1$, it must approach $1$ from below for sufficiently large $t$, unless it is identically $1$. This ensures that the set $\Omega$ is compactly contained in the bulk (or decays sufficiently fast), validating the divergence theorem.

Therefore, $\int_\Omega \Div(Y) \, dV_{\bg} = 0$. This leads to:
\[ 0 = \int_\Omega P \, dV_{\bg}. \]
Since $P \ge 0$, the integral vanishing implies $P=0$ almost everywhere in $\Omega$. As $P$ contains the factor $(\phi-1)^2$, this implies $\phi=1$ in $\Omega$. This contradicts the definition of $\Omega = \{\phi>1\}$. Therefore, the overshoot region $\Omega$ must be empty, and $\phi \le 1$ everywhere.
\end{proof}

\begin{lemma}[Transmission Lemma and Flux Continuity]\label{lem:Transmission}
The application of the Divergence Theorem to the vector field $Y$ in the Bray--Khuri identity requires rigorous justification because the background metric $\bg$ is only Lipschitz continuous across the interface $\Sigma$. We prove that the normal flux of $Y$ is continuous across $\Sigma$, i.e., $\Jump{\langle Y, \nu \rangle} = 0$.

Recall the definition of $Y$:
\[ Y = \frac{(\phi-1)^2}{\phi} \nabla_{\bg} \phi + \frac{1}{4}(\phi-1)^2 q. \]
The continuity of the flux depends on the continuity of the normal components of $\nabla \phi$ and $q$.

\begin{enumerate}
    \item \textbf{Continuity of $q$:} The vector field $q$ arises from the Generalized Jang Equation. The matching conditions for the GJE at the blow-up interface (where $f \to \infty$) equate the extrinsic curvature of the graph to the second fundamental form of the cylinder. Specifically, the condition $H_{\bg} = \Tr_{\bg} k$ and the continuity of the intrinsic metric induced on $\Sigma$ ensure that the vector $q$ is continuous across the interface. This is a standard result in the analysis of the GJE (see \cite{hankhuri2013}).
    \item \textbf{Continuity of $\partial_\nu \phi$:} The conformal factor $\phi$ solves the equation $\Div_{\bg}(\nabla \phi) = V \phi$.
    The potential $V = \frac{1}{8}\Rg^{reg} - \frac{1}{4}\Div(q)$ involves the divergence of $q$. While $\Rg$ has a distributional singularity, we formulated the PDE using only the \emph{regular} part $\Rg^{reg}$ and the divergence term.
    Crucially, the equation is satisfied in the weak sense on the whole manifold $\bM$.

    To be rigorous regarding the flux definition on a Lipschitz manifold, we invoke the properties of the space $H(\mathrm{div}, \bM) = \{ X \in L^2(\bM) : \Div(X) \in L^2(\bM) \}$.
    Since $q \in H^1_{loc}(\bM_{bulk})$ and $q \in H^1_{loc}(\bM_{cyl})$ with a divergence that is globally in $L^2$ (by GJE estimates), $q$ belongs to $H(\mathrm{div}, \bM)$ locally.
    The Normal Trace Theorem for $H(\mathrm{div})$ guarantees that the normal component $q \cdot \nu$ is well-defined in $H^{-1/2}(\Sigma)$ and that the weak divergence formula holds:
    \[ \int_{\bM} \Div(q) \psi = - \int_{\bM} q \cdot \nabla \psi + \langle \Jump{q \cdot \nu}, \psi \rangle_{H^{-1/2}, H^{1/2}}. \]

    Let $\psi \in C^\infty_c(\bM)$ be a test function. The weak formulation is:
    \[ \int_{\bM} \langle \nabla \phi, \nabla \psi \rangle_{\bg} + V \phi \psi \, dV_{\bg} = 0. \]
    Integrating by parts on the two subdomains $\Omega_{\pm}$ (bulk and cylinder) separated by $\Sigma$:
    \[ \int_{\Omega_+} (\dots) + \int_{\Omega_-} (\dots) + \int_\Sigma (\partial_\nu \phi^+ - \partial_\nu \phi^-) \psi \, d\sigma = 0. \]
    Since the equation holds distributionally across $\Sigma$ and the volume terms vanish (by the equation on each side), the boundary term must vanish for all test functions $\psi$.
    Thus, the conormal derivative is continuous: $\Jump{\partial_\nu \phi} = 0$.
    Since the metric $\bg$ is continuous, the normal vector $\nu$ is well-defined and continuous. Thus $\nabla \phi$ is continuous.
\end{enumerate}
Combining these, the normal component $\langle Y, \nu \rangle$ is continuous across $\Sigma$. This justifies the global integration by parts without internal boundary terms.
\end{lemma}

\begin{lemma}[Sharp Asymptotics and Metric Regularity]\label{lem:SharpBubbleAsymptotics}
The solution $\phi$ to the Lichnerowicz equation admits the decomposition in a neighborhood of a bubble singularity $p_k$:
\begin{equation}
    \phi(r,\theta) = c r^\alpha + O(r^{\alpha+\delta}), \quad \alpha > 0, \delta > 0.
\end{equation}
Since $\partial \mathcal{B}_k \cong S^2$ and the DEC holds, the scalar curvature is positive, guaranteeing the decaying root $\alpha > 0$.
This implies that the conformal metric $\widetilde{g} = \phi^4 \bg$ takes the form of an \textbf{Asymptotically Conical (AC)} metric. Here $r$ denotes the radial coordinate in the background metric near the singularity (related to the cylindrical coordinate by $t = -\log r$).
For the purposes of the main argument, this asymptotic conical structure and the capacity estimates of \Cref{app:Capacity} are enough: we work on smooth approximations of $(\widetilde{M},\widetilde{g})$ and pass to the limit using the ``limit of inequalities'' strategy of \Cref{sec:Synthesis}.

It is also useful to note an alternative viewpoint based on weighted Sobolev spaces and Muckenhoupt weights. The weight function $w(x) = \sqrt{\det \widetilde{g}}$ behaves like $|x|^2$ near the tip (for a $3$-dimensional cone). In $\mathbb{R}^3$ the power weight $|x|^2$ belongs to the Muckenhoupt class $A_p$ precisely for $p>\tfrac{5}{3}$, and the theory of Fabes--Kenig--Serapioni then yields H\"older continuity for weak solutions of the $p$-Laplacian with respect to this weighted measure. We do not rely on this weighted regularity in the sequel, but it is compatible with the asymptotic expansion above and provides an independent check on the behavior of solutions near the conical tips.
\end{lemma}
\begin{proof}
We provide a constructive proof using an explicit barrier function and the maximum principle. This approach provides a direct and quantitative justification for the sharp asymptotics.

\textbf{1. The Equation for the Remainder Term.}
Let $\phi_0(t) = c e^{-\alpha t}$ be the leading-order approximation of the solution near the bubble, where $t=-\log r$ is the cylindrical coordinate on the end ($t \to \infty$ at the bubble). The existence of a solution with this leading behavior is guaranteed by the indicial root analysis in \Cref{lem:IndicialRoots}. Let the remainder be $v = \phi - \phi_0$. The full Lichnerowicz equation is $L(\phi) := \Delta_{\bg}\phi - \frac{1}{8}\Rg\phi = 0$.
Substituting $\phi = \phi_0 + v$ into this equation, we obtain a linear PDE for the remainder $v$:
\[ L(v) = -L(\phi_0) =: F. \]
A careful expansion of the Jang metric and its scalar curvature near the bubble shows that the potential term in the operator $L$ has the asymptotic form
\[ V = \frac{1}{8}\Rg = V_\infty + O(e^{-t\delta_0}) \]
for some small $\delta_0 > 0$.
The limit value $V_\infty$ is positive. By Proposition \ref{prop:BubbleTopology}, the bubble boundary $\partial \mathcal{B}$ is a topological sphere ($S^2$). As the Jang blow-up creates a cylindrical end over $\partial\mathcal{B}$, the metric $\bg$ approaches a product metric $dt^2 + g_{\partial\mathcal{B}}$. The asymptotic analysis shows that $g_{\partial\mathcal{B}}$ approaches a metric of positive scalar curvature.
Therefore, the potential term in the Lichnerowicz equation converges to $V_\infty = \frac{1}{8}\Rg > 0$. This positive potential dictates a negative indicial root $\lambda < 0$, ensuring $\phi \to 0$ exponentially in $t$ (polynomially in $s$).

Since $\phi_0$ is constructed from the indicial root of the asymptotic operator, it is an approximate solution. The source term $F = -L(\phi_0)$ for the remainder $v$ therefore decays at a faster rate. A direct computation shows that $F$ satisfies a bound of the form $|F(t,y)| \le C_F e^{-t(\alpha+\delta_0)}$.

\textbf{2. Explicit Barrier Construction.}
We aim to bound $|v|$ using a barrier function. Let $\lambda_0$ be the principal decaying root. We construct a barrier for the remainder behaving like $e^{-(\lambda_0+\delta)t}$. The positivity of $V_\infty$ ensures such a barrier exists and dominates the source term from the leading order approximation.

\textbf{3. Application of the Maximum Principle.}
Consider the function $w_+ = v - \psi$. It satisfies the PDE $L(w_+) = L(v) - L(\psi) = F - L(\psi)$. By our choice of $K$, we have $L(\psi) \ge |F| \ge F$, which means $F - L(\psi) \le 0$. Thus, $L(w_+) \le 0$.
The function $w_+$ is defined on the cylindrical domain $\mathcal{T}$. On the "initial" boundary at $t=T_0$, $w_+(T_0, y) = v(T_0, y) - \psi(T_0, y)$. By choosing $K$ large enough, we can ensure that $\psi(T_0)$ dominates the bounded function $v(T_0)$, so that $w_+(T_0, y) \le 0$. As $t \to \infty$, both $v$ (which we assume decays) and $\psi$ tend to zero. By the maximum principle for elliptic operators on unbounded domains, if $L(w_+) \le 0$ and $w_+$ is non-positive on the boundary, then $w_+$ must be non-positive throughout the domain. Therefore, $v(t,y) - \psi(t,y) \le 0$, which implies $v \le \psi$.

A symmetric argument for $w_- = v + \psi$ shows that $L(w_-) = F + L(\psi) \ge F+|F| \ge 0$. On the boundary $t=T_0$, we can ensure $w_-(T_0, y) \ge 0$. The maximum principle then implies $w_- \ge 0$ everywhere, so $v \ge -\psi$.
Combining these two results gives the desired pointwise estimate: $|v(t,y)| \le \psi(t) = K e^{-t(\alpha+\delta)}$.

\textbf{4. Derivative Estimates.}
Standard interior Schauder estimates for elliptic PDEs, applied to the rescaled problem on the cylinder, then provide bounds on the derivatives of $v$ in terms of the bound on the function itself:
\begin{equation}
    |\nabla^k v(t,y)|_{\bg} \le C_k e^{-t(\alpha+\delta)}.
\end{equation}
Translating back to the radial coordinate $r = e^{-t}$ (so $\partial_t = -r\partial_r$), these exponential decay estimates correspond to the desired polynomial bounds. For the first derivative, the gradient with respect to the cylindrical metric is $|\nabla v|_{\bg} \approx |\partial_r v|$. Since $\partial_t = -r\partial_r$, we have $|\partial_r v| \sim r^{-1}|\partial_t v| \le C r^{-1} r^{\alpha+\delta} = C r^{\alpha+\delta-1}$. A similar calculation for the second derivative yields $|\nabla^2 v|_{\bg} \le C r^{\alpha+\delta-2}$, completing the proof.
\end{proof}

\begin{corollary}[Ricci Curvature Integrability]\label{cor:RicciIntegrability}
The asymptotic estimates in \Cref{lem:SharpBubbleAsymptotics} ensure that the Ricci tensor of the conformally sealed metric $\tg = \phi^4\bg$ is integrable near the bubble singularities.
\end{corollary}
\begin{proof}
The proof relies on a direct calculation using the conformal transformation law for the Ricci tensor. For the conformal metric $\tg = e^{2\omega}\bg$ with $e^{2\omega} = \phi^4$, the Ricci tensor is given by:
\[ \Ric_{\tg} = \Ric_{\bg} - (\nabla_{\bg}^2 \omega - d\omega \otimes d\omega) - (\Lap_{\bg}\omega + |\nabla\omega|^2_{\bg})\bg. \quad (n=3) \]
Here $n=3$ and $\omega = 2\log\phi$. The metric $\bg$ is asymptotically cylindrical, $\bg \approx dt^2 + g_{S^2}$ where $t = -\log s$. The leading order term of the conformal factor is $\phi_0 = c e^{-\alpha t} = c s^\alpha$, which corresponds to an exact cone metric $\tg_0 = ds^2 + c^2 s^{2\alpha} g_{S^2}$.
The remainder term $v = \phi - \phi_0$ satisfies $|v| \le C s^{\alpha+\delta}$ with $\delta > 0$. The components of the Ricci tensor $\Ric_{\tg}$ in the orthonormal frame of the cone metric scale as $|\Ric_{\tg}|_{\tg} \sim s^{-2} (v/\phi_0) \sim s^{-2+\delta}$.
The volume element of the sealed metric is $d\text{Vol}_{\tg} = \phi^6 d\text{Vol}_{\bg}$. Since $d\text{Vol}_{\bg} \approx dt \, d\sigma = s^{-1} ds \, d\sigma$ and $\phi^6 \sim s^{6\alpha}$, we have $d\text{Vol}_{\tg} \approx s^{6\alpha-1} ds \, d\sigma$.
The Ricci curvature of the perturbed conical metric scales as $|\Ric_{\tg}|_{\tg} \sim r^{-2} \approx s^{-4\alpha}$ (from the conical background) plus perturbation terms.
The integrability condition requires:
\[ \int_{B_\epsilon(p_k)} |\Ric_{\tg}|_{\tg} d\text{Vol}_{\tg} \le \int_0^\epsilon C s^{-4\alpha} s^{6\alpha-1} ds = \int_0^\epsilon C s^{2\alpha-1} ds. \]
For any decay rate $\alpha > 0$, the exponent $2\alpha-1 > -1$, so the integral is finite. Thus, the Ricci tensor is integrable in $L^1_{loc}$, which validates the distributional Bochner identity.
\end{proof}

\subsection{Mass Continuity and Asymptotics}
\label{sec:MassContinuity}

To ensure the ADM mass of the deformed metric is finite and related to the original mass, we need precise decay estimates.

\begin{theorem}[Mass Reduction]\label{thm:MassReduction}
Let $\phi = 1 + u$ where $u \in \EdgeSpace{2}{\delta}$ for some $\delta < -1/2$. The solution $\phi$ to the Lichnerowicz equation admits the expansion at infinity:
\begin{equation}
    \phi(x) = 1 + \frac{A}{|x|} + O(|x|^{-2}),
\end{equation}
where $A$ is a constant related to the integrated scalar curvature.
Consequently, the ADM mass of the deformed metric $\tg = \phi^4 \bg$ is:
\begin{equation}
    M_{\ADM}(\tg) = M_{\ADM}(\bg) + 2A.
\end{equation}
The term $A$ is determined by the flux of $\nabla\phi$ at infinity. Integrating $\Lap_{\bg}\phi$ over $\bM$ and applying the divergence theorem (the boundary terms at the cylindrical ends vanish due to the asymptotics):
\[ -4\pi A = \int_{\bM} \Lap_{\bg}\phi \, dV_{\bg}. \]
We substitute the PDE solved by $\phi$. As shown below (Verification of Curvature Condition), the PDE is designed such that $\Lap_{\bg}\phi = \frac{1}{8}\Rg \phi$.
\[ A = -\frac{1}{32\pi} \int_{\bM} \Rg \phi \, dV_{\bg}. \]
Crucially, we have rigorously established that the solution satisfies $\phi \le 1$ (\Cref{thm:PhiBound}). Since $\phi$ approaches $1$ at infinity and $\phi\le 1$ everywhere, the asymptotic expansion $\phi = 1 + A/r + O(r^{-2})$ forces $A \le 0$: if $A>0$ then for $r$ sufficiently large we would have $\phi(r) > 1$.
Therefore, $M_{\ADM}(\tg) \le M_{\ADM}(\bg)$. Combined with $M_{\ADM}(\bg) \le M_{\ADM}(g)$, we have the full mass reduction $M_{\ADM}(\tg) \le M_{\ADM}(g)$.
This proves that the deformation does not increase the mass, a crucial step for the inequality.
\end{theorem}

\subsection{Construction of the Conformal Factor}
\label{sec:Construction}

We define the deformed metric $\tg = \phi^4 \bg$. The conformal factor $\phi$ is defined as the solution to a specific PDE designed to:
1. Absorb the divergence term in $\Rg$.
2. Ensure the resulting metric $\tg$ is scalar-flat ($\Rtg=0$).
3. Compactify the cylindrical ends of the bubbles into points.

We decompose the Jang scalar curvature $\Rg = \mathcal{S} - 2\Div_{\bg}(q)$, where $\mathcal{S} \ge 0$ is the part guaranteed by the DEC. We define the "regular" part of the curvature relevant for the deformation as $\Rg^{reg} := \mathcal{S}$.
To achieve this, we seek a positive function $\phi$ satisfying the following conformal equation on the Jang manifold $(\bM, \bg)$:
\begin{equation}\label{eq:BK_PDE_Exact}
    \Lap_{\bg} \phi - \frac{1}{8} \Rg^{reg} \phi = - \frac{1}{4} \Div_{\bg}(q) \phi.
\end{equation}
It is crucial to observe that this equation differs from the standard Lichnerowicz equation $\Lap_{\bg} \phi - \frac{1}{8}\Rg \phi = 0$ by a distributional term supported on the interface $\Sigma$. The full Jang scalar curvature is $\Rg = \Rg^{reg} - 2\Div_{\bg}(q) + 2[H]\delta_\Sigma$. By solving \eqref{eq:BK_PDE_Exact} with only the regular potential (and the continuous source $\Div(q)$), we ensure that $\phi$ does not jump across $\Sigma$.

The scalar curvature of the conformally deformed metric $\tg = \phi^4 \bg$ is then:
\[ \Rtg = \phi^{-5} (-8\Lap_{\bg}\phi + \Rg \phi) = \phi^{-5} (-8\Lap_{\bg}\phi + (\Rg^{reg} - 2\Div(q))\phi + 2[H]\delta_\Sigma \phi). \]
Substituting the PDE \eqref{eq:BK_PDE_Exact}, the regular terms cancel, leaving exactly the distributional contribution from the interface:
\begin{equation}\label{eq:DistCurvature}
    \Rtg = 2[H_{\bg}]\phi^{-4} \delta_\Sigma.
\end{equation}
Since $\phi$ is continuous and the outermost MOTS is stable (Theorem \ref{thm:InterfaceMeanCurvature}), we have $[H_{\bg}] \ge 0$. Thus, the resulting metric $\tg$ has non-negative distributional scalar curvature, as required for the mass inequality.

\paragraph{Treatment of Internal Blow-ups.}
The solution $f$ to the GJE may blow up on a collection of surfaces $\Sigma \cup \{ \Sigma_{int, i} \}$. We designate $\Sigma$ (the outermost component) as the horizon. All internal components $\Sigma_{int, i}$ are treated as "Jang bubbles."
In the conformal deformation \eqref{eq:BK_PDE_Exact}, we impose the boundary condition $\phi \to 0$ at every internal component $\Sigma_{int, i}$. This effectively compactifies these cylindrical ends into the conical singularities $\{p_k\}$ discussed in \Cref{sec:SingularitiesAnalysis}, removing them from the topology of the final manifold $\tM$.

\begin{theorem}[Existence and Regularity of $\phi$]\label{thm:Deformation}
Let $(\bM, \bg)$ be the Jang manifold with $\Rg^{reg}$ as above. Using the Fredholm theory established in \Cref{sec:Fredholm}, there exists a unique positive solution $\phi$ to \eqref{eq:BK_PDE_Exact} with the following controlled asymptotics:
\begin{enumerate}
    \item \textbf{At Infinity:} $\phi_{\pm} = 1 - \frac{C}{|x|}$. Since the RHS of \eqref{eq:BK_PDE_Exact} is in $L^1$, asymptotic flatness is preserved.
    \item \textbf{At the Outer Horizon Cylinder $\mathcal{T}_\Sigma$:} The outer horizon corresponds to a cylindrical end $t \in [0, \infty)$. Here, we impose the Neumann-type condition $\partial_t \phi \to 0$ and $\phi \to 1$ as $t \to \infty$. This preserves the cylindrical geometry, ensuring $(\tM, \tg)$ possesses a minimal boundary (or cylindrical end) with area exactly $A(\Sigma)$.
      \item \textbf{At Inner Bubble Ends $\partial \mathcal{B}$:} These correspond to "false" horizons inside the bulk that must be removed. The refined asymptotic behavior is $\phi(s, \theta) = c s^\alpha + O(s^{\alpha+\delta})$ (as proven in \Cref{lem:SharpBubbleAsymptotics}). Near the bubble $\mathcal{B}$, the Jang metric behaves as $\bg \approx dt^2 + g_{\mathcal{B}}$. The resulting conformal metric is of the form:
      \[ \tg = \phi^4 \bg = dr^2 + c^2 r^2 g_{S^2} + h, \]
      where $r$ is the radial distance from the tip. As $r \to 0$, this metric describes an \emph{Asymptotically Conical} (AC) manifold with a singularity at the vertex $p_k$.
      \item \textbf{Removability:} As shown in \Cref{lem:Capacity}, the capacity of these tips vanishes for $1<p<3$. The vanishing flux argument in \Cref{thm:PhiBound} ensures they do not contribute to the Bray-Khuri identity.
\end{enumerate}

\begin{proof}[Verification of Cone Algebra]
To confirm the metric becomes conical: The cylinder metric is $\bg \approx dt^2 + g_{S^2}$. The conformal factor decays as $\phi \approx A e^{-\alpha t}$ with $\alpha > 0$.
The deformed metric is $\tg = \phi^4 \bg \approx A^4 e^{-4\alpha t} (dt^2 + g_{S^2})$.
Define the radial coordinate $r = \frac{A^2}{2\alpha} e^{-2\alpha t}$. Then $dr = -A^2 e^{-2\alpha t} dt$.
Squaring gives $dr^2 = A^4 e^{-4\alpha t} dt^2$.
Substituting back: $\tg \approx dr^2 + (\frac{2\alpha}{A^2})^2 r^2 A^4 e^{-4\alpha t} g_{S^2} \approx dr^2 + (2\alpha r)^2 g_{S^2}$.
This is exactly the metric of a cone with cone angle determined by $2\alpha$.
\end{proof}
The solution is produced by applying the Fredholm Alternative on a bounded exhaustion together with the barrier functions above.
\end{theorem}

\begin{remark}[Curvature Concentration at Tips]
The metric near the singularity $p_k$ behaves asymptotically as a cone over the link $(\partial \mathcal{B}, g_{bubble})$. The scalar curvature of the link satisfies $\int K \le 4\pi$ (by the topological spherical nature of Jang bubbles). Consequently, the cone angle is $\Theta \le 2\pi$.
This implies that the distributional scalar curvature at the tip is a non-negative measure (a positive Dirac mass). Therefore, the Bochner inequality
\[ \Delta_p \frac{|\nabla u|^p}{p} \ge \dots \]
holds in the distributional sense without acquiring negative singular terms.
\end{remark}

\begin{figure}[h!]
\centering
\begin{tikzpicture}[scale=1.0, every node/.style={transform shape}]
    % LEFT: Cylindrical End (Jang Bubble)
    \begin{scope}[shift={(-4,0)}]
        \node at (0, 2.5) {\textbf{Jang Bubble End} $(\bg)$};
        % Cylinder sides
        \draw[thick] (-1, 1.5) -- (-1, -1.5);
        \draw[thick] (1, 1.5) -- (1, -1.5);
        % Top circle
        \draw[thick] (0, 1.5) ellipse (1cm and 0.3cm);
        % Bottom circle (dashed back)
        \draw[thick] (-1, -1.5) arc (180:360:1cm and 0.3cm);
        \draw[dashed] (1, -1.5) arc (0:180:1cm and 0.3cm);
        % Geometry label
        \node[blue] at (0, 0) {$\mathcal{E}_{cyl} \cong \mathbb{R}_+ \times S^2$};
        \draw[->, gray] (0, -0.5) -- (0, -1.2) node[right, black] {$t \to \infty$};
    \end{scope}

    % MIDDLE: Arrow and Map
    \draw[->, ultra thick] (-2, 0) -- (0, 0);
    \node[align=center] at (-1, 0.6) {Conformal\\Sealing};
    \node at (-1, -0.6) {$\tg = \phi^4 \bg$};
    \node[font=\footnotesize] at (-1, -1.0) {$\phi \sim e^{-\alpha t}$};

    % RIGHT: Conical Singularity
    \begin{scope}[shift={(3,0)}]
        \node at (0, 2.5) {\textbf{Compactified Manifold} $(\tg)$};
        % Cone
        \draw[thick] (0, -1.5) -- (1.5, 1.5); % Right side
        \draw[thick] (0, -1.5) -- (-1.5, 1.5); % Left side
        % Top circle
        \draw[thick] (0, 1.5) ellipse (1.5cm and 0.4cm);
        % The Singular Point
        \filldraw[red] (0, -1.5) circle (2pt);
        \node[red, right] at (0.2, -1.5) {$p_k$ (Capacity $= 0$)};
        % Radial coordinate
        \draw[->, gray] (-0.5, 0.5) -- (-0.1, -1.3);
        \node[gray, left] at (-0.3, -0.5) {$r \to 0$};
        
        % Metric behavior
        \node[align=center, font=\small] at (0, 0.5) {$\tg \approx dr^2 + c^2 r^2 g_{S^2}$\\(Asymptotically Conical)};
    \end{scope}

\end{tikzpicture}
\caption{The conformal sealing process. The infinite cylindrical end over a Jang bubble (left) is compactified into a single point $p_k$ (right) by the decaying conformal factor $\phi$. Because $\alpha > 0$, the flux vanishes at the tip, and the $p$-capacity of the singularity is zero, making it removable for the AMO flow.}
\label{fig:conical}
\end{figure}

\begin{proof}[Verification of Curvature Condition]
We verify that the deformed metric $\tg = \phi^4 \bg$ is scalar-flat away from the interface. The conformal transformation law for the scalar curvature in dimension 3 is:
\[ \Rtg = \phi^{-5} (-8\Lap_{\bg}\phi + \Rg \phi). \]
The PDE \eqref{eq:BK_PDE_Exact} uses the regular potential $\Rg^{reg} - 2\Div_{\bg}(q)$. In the bulk and along the cylinder (away from $\Sigma$), $\Rg$ coincides with this regular part. Thus, pointwise for $x \notin \Sigma$:
\begin{align*}
    \Rtg &= \phi^{-5} \left( -(\Rg^{reg} - 2\Div(q))\phi + \Rg \phi \right) = 0.
\end{align*}
Thus, the deformed manifold $(\tM, \tg)$ is \textbf{scalar flat} almost everywhere. The distributional curvature concentrated on $\Sigma$ is non-negative, as shown in Equation \eqref{eq:DistCurvature}.
\end{proof}

\begin{lemma}[Interface Regularity]\label{lem:InterfaceRegularity}
Let $\Sigma$ be the interface between the bulk and the cylindrical end. Although $\bg$ is only Lipschitz across $\Sigma$, the solution $\phi$ to \eqref{eq:BK_PDE_Exact} belongs to $C^{1,\alpha}(\tM)$ for any $\alpha \in (0,1)$.

\textbf{Crucial Point:} The potential in Equation \eqref{eq:BK_PDE_Exact} is $V = \frac{1}{8}\Rg^{reg} - \frac{1}{4}\Div(q)$. Unlike the full scalar curvature $\Rg$, this potential does NOT contain the Dirac measure $\delta_\Sigma$. Since $q$ is continuous across $\Sigma$ (Corollary \ref{cor:MetricAsymptotics}) and $\Rg^{reg}$ is bounded, the potential $V \in L^\infty$.
\end{lemma}

\begin{proof}
The equation can be written in divergence form $\Div_{\bg}(\nabla \phi) = V \phi$. Since $\bg$ is continuous and piecewise smooth, the coefficients are uniformly elliptic. Because $V \in L^\infty$ (it does not contain the singular distribution), standard elliptic regularity implies $\phi \in W^{2,p}_{loc}$ for any $p<\infty$. By Sobolev embedding in dimension $n=3$, $\phi \in C^{1,\alpha}$.
Explicitly, formulating it as a transmission problem:
\[ \partial_\nu \phi^+ - \partial_\nu \phi^- = \int_\Sigma (\Delta \phi) = \int_\Sigma V \phi = 0 \]
because the measure of $\Sigma$ is zero and $V$ is bounded (no delta mass). Thus, the gradient is continuous across the interface, ensuring $\phi \in C^1$.
\end{proof}

\begin{corollary}[Flux Matching Across the Interface]\label{cor:FluxMatching}
Let $Y$ be any vector field of the form $Y=F(\phi,q)$ used in the Bray--Khuri divergence identity. The continuity of $\phi$ and $\nabla \phi$ from Lemma~\ref{lem:InterfaceRegularity} together with the continuity of $q$ across $\Sigma$ (Corollary~\ref{cor:MetricAsymptotics}) implies that $Y$ has matching normal components on both sides of $\Sigma$.
Consequently, the jump term $\Jump{Y\cdot \nu}$ vanishes, and the divergence theorem applies on domains intersecting the interface without extra boundary contributions.
\end{corollary}

\begin{lemma}[Regularity via Muckenhoupt Weights]\label{lem:ConicalRegularity}
The metric $\tg$ near the singularities $p_k$ is asymptotically conical. If the remainder terms in the metric are too rough (e.g., if the metric is only $C^0$ but not Hölder continuous at the tip), the standard regularity theory for the $p$-Laplacian (DiBenedetto/Tolksdorf) must be combined with a careful analysis of the degeneracy at the cone point. One convenient perspective is to work in weighted Sobolev spaces $W^{1,p}_\delta$ centered at $p_k$, with weight $w(x) = \sqrt{\det \tg}$, which behaves like $|x|^2$ in the local coordinates of the $3$-dimensional cone.

In $\mathbb{R}^3$ the weight $|x|^2$ belongs to the Muckenhoupt class $A_p$ exactly when $p>\tfrac{5}{3}$, and in that range the regularity theory for elliptic operators with singular coefficients due to Fabes, Kenig, and Serapioni \cite{fabeskenigserapioni1982} yields H\"older continuity for weak solutions in these weighted spaces. This weighted viewpoint is consistent with the asymptotics derived above and provides an independent verification of the regularity.
\end{lemma}

\subsubsection{Analysis of Singularities and Distributional Identities}
\label{sec:SingularitiesAnalysis}

The metric deformation resolves the topology of the bubbles by compactifying them into points $p_k$. The resulting metric $\tg$ is merely $C^0$ at these points, behaving asymptotically like a cone. To ensure the AMO monotonicity formula (\Cref{thm:AMO}) holds on this singular manifold, we must verify that these singularities are removable for the relevant analytic operations. This is the purpose of the next two lemmas.

\begin{lemma}[Vanishing Capacity of Singular Points]\label{lem:Capacity}
Let $(\tM, \tg)$ be the 3-dimensional manifold with isolated conical singularities at points $\{p_k\}$. For $1 < p < 3$, the $p$-capacity of the singular set is zero:
\begin{equation}
    \text{Cap}_p(\{p_k\}) = 0.
\end{equation}
The proof is provided in \Cref{app:Capacity}.
\end{lemma}

\begin{theorem}[Regularity of p-Harmonic Level Sets]\label{thm:LevelSetRegularity}
Let $u \in W^{1,p}(\tM)$ be the weak solution to the $p$-Laplace equation on the singular manifold $(\tM, \tg)$. Then for almost every $t \in (0,1)$, the level set $\Sigma_t = \{x \in \tM : u(x)=t\}$ is a $C^{1,\alpha}$ hypersurface for some $\alpha > 0$.
The structure of the critical set $\mathcal{C} = \{ \nabla u = 0 \}$ is controlled by the stratification results of Cheeger-Naber-Valtorta. Specifically, $\mathcal{C} \cap \text{Reg}(\tM)$ has Hausdorff dimension $\le n-2$.
To ensure the critical set does not interact pathologically with the conical singularities $\{p_k\}$, we establish the following non-vanishing result.

\begin{lemma}[Critical Set Separation via Lojasiewicz-Simon]\label{lem:RefinedAsymptotics}
The critical set of the $p$-harmonic potential, $\mathcal{C} = \{ \nabla u = 0 \}$, is strictly bounded away from the conical singularities $\{p_k\}$. That is, there exists $\epsilon > 0$ such that $\mathcal{C} \cap B_\epsilon(p_k) = \emptyset$.
\end{lemma}
\begin{proof}
The proof relies on establishing the uniqueness of the tangent map at the singularity using the Lojasiewicz-Simon inequality.
Near a conical singularity $p_k$, the metric is $\tg \sim dr^2 + r^2 g_{S^2}$. The $p$-harmonic function admits an asymptotic expansion dominated by the first eigenfunction of the $p$-Laplacian on the link $\Sigma_{bubble} \cong S^2$:
\[ u(r, \theta) \approx u(p_k) + C r^\lambda \psi_1(\theta). \]
Since the energy functional for the $p$-Laplacian on the sphere is real-analytic, the Lojasiewicz-Simon gradient inequality applies, guaranteeing that the convergence to $\psi_1$ is unique (no spiraling).
Since $\psi_1$ is the principal eigenfunction on the sphere, it does not change sign, and $|\nabla_{S^2} \psi_1|^2 + \lambda^2 \psi_1^2 > 0$ everywhere.
Thus, the gradient $|\nabla u|$ is bounded away from zero in a punctured neighborhood $B_\epsilon(p_k) \setminus \{p_k\}$.
This ensures that the critical set $\mathcal{C}$ is strictly separated from the metric singular set $\{p_k\}$, preventing any analytical pathologies in the integration by parts.
\end{proof}

This separation of the critical set from the singularities simplifies the analysis, as we can handle the two types of singular sets (critical points and metric cones) independently.
\end{theorem}

\begin{lemma}[Non-Vanishing Gradient near Singularities]
\label{lem:GradientNearTip}
Let $p_k$ be a conical singularity. There exists a neighborhood $U$ of $p_k$ such that $\nabla u \neq 0$ in $U \setminus \{p_k\}$.
\end{lemma}
\begin{proof}
Near a conical singularity, the $p$-harmonic function $u$ admits an asymptotic expansion dominated by the first eigenfunction of the $p$-Laplacian on the link $\Sigma_{bubble} \cong S^2$:
\[ u(r, \theta) \approx u(p_k) + C r^\lambda \psi_1(\theta). \]
Since $\psi_1$ is the principal eigenfunction on the sphere, it does not change sign, and $\nabla u$ is dominated by the radial component $\partial_r u \approx C \lambda r^{\lambda-1} \psi_1$.
Thus, $|\nabla u|$ is bounded away from zero for $r > 0$. This ensures that the critical set $\mathcal{C}$ is strictly separated from the metric singular set $\{p_k\}$, preventing any analytical pathologies in the integration by parts.
\end{proof}
\begin{proof}
The proof proceeds in two main steps. First, we establish the regularity of the function $u$ itself. Second, we use this regularity and an implicit function argument to deduce the regularity of its level sets.

\textbf{Step 1: Regularity of the Potential $u$.}
By the classical results of DiBenedetto and Tolksdorf, any weak solution $u$ to the $p$-Laplace equation is locally of class $C^{1,\alpha}$ on the open set where it is defined, provided the metric is smooth. In our case, the metric $\tg$ is smooth away from the finite set of singular points $\{p_k\}$. Therefore, $u \in C^{1,\alpha}_{loc}(\tM \setminus \{p_k\})$.
The crucial point is to understand the behavior at the singularities. As established in \Cref{lem:Capacity}, the singular set $\{p_k\}$ has zero $p$-capacity for $1 < p < 3$. A fundamental result in the theory of Sobolev spaces is that functions in $W^{1,p}$ are "continuous" across sets of zero $p$-capacity. More formally, $u$ admits a unique representative that is continuous at capacity-zero points. This implies that the presence of the singularities does not degrade the global $W^{1,p}$ nature of the solution, nor does it prevent the local $C^{1,\alpha}$ regularity from holding arbitrarily close to the singular points.

\textbf{Step 2: Regularity of Level Sets.}
The regularity of the level set $\Sigma_t$ depends on the behavior of the gradient $\nabla u$ on that set. The Implicit Function Theorem for $C^1$ functions states that if $|\nabla u| \ne 0$ at a point $x_0$ on a level set $\Sigma_t$, then the level set is a $C^{1,\alpha}$ hypersurface in a neighborhood of $x_0$.
Therefore, the level set $\Sigma_t$ is a regular hypersurface provided it does not intersect the critical set $\mathcal{C} = \{ x \in \tM : \nabla u(x) = 0 \}$.

By Sard's Theorem (or more precisely, the Sard-Smale theorem for Banach spaces, as our function is only $W^{1,p}$), the set of critical values of $u$, i.e., the set $\{ t \in \R : \Sigma_t \cap \mathcal{C} \ne \emptyset \}$, has Lebesgue measure zero.
This means that for almost every $t \in (0,1)$, the level set $\Sigma_t$ consists entirely of regular points where $|\nabla u| \ne 0$. Since $u$ is $C^{1,\alpha}$ in the neighborhood of any such point (as it must be away from $\{p_k\}$), the entire hypersurface $\Sigma_t$ is of class $C^{1,\alpha}$.
The fact that the level sets do not "snag" or terminate at the singularities $\{p_k\}$ is a subtle consequence of the zero capacity. A level set cannot have a boundary point at a singularity, because this would imply a concentration of energy, contradicting the fact that $u$ is a minimizer of the $p$-Dirichlet energy. Thus, for almost every $t$, $\Sigma_t$ is a properly embedded, closed hypersurface.
\end{proof}

\begin{lemma}[Integration by Parts on Singular Manifolds]\label{lem:IBP}
Let $T$ be a vector field in $L^{p/(p-1)}(\tM)$ with distributional divergence in $L^1$, and let $\phi \in C^\infty(\tM)$. Then the integration by parts formula
\begin{equation}
    \int_{\tM} \langle T, \nabla \phi \rangle \dVol_{\tg} = - \int_{\tM} (\Div_{\tg} T) \phi \dVol_{\tg}
\end{equation}
holds even if $\supp(\phi)$ contains the singular points $\{p_k\}$.
\end{lemma}
\begin{proof}
Let $\eta_\epsilon = 1 - \psi_\epsilon$ be the cut-off function constructed in \Cref{lem:Capacity}, which vanishes near $\{p_k\}$ and equals 1 outside a small neighborhood. Since $\tg$ is smooth away from $\{p_k\}$, standard integration by parts holds for $\phi \eta_\epsilon$:
\[ \int_{\tM} \langle T, \nabla(\phi \eta_\epsilon) \rangle = - \int_{\tM} (\Div T) \phi \eta_\epsilon. \]
Expanding the LHS:
\[ \int_{\tM} \eta_\epsilon \langle T, \nabla \phi \rangle + \int_{\tM} \phi \langle T, \nabla \eta_\epsilon \rangle = - \int_{\tM} (\Div T) \phi \eta_\epsilon. \]
As $\epsilon \to 0$, $\eta_\epsilon \to 1$ almost everywhere. The first term converges to $\int \langle T, \nabla \phi \rangle$. The RHS converges to $-\int (\Div T) \phi$.
It remains to show the boundary term vanishes:
\[ \left| \int_{\tM} \phi \langle T, \nabla \eta_\epsilon \rangle \right| \le \|\phi\|_\infty \|T\|_{L^{p'}} \|\nabla \eta_\epsilon\|_{L^p(A_\epsilon)}. \]
From the capacity estimate, $\|\nabla \eta_\epsilon\|_{L^p} \approx \epsilon^{(3-p)/p}$. Since $p < 3$, this term tends to zero. Thus, the identity holds on the full manifold.
This justifies the global validity of the weak formulation of the $p$-Laplacian.
\end{proof}

\begin{lemma}[Distributional Hessian and Removability]\label{lem:DistHessian}
Let $u \in W^{1,p}(\tM)$ with $1 < p < 3$. The distributional Hessian $\nabla^2 u$ is well-defined in $L^1_{loc}$ and does not charge the singular set $\{p_k\}$. Consequently, the Bochner identity applies distributionally on $\tM$.
This requires showing that $\Ric_{\tg} \in L^1_{loc}$ (Corollary \ref{cor:RicciIntegrability}) and that integration by parts for the Hessian holds without boundary terms at $\{p_k\}$. The detailed proof is provided in \Cref{app:Bochner}.
\end{lemma}
\begin{remark}
In particular, when testing the Bochner identity against a compactly
supported smooth function, no additional boundary term arises from the
conical tips or from the critical set $\{\nabla u=0\}$, which both have
zero $p$-capacity.
\end{remark}

<<<<<<< HEAD
=======
\begin{lemma}[Critical Set Separation via Lojasiewicz-Simon]\label{lem:RefinedAsymptotics}
The critical set of the $p$-harmonic potential, $\mathcal{C} = \{ \nabla u = 0 \}$, is strictly bounded away from the conical singularities $\{p_k\}$. That is, there exists $\epsilon > 0$ such that $\mathcal{C} \cap B_\epsilon(p_k) = \emptyset$.
\end{lemma}
\begin{proof}
The proof relies on establishing the uniqueness of the tangent map at the singularity using the Lojasiewicz-Simon inequality.
\begin{enumerate}
    \item \textbf{Cylindrical Transformation:} Near a conical singularity $p_k$, the metric is $\tg \sim dr^2 + r^2 g_{S^2}$. Let $t = -\ln r$ be the cylindrical variable. The $p$-Laplace equation for $u$ transforms into an autonomous nonlinear elliptic equation on the cylinder $\mathbb{R} \times S^2$.
    \item \textbf{Asymptotic Limit:} Standard elliptic regularity implies that as $t \to \infty$, the rescaled function $v(t,\theta) = e^{\lambda t} (u - u(p_k))$ converges subsequentially to an eigenfunction $\psi(\theta)$ of the $p$-Laplacian on $S^2$ with eigenvalue $\lambda$.
    \item \textbf{Uniqueness via Lojasiewicz-Simon:} Since the energy functional for the $p$-Laplacian on the sphere is real-analytic, the Lojasiewicz-Simon gradient inequality applies. This inequality guarantees that the convergence is unique: the solution does not oscillate between different eigenfunctions or spiral asymptotically. Thus, $v(t, \cdot) \to \psi$ strongly in $C^1(S^2)$.
    \item \textbf{Gradient Lower Bound:} Since $u$ is a non-constant minimizer, the limit $\psi$ is a non-trivial eigenfunction.
    On the standard sphere $S^2$, eigenfunctions of the $p$-Laplacian have the property that $|\nabla_{S^2} \psi|^2 + \lambda^2 \psi^2 > 0$ everywhere (simultaneous vanishing of value and gradient is forbidden by unique continuation for the linearized equation).
    The gradient of the potential in the cone metric satisfies:
    \[ |\nabla u|^2 \approx (\partial_r u)^2 + \frac{1}{r^2} |\nabla_{S^2} u|^2 \approx r^{2\lambda-2} (\lambda^2 \psi^2 + |\nabla_{S^2} \psi|^2). \]
    Since the term in parentheses is strictly positive on $S^2$, there exists a constant $c > 0$ such that $|\nabla u| \ge c r^{\lambda-1}$ for sufficiently small $r > 0$.
\end{enumerate}
Thus, $\nabla u \neq 0$ in a punctured neighborhood of $p_k$. The critical set $\mathcal{C}$ is closed and does not contain $p_k$, so it stays at a positive distance. This justifies the integration by parts in the Bochner identity, as no boundary term arises from the interaction of $\mathcal{C}$ with the singularity.
\end{proof}
>>>>>>> ce87759d

\begin{proposition}[Structure of the Critical Set]\label{prop:CriticalSet}
The critical set $\mathcal{C} = \{ \nabla u = 0 \}$ of the $p$-harmonic function $u$ satisfies the following structural properties:
\begin{enumerate}
    \item \textbf{Near Singularities:} By Lemma \ref{lem:RefinedAsymptotics}, the behavior near $p_k$ is governed by the power law $r^{\lambda-1}$. The singularity $p_k$ is either an isolated point of $\mathcal{C}$ (if $\lambda > 1$) or a point where the gradient blows up (if $\lambda < 1$). In either case, it is a set of zero $p$-capacity.
    \item \textbf{Stratification (Cheeger-Naber-Valtorta):} On the regular part $\tM \setminus \{p_k\}$, we invoke the quantitative stratification results of Cheeger, Naber, and Valtorta (2015). They establish that the critical set $\mathcal{C}$ of a solution to an elliptic equation with bounded coefficients has Hausdorff dimension $\dim_{\mathcal{H}}(\mathcal{C}) \le n-2$. In our 3D case, $\dim(\mathcal{C}) \le 1$.
    \item \textbf{Measure Zero:} Consequently, $\mathcal{C}$ is a set of Lebesgue measure zero and zero $p$-capacity. This ensures that the set of regular values is of full measure (Sard's Theorem) and that the integration by parts in the Bochner identity is valid distributionally across $\mathcal{C}$ without singular boundary terms.
\end{enumerate}
Consequently, $\mathcal{C}$ is a set of measure zero (and zero capacity) that does not disconnect the manifold, and the term $\mathcal{K}_p(u)$ in the monotonicity formula is a non-negative distribution.
\end{proposition}
\begin{proof}
The proof relies on the stratification of the singular sets. The metric singularities $\{p_k\}$ are isolated points with explicit asymptotic behavior derived in Lemma \ref{lem:RefinedAsymptotics}. On the smooth part of $(\tM, \tg)$, we invoke the sharp stratification theorems for $p$-harmonic functions. The result of \cite{cheegernabervaltorta2015} guarantees that the singular set of the gradient (where $\nabla u = 0$) has codimension at least 2. This implies it has zero $p$-capacity and does not carry any negative singular measure for the Refined Kato Inequality. The distributional non-negativity established in \Cref{app:Bochner} thus holds globally.
\end{proof}

\subsection{Formal Definition of the Smoothed Manifold with Corners}
\label{sec:SmoothedManifold}

The metric $\tg$ constructed in the previous section is not smooth. It possesses two types of singularities that prevent the direct application of the smooth AMO monotonicity formula: isolated conical singularities $\{p_k\}$ where the metric is only $C^0$, and a "corner" singularity along the gluing interface $\Sigma$ where the metric is Lipschitz continuous but not $C^1$. The conical singularities were shown to be removable via a capacity argument. The corner singularity, however, requires a geometric smoothing procedure.

\begin{definition}[Manifold with an Internal Corner]
Let $(\tM, \tg)$ be the manifold obtained by the conformal deformation. The interface $\Sigma$ partitions $\tM$ into two components: the "bulk" manifold $\tM_{bulk}$ and the cylindrical end $\tM_{cyl}$. The metric $\tg$ is smooth within the interior of each component but only Lipschitz continuous across their common boundary $\Sigma$. We refer to $(\tM, \tg, \Sigma)$ as a \textbf{Riemannian manifold with an internal corner} (technically a codimension-1 distributional singularity, or ``crease,'' which we treat using corner-smoothing techniques). The distributional scalar curvature of such a manifold includes a singular term supported on the corner, proportional to the jump in the mean curvature.
\end{definition}

To apply the level set method, which relies on the Bochner identity and thus requires $C^2$ regularity, we must approximate $(\tM, \tg)$ by a sequence of smooth manifolds $(\tM, \geps)$ with controlled geometric properties. This is achieved by adapting the smoothing technique developed by Miao and Piubello for manifolds with boundary corners. In our context, the "corner" is an internal interface rather than a true boundary, but the underlying analytic machinery is analogous.

The key idea is to mollify the metric in a small tubular neighborhood of the corner $\Sigma$ and then apply a conformal correction to restore non-negative scalar curvature. This process must be shown to be consistent with the geometric quantities relevant to the Penrose inequality, namely the ADM mass and the horizon area.

\begin{lemma}[$L^{2}$ Control of Scalar Curvature Deficit]
\label{lem:ScalarDip}
Let $\hat{g}_\epsilon$ be the smoothed metric in the collar $N_{2\epsilon}$ constructed via convolution. The negative part of the scalar curvature, $R^-_\epsilon = \min(0, R_{\hat{g}_\epsilon})$, satisfies the estimate:
\begin{equation}
    \|R^-_\epsilon\|_{L^{2}(N_{2\epsilon})} \le C \epsilon^{1/2},
\end{equation}
where $C$ depends only on the geometry of $\Sigma$.
\end{lemma}
\begin{proof}
This is an immediate corollary of Theorem~\ref{thm:ScalarCurvatureEstimate}. Note that we use the stronger $L^2$ bound ($p=2 > n/2=1.5$) to ensure $L^\infty$ convergence of the conformal factor.
\end{proof}

\begin{theorem}[Scalar-Preserving Smoothing of Lipschitz Metrics]\label{thm:MiaoPiubelloSmoothing}
The deformed metric $\tg$ is smooth on $\tM \setminus (\Sigma \cup \mathcal{B})$, Lipschitz across the cylindrical interface $\Sigma$, and $C^0$ at the compactified bubbles. Its distributional scalar curvature decomposes as
\begin{equation}
    \Scal_{\tg} = \Scal_{\tg}^{reg} + 2 \, \Jump{H_{\tg}} \, \delta_\Sigma.
\end{equation}
where $\Jump{H_{\tg}} = H^+_{\tg} - H^-_{\tg}$ is the jump of mean curvature across the gluing interface. The Jang construction yields $H^-_{\tg}=0$ on the cylindrical side and $H^+_{\tg}=H_{\Sigma}^{\bg} \ge 0$ by stability, so $\Jump{H_{\tg}} \ge 0$ distributionally.

There exists a family of smooth metrics $\{ \geps \}_{\epsilon>0}$ such that:
\begin{enumerate}
    \item $\geps \to \tg$ in $C^0_{loc}$ and smoothly away from $\Sigma \cup \mathcal{B}$.
    \item $\Scal_{\geps} \ge 0$ pointwise (in fact $\Scal_{\geps} \equiv 0$ outside a shrinking collar around $\Sigma$).
    \item $\displaystyle \lim_{\epsilon \to 0} M_{\ADM}(\geps) = M_{\ADM}(\tg)$.
    \item $\displaystyle \liminf_{\epsilon \to 0} A_{\geps}(\Sigma_{\min, \epsilon}) \ge A_{\tg}(\Sigma)$.
\end{enumerate}
\end{theorem}
\begin{lemma}[Uniform Isoperimetric Inequality]\label{lem:UniformSobolev}
The family of smoothed metrics $\{\hat{g}_\epsilon\}_{\epsilon>0}$ (before conformal correction) admits a uniform Sobolev constant $C_S$ independent of $\epsilon$.
\end{lemma}
\begin{proof}
The Sobolev constant $C_S(g)$ is controlled by the isoperimetric constant $I(g) = \inf_{\Omega} \frac{\text{Area}(\partial \Omega)}{\text{Vol}(\Omega)^{2/3}}$. To prove uniformity, we must ensure that the isoperimetric profile of $(\tM, \hat{g}_\epsilon)$ is bounded from below by that of $(\tM, \tg)$.

We decompose the domain $\tM = M_{bulk}^\epsilon \cup N_{2\epsilon} \cup M_{cyl}^\epsilon$. Outside the collar $N_{2\epsilon}$, $\hat{g}_\epsilon = \tg$, so the isoperimetric profile is identical. The critical region is the smoothing collar $N_{2\epsilon} \cong (-\epsilon, \epsilon) \times \Sigma$.
In this region, the smoothed metric is $\hat{g}_\epsilon = ds^2 + \gamma_\epsilon(s,y)$. By Lemma \ref{lem:AreaExpansion}, the area density satisfies $\sqrt{\det \gamma_\epsilon} \ge \sqrt{\det g_s} - O(\epsilon^2)$.
Crucially, since the interface $\Sigma$ has area $A(\Sigma) > 0$, and the metric $\tg$ is non-degenerate in the collar, there exists a constant $c > 0$ such that $\det(g_s) \ge c$ for all $s \in (-\epsilon, \epsilon)$.
The convergence $\gamma_\epsilon \to g_s$ in $C^0$ implies that for sufficiently small $\epsilon$, the metrics are uniformly equivalent:
\[ \frac{1}{\Lambda} \tg \le \hat{g}_\epsilon \le \Lambda \tg, \]
for some constant $\Lambda \ge 1$ independent of $\epsilon$.
This quasi-isometry preserves the isoperimetric constant up to a factor of $\Lambda$. Since $I(\tg) > 0$ (the original manifold has a non-pinched throat), we conclude that $I(\hat{g}_\epsilon) \ge \Lambda^{-1} I(\tg) > 0$.
This strictly positive lower bound ensures that the Sobolev constant $C_S(\hat{g}_\epsilon)$ remains bounded from above (and the best constant in the Sobolev inequality is uniformly controlled) as $\epsilon \to 0$.
\end{proof}

\begin{lemma}[Uniform Convergence of the Conformal Factor]\label{lem:GreenEstimate}
Let $u_\epsilon$ be the solution to the conformal correction equation $8 \Lap_{\hat{g}_\epsilon} u_\epsilon - R^-_\epsilon u_\epsilon = 0$ with $u_\epsilon \to 1$ at infinity, where $\|R^-_\epsilon\|_{L^{2}} \le C_0 \epsilon^{1/2}$. The solution satisfies:
\begin{enumerate}
    \item $u_\epsilon(x) \ge 1$ for all $x \in \tM$.
    \item There exists a constant $C$ independent of $\epsilon$ such that the uniform estimate holds:
    \[ \|u_\epsilon - 1\|_{L^\infty(\tM)} \le C \epsilon^{1/2}. \]
\end{enumerate}
\end{lemma}

\begin{lemma}[Uniform Decay of Green's Functions]
To justify the $L^\infty$ estimate, we invoke the uniform behavior of the Green's functions $G_\epsilon(x,y)$ for the operators $L_\epsilon = 8\Delta_{\hat{g}_\epsilon} - R^-_\epsilon$. Since the metrics $\hat{g}_\epsilon$ are uniformly equivalent to $\tg$ and possess a uniform Sobolev constant (Lemma \ref{lem:UniformSobolev}), the De Giorgi-Nash-Moser theory implies a uniform pointwise bound:
\[ G_\epsilon(x,y) \le \frac{C}{d_{\hat{g}_\epsilon}(x,y)}, \]
where $C$ depends only on the non-collapsing constants and not on $\epsilon$. This allows the convolution estimate to proceed uniformly.
\end{lemma}

\begin{proof}[Proof of Lemma~\ref{lem:GreenEstimate}]
\textbf{1. Coercivity and Existence ($u_\epsilon \ge 1$):}
The existence of a solution to the conformal correction equation depends on the invertibility of the operator $L_\epsilon = 8\Lap_{\hat{g}_\epsilon} - R^-_\epsilon$. Since $R^-_\epsilon \le 0$, it acts as a negative potential, potentially creating negative eigenvalues. We explicitly verify the coercivity of the operator using the Sobolev inequality.
The associated quadratic form is $Q(v) = \int (8|\nabla v|^2 + (-R^-_\epsilon)v^2)$. We need to ensure the negative term does not dominate.
Using Hölder's inequality and the Sobolev inequality ($n=3$) with $L^2$ norms (noting $L^2 \subset L^{3/2}$ on compact domains, but we proceed with the stronger norm):
\[ \left| \int R^-_\epsilon v^2 \right| \le \|R^-_\epsilon\|_{L^{2}} \|v\|_{L^4}^2 \le C_S \|R^-_\epsilon\|_{L^{2}} \|\nabla v\|_{L^2}^2. \]
Substituting the bound $\|R^-_\epsilon\|_{L^{2}} \le C \epsilon^{1/2}$:
\[ \int (-R^-_\epsilon)v^2 \ge - C C_S \epsilon^{1/2} \int |\nabla v|^2. \]
Thus, the Rayleigh quotient satisfies:
\[ Q(v) \ge (8 - C' \epsilon^{1/2}) \int |\nabla v|^2. \]
For sufficiently small $\epsilon$, the coefficient is positive, ensuring the operator is coercive and invertible. The maximum principle then applies to show $u_\epsilon \ge 1$.

\textbf{2. Uniform Convergence Estimate:}
Let $v_\epsilon = u_\epsilon - 1$. Since $u_\epsilon \ge 1$, we have $v_\epsilon \ge 0$. Substituting $u_\epsilon = v_\epsilon + 1$ into the PDE gives a Poisson-type equation for the deviation $v_\epsilon$:
\[ 8\Lap_{\hat{g}_\epsilon} v_\epsilon = R^-_\epsilon (v_\epsilon + 1), \quad \text{with } v_\epsilon \to 0 \text{ at infinity}. \]

\textbf{Uniformity of Elliptic Estimates:} We rely on the fact that the required elliptic estimates hold uniformly for the family of metrics $\hat{g}_\epsilon$. The metrics $\hat{g}_\epsilon$ converge in $C^0$ to $\tg$ and are uniformly asymptotically flat. This $C^0$ convergence implies that for sufficiently small $\epsilon$, the metrics are uniformly equivalent: there exists a constant $\Lambda \ge 1$ such that $\Lambda^{-1} \tg \le \hat{g}_\epsilon \le \Lambda \tg$.
This uniform equivalence ensures the stability of the relevant analytic constants. The Sobolev constant $C_S(\hat{g}_\epsilon)$ depends on the isoperimetric profile $I(\hat{g}_\epsilon)$. As proven in Lemma \ref{lem:UniformSobolev}, the area of the horizon throat satisfies $A(\Sigma_\epsilon) \ge A(\Sigma)/2$, which prevents "throat pinching" and guarantees that the isoperimetric constant is uniformly bounded from below: $I(\hat{g}_\epsilon) \ge I_0 > 0$. Consequently, the Sobolev constant $C_S$ is uniform in $\epsilon$.
Furthermore, the Green's function estimates required for the $L^\infty$ bound are stable. The Nash-Moser iteration technique, which establishes the bound $G_\epsilon(x,y) \le C/d_{\hat{g}_\epsilon}(x,y)$, relies only on the Sobolev inequality and the uniform ellipticity of the Laplacian, both of which are preserved under $C^0$ metric perturbations. Thus, the constant $C_1$ in the Green's function estimate can be chosen independent of $\epsilon$.
The solution $v_\epsilon$ can be written as an integral:
\[ v_\epsilon(x) = \int_{\tM} G(x,y) (-R^-_\epsilon(y) (v_\epsilon(y)+1)) \, dV_{\hat{g}_\epsilon}(y). \]
Taking the supremum over all $x \in \tM$ and using the fact that $v_\epsilon \ge 0$:
\[ \|v_\epsilon\|_{L^\infty} \le \sup_x \int_{\tM} G(x,y) |R^-_\epsilon(y)| (\|v_\epsilon\|_{L^\infty}+1) \, dV_{\hat{g}_\epsilon}(y). \]
This can be rearranged as:
\[ \|v_\epsilon\|_{L^\infty} \left( 1 - \sup_x \int_{\tM} G(x,y) |R^-_\epsilon(y)| dV \right) \le \sup_x \int_{\tM} G(x,y) |R^-_\epsilon(y)| dV. \]
The integral term is the potential of the function $|R^-_\epsilon|$. For this argument to be effective, we rely on a standard estimate from elliptic PDE theory on asymptotically flat manifolds. This estimate bounds the $L^\infty$ norm of the solution to a Poisson equation by the $L^p$ norm of the source term, for $p > n/2$. In our case, $n=3$, and our source term $|R^-_\epsilon|$ is in $L^{3/2}$. Since $3/2 = n/2$, we are at the borderline Sobolev case. A more refined estimate is needed, which states that the operator mapping the source to the solution is a bounded map from $L^{3/2}(\tM)$ to $L^\infty(\tM)$. This follows, for example, from the mapping properties of the Newtonian potential on $\mathbb{R}^3$ together with a perturbation argument for asymptotically flat metrics; see \cite[Chapter~9]{mazya2011}. We denote this solution operator by $\mathcal{G}$.
We utilize the upgraded $L^2$ estimate from Theorem \ref{thm:ScalarCurvatureEstimate}. Since $2 > 3/2$, we are strictly above the Sobolev critical index. The Green's potential maps $L^2_{comp} \to L^\infty$.
\[ \|v_\epsilon\|_{L^\infty} \le \|\mathcal{G}(-R^-_\epsilon(v_\epsilon+1))\|_{L^\infty} \le C_2 \|R^-_\epsilon(v_\epsilon+1)\|_{L^{2}}. \]
By Hölder's inequality:
\[ \|v_\epsilon\|_{L^\infty} \le C_2 \|R^-_\epsilon\|_{L^{2}} \|v_\epsilon+1\|_{L^\infty} = C_2 \|R^-_\epsilon\|_{L^{2}} (\|v_\epsilon\|_{L^\infty}+1). \]
Let $S_\epsilon = C_2 \|R^-_\epsilon\|_{L^{2}}$. The inequality becomes $\|v_\epsilon\|_{L^\infty} \le S_\epsilon (\|v_\epsilon\|_{L^\infty}+1)$, which implies:
\[ \|v_\epsilon\|_{L^\infty} (1 - S_\epsilon) \le S_\epsilon \implies \|v_\epsilon\|_{L^\infty} \le \frac{S_\epsilon}{1 - S_\epsilon}. \]
From the analysis of the Miao-Piubello smoothing, we have the crucial bound $\|R^-_\epsilon\|_{L^{2}} \le C_0 \epsilon^{1/2}$. This means $S_\epsilon = C_2 C_0 \epsilon^{1/2}$, which tends to zero as $\epsilon \to 0$. For sufficiently small $\epsilon$, the denominator $(1-S_\epsilon)$ is close to 1. Therefore, we have the explicit estimate:
\[ \|u_\epsilon - 1\|_{L^\infty(\tM)} = \|v_\epsilon\|_{L^\infty} \le C \epsilon^{1/2}. \]
This establishes the required uniform convergence rate.
\end{proof}

\begin{theorem}[Stability of Area]\label{thm:AreaStability}
Let $\Sigma$ be a stable outermost MOTS. Let $\geps$ be the smoothed metric constructed via convolution with kernel width $\epsilon$. Let $\Sigma_{\min, \epsilon}$ be the outermost minimal surface in $(\tM, \geps)$. Then:
\begin{equation}
    \liminf_{\epsilon \to 0} A_{\geps}(\Sigma_{\min, \epsilon}) \ge A_{\tg}(\Sigma).
\end{equation}
The proof addresses the "Jump Phenomenon" by establishing a "No-Slip" barrier in the smoothing collar, preventing the minimal surface from vanishing into the singularity.
\end{theorem}

\begin{proof}
We distinguish between the strictly stable and marginally stable cases to control the area of minimal surfaces in the smoothing collar.

\textbf{Case 1: Strict Stability ($[H] > 0$) - The "No-Slip" Barrier.}
In this case, the mean curvature of the interface in the Jang metric jumps by $[H] > 0$. The smoothing $\hat{g}_\epsilon$ produces a metric in the collar $N_{2\epsilon}$ whose mean curvature is approximately $H_\epsilon \approx \frac{1}{\epsilon}[H]$.
More precisely, the foliation by level sets of the distance function $s$ becomes strictly mean-convex. For $x \in N_{2\epsilon}$, the mean curvature of the leaf passing through $x$ satisfies $H_{\Sigma_s}(x) \ge \frac{c}{\epsilon}$ for some $c > 0$ (away from the mollifier cutoff).
By the geometric Maximum Principle, no closed minimal surface $\Sigma'$ can lie entirely within a region foliated by strictly mean-convex surfaces. (If it did, it would touch a leaf $\Sigma_{s_0}$ from the inside at a point of maximum distance. At such a point $p$, the comparison principle implies $H_{\Sigma'}(p) \ge H_{\Sigma_{s_0}}(p) > 0$, contradicting the minimality $H_{\Sigma'}=0$.)
Consequently, any minimal surface in $(\tM, \geps)$ is pushed out of the collar $N_{2\epsilon}$. It must reside either in the bulk or deep in the cylindrical end (which is truncated). As $\epsilon \to 0$, the exclusion region vanishes, forcing $\Sigma_{\min, \epsilon}$ to converge to $\Sigma$. Area convergence follows from the uniform metric convergence outside the collar.

\textbf{Prevention of Area Collapse ("Deep Well"):}
A potential obstruction is that the negative scalar curvature $R^-_\epsilon$ might act as a potential well, trapping a minimal surface with vanishing area. However, our $L^{3/2}$ bound on $R^-_\epsilon$ (Theorem \ref{thm:ScalarCurvatureEstimate}) combined with the uniform Sobolev constant (Lemma \ref{lem:UniformSobolev}) rules this out. A standard stability argument implies that a minimal surface with very small area must have large curvature, which contradicts the bounded geometry of the collar. Thus, no "ghost" minimal surfaces form in the limit.

\textbf{Case 2: Marginal Stability ($[H] = 0$) - Spectral Stability.}
In the marginally stable case, the jump in mean curvature vanishes ($[H]=0$), and the interface is $C^1$. While the "No-Slip" barrier is absent, we prove that the area cannot drop significantly by exploiting the spectral stability of the horizon.

First, as in Case 1, the minimizers $\Sigma_{\min, \epsilon}$ must converge to $\Sigma$. If they did not, they would subsequentially converge to a minimal surface in the bulk $M_{bulk}$ or deep in the cylinder. The bulk contains no MOTS (by the outermost condition), and the cylinder is foliated by stable spheres, preventing the formation of new minimal surfaces. Thus, $\Sigma_{\min, \epsilon} \subset N_{2\epsilon}$ for small $\epsilon$.

\textbf{Global Minimizers and Jump Prevention:}
We must explicitly rule out the "jump" to a ghost minimizer far from $\Sigma$. The property that $\Sigma$ is the \emph{outermost} MOTS in the initial data implies that there are no minimal surfaces in the exterior region $M_{bulk}$ of the Jang manifold. Since the metric $\geps$ converges smoothly to $\tg$ on compact subsets of the bulk, any sequence of minimal surfaces in the bulk would converge to a minimal surface in $(\bM, \bg)$, which does not exist.
Therefore, for sufficiently small $\epsilon$, the global minimizer of the area functional must lie within the neighborhood of the horizon interface.

To quantitatively rule out an area drop ("deep well") within the collar, we analyze the second variation of area. The stability of the MOTS $\Sigma$ implies that the principal eigenvalue of its stability operator $L_\Sigma$ is non-negative:
\[ \lambda_1(L_\Sigma) := \inf_{\psi \ne 0} \frac{\int_\Sigma (|\nabla \psi|^2 + (\frac{1}{2}R_\Sigma - K)\psi^2)}{\int_\Sigma \psi^2} \ge 0. \]
In the smoothing collar $N_{2\epsilon}$, the metric $\hat{g}_\epsilon$ is a smooth perturbation of the cylindrical metric $dt^2 + g_\Sigma$. Specifically, $\|\hat{g}_\epsilon - (dt^2 + g_\Sigma)\|_{C^1} \le C\epsilon$.
Consequently, the stability operator $L_s^\epsilon$ for the leaves $\Sigma_s = \{s\} \times \Sigma$ in the smoothed metric is a perturbation of $L_\Sigma$. By the continuity of the principal eigenvalue with respect to the metric coefficients:
\[ \lambda_1(L_s^\epsilon) \ge \lambda_1(L_\Sigma) - C\epsilon \ge -C\epsilon. \]
Now, let $\Sigma_{\min, \epsilon}$ be the minimal surface in the collar. It can be represented as a normal graph $s=u(y)$ over $\Sigma$. The area of this graph is given by the Taylor expansion of the area functional:
\[ A(u) = A(\Sigma) + \int_\Sigma \left( \frac{1}{2}|\nabla u|^2 + \frac{1}{2}Q_\Sigma(u, u) \right) dy + O(\|u\|_{C^1}^3), \]
where $Q_\Sigma$ is the quadratic form associated with the second variation on $\Sigma$. Since $\lambda_1 \ge 0$, we have $\int Q_\Sigma(u,u) \ge 0$. The error terms due to the metric perturbation $\hat{g}_\epsilon$ contribute at most $O(\epsilon \int u^2)$.
Since the surface is contained in the collar $N_{2\epsilon}$, we have the pointwise bound $|u(y)| \le 2\epsilon$.
Thus, the negative contribution from the stability term is bounded by:
\[ \frac{1}{2} \int_\Sigma Q_{\Sigma}(u,u) \ge \frac{1}{2} \lambda_1^\epsilon \int u^2 \ge \frac{1}{2} (-C\epsilon) (4\epsilon^2 \text{Area}(\Sigma)) \approx -O(\epsilon^3). \]
This negative contribution is of order $\epsilon^3$, which is negligible compared to the $O(\epsilon)$ variations in the metric determinant $\sqrt{\det \gamma_\epsilon}$ discussed in Lemma \ref{lem:AreaExpansion}.
Combining these estimates:
\[ A_{\geps}(\Sigma_{\min, \epsilon}) \ge A_{\tg}(\Sigma) - C\epsilon. \]
Thus, $\liminf_{\epsilon \to 0} A_{\geps}(\Sigma_{\min, \epsilon}) \ge A_{\tg}(\Sigma)$.
\end{proof}

\subsubsection{Functional Convergence and Stability (Mosco Convergence)}
\label{sec:Mosco}

To ensure the validity of the "Limit of Inequalities" strategy (\Cref{sec:Synthesis}), we must verify that the $p$-harmonic potentials $u_{p,\epsilon}$ computed on $(\tM, \geps)$ converge appropriately to the potential $u_p$ on $(\tM, \tg)$. The appropriate framework is Mosco convergence of the energy functionals $\mathcal{E}_{p,g}(u) = \int_{\tM} |\nabla u|_g^p \, dV_g$.

\begin{theorem}[Mosco Convergence of Energy Functionals]\label{thm:MoscoConvergence}
As $\epsilon \to 0$, the sequence of functionals $\mathcal{E}_{p,\geps}$ Mosco-converges to the functional $\mathcal{E}_{p,\tg}$ in the strong topology of $L^p(\tM)$.
\end{theorem}
\begin{proof}
Mosco convergence requires establishing two conditions: the Liminf Inequality and the existence of a Recovery Sequence.

\textbf{1. Liminf Inequality:}
Let $v_\epsilon \to v$ strongly in $L^p(\tM)$. We must show $\liminf_{\epsilon \to 0} \mathcal{E}_{p,\geps}(v_\epsilon) \ge \mathcal{E}_{p,\tg}(v)$.
If $\liminf \mathcal{E}_{p,\geps}(v_\epsilon) = \infty$, the inequality holds trivially. Assume the energies are bounded. Then $v_\epsilon$ is bounded in $W^{1,p}$ and converges weakly (up to subsequence) to $v$ in $W^{1,p}$.
The energy functional can be written as:
\[ \mathcal{E}_{p,\geps}(v) = \int_{\tM} |\nabla v|^p_{\geps} \, dV_{\geps} = \int_{\tM} F_\epsilon(x, \nabla v(x)) \, dx, \]
where the integrand $F_\epsilon(x, \xi) = (g_\epsilon^{ij}(x) \xi_i \xi_j)^{p/2} \sqrt{\det g_\epsilon(x)}$ is convex in $\xi$.
Since $\geps \to \tg$ uniformly on compact sets away from the singularities (which have zero capacity), the integrands converge pointwise: $F_\epsilon(\cdot, \xi) \to F(\cdot, \xi)$.
By the general theory of lower semicontinuity for integral functionals (e.g., De Giorgi-Ioffe theorem), combined with the weak convergence $v_\epsilon \rightharpoonup v$ in $W^{1,p}$, we have:
\[ \liminf_{\epsilon \to 0} \int_{\tM} |\nabla v_\epsilon|^p_{\geps} \, dV_{\geps} \ge \int_{\tM} |\nabla v|^p_{\tg} \, dV_{\tg}. \]

\textbf{2. Recovery Sequence (Limsup Inequality):}
For any $v \in W^{1,p}(\tM, \tg)$, we must construct a sequence $v_\epsilon$ converging to $v$ in $L^p$ such that $\limsup_{\epsilon \to 0} \mathcal{E}_{p,\geps}(v_\epsilon) \le \mathcal{E}_{p,\tg}(v)$.

\textit{Case A: Smooth Functions.}
First, assume $v \in C^\infty_c(\tM \setminus \{p_k\})$. We simply choose the constant sequence $v_\epsilon = v$.
Since the support of $v$ is compact and disjoint from the singular set $\{p_k\}$, the metrics $\geps$ converge uniformly to $\tg$ on $\supp(v)$ (in $C^2$).
Thus, $|\nabla v|_{\geps}^p \to |\nabla v|_{\tg}^p$ uniformly, and $dV_{\geps} \to dV_{\tg}$ uniformly.
It follows immediately that $\lim_{\epsilon \to 0} \mathcal{E}_{p,\geps}(v) = \mathcal{E}_{p,\tg}(v)$.

\textit{Case B: General Sobolev Functions.}
For general $v \in W^{1,p}(\tg)$, we rely on a density argument.
Since the singular set $\{p_k\}$ has zero $p$-capacity (Lemma \ref{lem:Capacity}) and the manifold is complete, the space of smooth functions with compact support away from the singularities, $D = C^\infty_c(\tM \setminus \{p_k\})$, is dense in $W^{1,p}(\tM, \tg)$.
Let $\{v_j\} \subset D$ be a sequence such that $v_j \to v$ strongly in $W^{1,p}(\tg)$. This implies $\mathcal{E}_{p,\tg}(v_j) \to \mathcal{E}_{p,\tg}(v)$.
For each fixed $j$, by Case A, we have $\lim_{\epsilon \to 0} \mathcal{E}_{p,\geps}(v_j) = \mathcal{E}_{p,\tg}(v_j)$.
We construct the recovery sequence $v_\epsilon$ by diagonalization. For each $\epsilon$, choose $j(\epsilon)$ sufficiently large such that:
\begin{enumerate}
    \item $\|v_{j(\epsilon)} - v\|_{L^p(\tg)} < \epsilon$.
    \item $|\mathcal{E}_{p,\tg}(v_{j(\epsilon)}) - \mathcal{E}_{p,\tg}(v)| < \epsilon$.
    \item For the chosen $j(\epsilon)$, take $\epsilon$ small enough (denoted by condition $C(\epsilon)$) such that $|\mathcal{E}_{p,\geps}(v_{j(\epsilon)}) - \mathcal{E}_{p,\tg}(v_{j(\epsilon)})| < \epsilon$.
\end{enumerate}
Defining $v_\epsilon = v_{j(\epsilon)}$, we have $v_\epsilon \to v$ in $L^p$. The energy satisfies:
\begin{align*}
    \limsup_{\epsilon \to 0} \mathcal{E}_{p,\geps}(v_\epsilon) &= \limsup_{\epsilon \to 0} \mathcal{E}_{p,\geps}(v_{j(\epsilon)}) \\
    &\le \limsup_{\epsilon \to 0} \left( \mathcal{E}_{p,\geps}(v_{j(\epsilon)}) - \mathcal{E}_{p,\tg}(v_{j(\epsilon)}) \right) + \lim_{j \to \infty} \mathcal{E}_{p,\tg}(v_j) \\
    &= 0 + \mathcal{E}_{p,\tg}(v).
\end{align*}
This proves the existence of a recovery sequence for all $v \in W^{1,p}(\tg)$, establishing Mosco convergence.
\end{proof}

\begin{corollary}[Convergence of $p$-Harmonic Potentials]
Let $u_{p,\epsilon}$ be the $p$-harmonic potential on $(\tM, \geps)$. Then $u_{p,\epsilon}$ converges strongly in $W^{1,p}$ to the $p$-harmonic potential $u_p$ on $(\tM, \tg)$, and their energies converge.
\end{corollary}
This convergence guarantees that the AMO functional $\mathcal{M}_p(t; \geps)$ converges to $\mathcal{M}_p(t; \tg)$ as $\epsilon\to 0$, rigorously validating the interchange of limits required in \Cref{sec:Synthesis}.

\begin{proof}[Proof of Theorem \ref{thm:MiaoPiubelloSmoothing}]
The proof follows the conformal smoothing strategy for manifolds with corners, as developed by Miao and Piubello, which we adapt to our internal interface $\Sigma$.

\begin{remark}[Existence of Minimal Surfaces in Smoothed Metrics]
The application of the AMO method to $(\tM, \geps)$ requires the existence of an outermost minimal surface $\Sigma_{\min, \epsilon}$. Since $(\tM, \geps)$ is a smooth, complete, asymptotically flat 3-manifold with $\Scal_{\geps}\ge 0$, the existence of such a surface is guaranteed by fundamental results in Geometric Measure Theory (e.g., Meeks, Simon, Yau).
\end{remark}

\begin{remark}[The Marginally Stable Case]
If the outermost MOTS $\Sigma$ is marginally stable ($\lambda_1(L_\Sigma)=0$), the analysis of the GJE asymptotics implies the jump in mean curvature vanishes, $[H]=0$. In this case, the Jang metric $\bg$ is $C^1$ across the interface $\Sigma$. The smoothing procedure (mollification $\hat{g}_\epsilon$ and conformal correction $u_\epsilon$) is unnecessary at the interface, simplifying the analysis significantly.
\end{remark}

\textbf{Step 1: Local Mollification and the Curvature "Dip".}
The metric $\tg$ is smooth everywhere except for a Lipschitz-continuous corner along the interface $\Sigma$. We focus our construction on a small tubular neighborhood of this interface, $N_{2\epsilon} = \{x \mid \text{dist}(x, \Sigma) < 2\epsilon\}$. Outside this neighborhood, we define $\geps = \tg$.

\textbf{Adaptation to Internal Corners :}
The analysis of the curvature error $Q_\epsilon$ (Appendix~\ref{app:Smoothing}) is entirely local. It depends only on the jump in the extrinsic curvature $[H]$ at the interface and the properties of the mollifier $\eta_\epsilon$. The fact that the interface is internal rather than a boundary does not affect the fundamental cancellation arguments (Appendix~\ref{app:Smoothing}) that lead to the boundedness of the error derivative $\partial_s E(s)$. Thus, the technique applies directly.

\begin{remark}[Strict Mean Convexity as a Buffer]
To ensure the robustness of the smoothing estimates, we utilize the fact that for strictly stable MOTS, the mean curvature jump is strictly positive, $[H] > 0$. This provides a "buffer" against negative curvature. Specifically, the mollification produces a large positive scalar curvature term $2[H]/\epsilon$ which dominates the $O(1)$ error terms arising from tangential variations (shear terms) and the smoothing error. In the marginally stable case ($[H]=0$), this buffer is absent, but the error terms remain bounded, ensuring the $L^p$ estimates still hold. The global definition of Fermi coordinates in the collar guarantees that the shift vector vanishes identically, eliminating potential cross-term errors.
\end{remark}

Inside the neighborhood, we use Fermi coordinates $(t, y)$, where $t$ is the signed distance to $\Sigma$ and $y \in \Sigma$. The metric is of the form $\tg = dt^2 + g_t(y)$. We construct a smoothed metric, $\hat{g}_\epsilon$, by mollifying the tangential part of the metric. Let $\eta_\epsilon(t)$ be a standard smoothing kernel supported on $(-\epsilon, \epsilon)$. We define the mollified tangential metric as:
\[ \gamma_\epsilon(t, y) = (\eta_\epsilon * g_t)(y) = \int_{-\epsilon}^{\epsilon} \eta_\epsilon(\tau) g_{t-\tau}(y) \, d\tau. \]
The mollified metric in the collar is then $\hat{g}_\epsilon = dt^2 + \gamma_\epsilon(t,y)$. This metric is smooth and agrees with $\tg$ for $|t| > 2\epsilon$.

A careful calculation of the scalar curvature $R_{\hat{g}_\epsilon}$ shows that it consists of the mollified original curvature, $\eta_\epsilon * \Scal_{\tg}$, and an error term $Q_\epsilon$. Since $\Scal_{\tg}$ is a non-negative measure, the first term is non-negative. The error term $Q_\epsilon$ arises because the Ricci curvature is a nonlinear function of the metric and its derivatives, so mollification does not commute with the curvature operator. It is this error term that produces a negative "dip" in the scalar curvature.

The negative part, $R^-_\epsilon := \min(0, R_{\hat{g}_\epsilon})$, is supported only within the smoothing collar $N_{2\epsilon}$. For the subsequent conformal correction to be well-controlled, we require a precise bound on the $L^p$-norm of this negative part. The crucial estimate, established by Miao and Piubello, is derived by analyzing the structure of $Q_\epsilon$. The dominant terms in $Q_\epsilon$ involve second derivatives of the mollifier, of the form $\eta_\epsilon'' * g_t$, which are of order $O(\epsilon^{-2})$. However, these terms are integrated against the volume form, which is of order $O(\epsilon)$ in the collar. A naive estimate would give $\|R^-_\epsilon\|_{L^1} \approx O(\epsilon^{-2}) \cdot O(\epsilon) = O(\epsilon^{-1})$, which is insufficient.

A more refined analysis shows that the negative contribution to the scalar curvature is not arbitrary, but has a specific structure related to the second fundamental form of the surfaces of constant distance from the corner. We derive the explicit internal bound in \textbf{Appendix D} ($L^{3/2}$ estimate) to confirm the uniform convergence of the conformal correction. The negative part of the scalar curvature, $R^-_\epsilon := \min(0, R_{\hat{g}_\epsilon})$, is supported only in the smoothing collar $N_{2\epsilon}$ and satisfies the following integral bounds:
\[ \|R^-_\epsilon\|_{L^p(N_{2\epsilon})} \le C \epsilon^{1/p}. \]
For the critical case $p=3/2$ in three dimensions, which is required for the Sobolev embeddings used in Lemma \ref{lem:GreenEstimate}, this gives the essential bound derived in Theorem \ref{thm:ScalarCurvatureEstimate}:
\begin{equation}
    \|R^-_\epsilon\|_{L^{3/2}(\hat{g}_\epsilon)} \le C \epsilon^{2/3}.
\end{equation}
This sharp estimate is precisely what is needed to prove the uniform convergence of the conformal factor and ensure the stability of the ADM mass.

\textbf{Step 2: Conformal Correction to Ensure Non-negativity.}
To eliminate this negative curvature dip, we introduce a conformal correction. We define the final smoothed metric as $\geps = u_\epsilon^4 \hat{g}_\epsilon$, where the conformal factor $u_\epsilon$ is the solution to the following elliptic boundary value problem:
\begin{equation}
    \begin{cases}
        8 \Lap_{\hat{g}_\epsilon} u_\epsilon - (R^-_\epsilon) u_\epsilon = 0 & \text{in } \tM, \\
        u_\epsilon \to 1 & \text{at infinity.}
    \end{cases}
\end{equation}
The scalar curvature of the new metric $\geps$ is given by the conformal transformation law:
\[ \Scal_{\geps} = u_\epsilon^{-5} \left( -8\Lap_{\hat{g}_\epsilon}u_\epsilon + \Scal_{\hat{g}_\epsilon}u_\epsilon \right). \]
Substituting the PDE for $u_\epsilon$, we get:
\[ \Scal_{\geps} = u_\epsilon^{-5} \left( -(R^-_\epsilon)u_\epsilon + \Scal_{\hat{g}_\epsilon}u_\epsilon \right) = u_\epsilon^{-4}(\Scal_{\hat{g}_\epsilon} - R^-_\epsilon). \]
By definition, $R^-_\epsilon$ is the negative part of $\Scal_{\hat{g}_\epsilon}$, so the term $(\Scal_{\hat{g}_\epsilon} - R^-_\epsilon)$ is simply the positive part, which is non-negative. Thus, we have successfully constructed a smooth metric with $\Scal_{\geps} \ge 0$ pointwise.

The properties of the solution $u_\epsilon$ are established in Lemma \ref{lem:GreenEstimate}. The maximum principle guarantees that $u_\epsilon \ge 1$ everywhere, and elliptic estimates (using the $L^{3/2}$ bound on the source term $R^-_\epsilon$) show that $u_\epsilon$ converges uniformly to 1 at the rate $\|u_\epsilon - 1\|_{L^\infty} \le C \epsilon^{2/3}$. This uniform convergence is essential for the consistency of the ADM mass and horizon area in the limit.

\textbf{Step 3: Mass and Area Consistency.}
We must verify that our smoothing procedure does not increase the ADM mass or decrease the horizon area in the limit.
\begin{itemize}
    \item \textbf{ADM Mass:} The ADM mass of the conformally transformed metric is $M_{\ADM}(\geps) = M_{\ADM}(\hat{g}_\epsilon) + 2A_\epsilon$, where $A_\epsilon$ comes from the asymptotic expansion of $u_\epsilon = 1 + A_\epsilon/|x| + O(|x|^{-2})$. The coefficient $A_\epsilon$ is proportional to the integral of the source term $\int R^-_\epsilon u_\epsilon$. Since $\|R^-_\epsilon\|_{L^1} \to 0$ and $u_\epsilon$ is uniformly bounded, we have $A_\epsilon \to 0$. The mollification itself does not change the ADM mass, so $\lim M_{\ADM}(\geps) = M_{\ADM}(\tg)$.
    \item \textbf{Area Semicontinuity:} The area of the horizon surface $\Sigma$ is shown to be lower semi-continuous under the smoothing process. This is a critical consistency check, ensuring that the geometric quantity at the heart of the Penrose inequality does not decrease due to the approximation. The detailed argument is provided in \Cref{thm:AreaStability}.
\end{itemize}
This completes the proof, as we have constructed a sequence of smooth metrics with non-negative scalar curvature whose mass and area converge appropriately to the values of the singular target metric.
\end{proof}

\begin{proposition}[Mass Consistency Limit]\label{prop:Mass}
The ADM mass of the smoothed metrics satisfies the rigorous continuity condition:
\begin{equation}
    \lim_{\epsilon \to 0} M_{\ADM}(\geps) = M_{\ADM}(\tg) \le M_{\ADM}(g).
\end{equation}
\end{proposition}
\begin{proof}
The inequality $M_{\ADM}(\tg) \le M_{\ADM}(g)$ follows from the Jang reduction and the properties of the deformation $\phi$.
We focus on the limit $\lim_{\epsilon \to 0} M_{\ADM}(\geps)$.
The smoothed metric behaves as $\geps = u_\epsilon^4 \hat{g}_\epsilon$. Outside a compact set, $\hat{g}_\epsilon = \tg$, so $\geps = u_\epsilon^4 \tg$.
The conformal factor $u_\epsilon$ satisfies $8\Lap_{\hat{g}_\epsilon} u_\epsilon = R^-_\epsilon u_\epsilon$.
Near infinity, this is a Poisson equation on an asymptotically flat manifold. The solution has the decay:
\[ u_\epsilon(x) = 1 + \frac{A_\epsilon}{|x|} + O\left(\frac{1}{|x|^2}\right). \]
The ADM mass transforms as $M_{\ADM}(\geps) = M_{\ADM}(\hat{g}_\epsilon) + 2 A_\epsilon$.
Since $\hat{g}_\epsilon = \tg$ near infinity, $M_{\ADM}(\hat{g}_\epsilon) = M_{\ADM}(\tg)$.
The coefficient $A_\epsilon$ is given by the integral of the source term:
\[ A_\epsilon = -\frac{1}{32\pi} \int_{\tM} R^-_\epsilon u_\epsilon \, dV_{\hat{g}_\epsilon}. \]
Using the estimates from Theorem \ref{thm:MiaoPiubelloSmoothing}, we have $\|R^-_\epsilon\|_{L^{3/2}} \to 0$ and $\|u_\epsilon\|_{L^\infty}$ is uniformly bounded (converging to 1).
By Hölder's inequality (or simply the fact that $R^-_\epsilon$ is supported on a set of volume $\epsilon$ and bounded), we have:
\[ \left| \int_{\tM} R^-_\epsilon u_\epsilon \right| \le \|R^-_\epsilon\|_{L^1} \|u_\epsilon\|_{L^\infty} \le C \cdot \epsilon \cdot 1 \to 0. \]
Thus $A_\epsilon \to 0$, proving that $M_{\ADM}(\geps) \to M_{\ADM}(\tg)$.
\end{proof}

\subsection{Stability of the Minimal Surface}
The results established above, particularly Lemma \ref{lem:AreaSemicontinuity}, ensure that the area of the minimal surface in the smoothed manifold does not degenerate in the limit $\epsilon \to 0$. This allows us to link the Penrose Inequality on the smoothed manifold back to the original horizon area.

\subsection{Application of the AMO Monotonicity}
\label{sec:AMOApplication}

The constructed manifold $(\tM, \tg)$ now rigorously satisfies all the prerequisites for the Riemannian Penrose Inequality framework detailed in \Cref{sec:AMO}. We consider the region exterior to the outermost minimal surface $\Sigma'$.

We construct the $p$-harmonic potential $u_p$ on $(\tM, \tg)$ with $u_p=0$ on $\Sigma'$. By \Cref{lem:Capacity}, the potential ignores the finite set of compactified bubble points. Since $\Rtg \ge 0$ and $(\tM, \tg)$ is smooth and asymptotically flat away from this negligible set, \Cref{thm:AMO} applies rigorously.
The functional $\mathcal{M}_p(t)$ is monotonically non-decreasing.
\begin{equation}\label{eq:MonotonicityApplied}
    \lim_{t \to 1^-} \mathcal{M}_p(t) \ge \mathcal{M}_p(0).
\end{equation}

Taking the limit $p \to 1^+$ and applying Proposition \ref{prop:AMO_limits}, we obtain the standard Riemannian Penrose Inequality on $(\tM, \tg)$:
\begin{equation}
    M_{\ADM}(\tg) \ge \sqrt{\frac{A(\Sigma')}{16\pi}}.
\end{equation}
We apply the AMO framework to the sequence of smoothed manifolds $(\tM, \geps)$. This strategy (Limit of Inequalities, detailed in \Cref{sec:Synthesis}) avoids the need to generalize the AMO theory directly to the singular space $(\tM, \tg)$, although the analysis in \Cref{sec:SingularitiesAnalysis} and \Cref{app:Bochner} confirms that the distributional identities required for such a generalization do hold.

\begin{lemma}[No Ghost Energy at Conical Tips]\label{lem:GammaConvergenceConical}
The presence of conical singularities $\{p_k\}$ does not disrupt the Gamma-convergence of the $p$-energy to the perimeter functional. Specifically, no "ghost" area accumulates at the singularities.
\end{lemma}
\begin{proof}
We rigorously establish that the singular points $p_k$ do not act as sinks for the area functional in the limit $p \to 1$. We work in the framework of Caccioppoli sets (sets of finite perimeter).

Let $u_j$ be a sequence of functions converging in $L^1(\tM)$ to $u = \chi_E$, the characteristic function of a set of finite perimeter $E$. The Gamma-limit of the $p$-energies is related to the perimeter of $E$. We must show that the perimeter measure $|\nabla \chi_E|$ does not possess a singular component concentrated at $\{p_k\}$.

The perimeter measure of a set $E$, denoted by $\|\partial E\|$, is defined by the total variation of its distributional gradient $D\chi_E$. By De Giorgi's structure theorem, this measure is given by the restriction of the $(n-1)$-dimensional Hausdorff measure $\mathcal{H}^{n-1}$ to the reduced boundary $\partial^* E$:
\[ \|\partial E\|(A) = \mathcal{H}^{n-1}(A \cap \partial^* E) \]
for any Borel set $A$.

Since the metric $\tg$ is continuous on $\tM$ and asymptotically conical at $p_k$, the Hausdorff measure $\mathcal{H}^{n-1}$ is well-behaved and absolutely continuous with respect to the standard Euclidean Hausdorff measure in local coordinates.
Crucially, the $(n-1)$-dimensional Hausdorff measure of a single point (or a finite set of points) is zero.
\[ \mathcal{H}^{n-1}(\{p_k\}) = 0. \]
Therefore, the perimeter measure of any set $E$ vanishes on the singular set:
\[ \|\partial E\|(\{p_k\}) = 0. \]

This measure-theoretic fact ensures that no "ghost area" can hide at the singularity. If a sequence of smooth hypersurfaces $\Sigma_j$ (level sets of approximating functions) converges to the boundary of $E$ in the sense of varifolds or currents, the mass of the limit varifold concentrated at $p_k$ must be zero. Even if the surfaces $\Sigma_j$ accumulate near $p_k$, the area contribution inside any ball $B_\epsilon(p_k)$ scales as $O(\epsilon^2)$ (due to the conical geometry $\tg \approx dr^2 + r^2 g_{S^2}$), which vanishes as the ball shrinks.

Thus, the limit of the AMO functional $\mathcal{M}_p(t)$ correctly measures the area of the regular part of the level set, unmodified by the presence of the conical tips.
\end{proof}

\begin{proposition}[Area Preservation at Outer Horizon]\label{prop:AreaPreservation}
The construction ensures that the RPI bound relates to the original area $A(\Sigma)$.
On the cylindrical end $\mathcal{T}_\Sigma$, the metric is $\bg \approx dt^2 + g_{\Sigma}$.
The area of the cross-section in $(\bM, \bg)$ is constant $A(\bg) = A(\Sigma)$.
Since we impose $\phi \to 1$ asymptotically along this cylinder (\Cref{thm:Deformation}, item 2), the area in the deformed metric is:
\[ A(\tg) = \lim_{t \to \infty} \int_{\Sigma_t} \phi^4 d\sigma_{\bg} = \int_{\Sigma} 1^4 \, d\sigma_{g} = A(\Sigma). \]
Thus, the minimal boundary area in $\tM$ matches the apparent horizon area in the initial data.
\end{proposition}

\section{Synthesis: The Limit of Inequalities Strategy}
\label{sec:Synthesis}

Rather than attempting to interchange limits inside the highly non-linear monotonicity functional, we adopt a "Fixed $\epsilon$" strategy. This relies on the established stability of the ADM mass and the horizon area under the smoothing procedure.

\begin{theorem}[The Spacetime Penrose Inequality]
Let $(M, g, k)$ be an asymptotically flat initial data set satisfying the Dominant Energy Condition. Let $\Sigma$ be the outermost apparent horizon. Then $M_{\ADM}(g) \ge \sqrt{A(\Sigma)/16\pi}$.
\end{theorem}

\begin{proof}[Proof of Theorem \ref{thm:SPI} (The Spacetime Penrose Inequality)]
We assume the initial data $(M,g,k)$ satisfies the DEC.

The proof employs the \textbf{Limit of Inequalities} strategy, which relies on the lower semicontinuity of the geometric quantities rather than the $C^1$-continuity of the $p$-harmonic potentials $u_{p,\epsilon}$.

\textbf{Step 1: The Inequality on the Smoothed Manifold (Fixed $\epsilon$).}
Fix $\epsilon > 0$. Consider the smoothed Riemannian manifold $(\tM, \geps)$ constructed in Theorem \ref{thm:MiaoPiubelloSmoothing}.
\begin{itemize}
    \item By construction, $\geps$ is a smooth ($C^\infty$) metric.
    \item By the conformal correction (\Cref{sec:SmoothedManifold}), $\Scal_{\geps} \ge 0$ pointwise everywhere.
    \item The manifold is asymptotically flat.
\end{itemize}
Since $\geps$ is smooth and has non-negative scalar curvature, the AMO framework (\Cref{thm:AMO}) applies directly. We run the $p$-harmonic level set flow on this fixed manifold.

\textit{Rigorous Treatment of the Cylindrical End:} Strictly speaking, $(\tM, \geps)$ possesses a cylindrical end rather than a compact minimal boundary. To apply the AMO framework rigorously, we truncate the manifold at a large depth $L$ along the cylindrical end, creating a manifold $(\tM_L, \geps)$ with a compact minimal boundary $\Sigma_L \cong \Sigma$. We apply \Cref{thm:AMO} to this truncated manifold. As $L \to \infty$, the geometry of the cylinder (which is scalar-flat and product-like) ensures that the Hawking mass of the boundary $\Sigma_L$ converges to $\sqrt{A(\Sigma)/16\pi}$.
Taking the limit $p \to 1^+$ for this \textit{fixed} $\epsilon$ (and $L \to \infty$) yields the Riemannian Penrose Inequality for $\geps$:
\begin{equation}\label{eq:FixedEpsilonRPI}
    M_{\ADM}(\geps) \ge \sqrt{\frac{A(\Sigma_{\min, \epsilon})}{16\pi}}.
\end{equation}
Note that $\Sigma_{\min, \epsilon}$ is the minimal area enclosure of the horizon in the metric $\geps$.

\textbf{Step 2: The Limit of the Geometry ($\epsilon \to 0$).}
We now send the smoothing parameter $\epsilon \to 0$. We rely on the geometric convergence results established in \Cref{sec:Analysis}:
\begin{itemize}
    \item \textbf{Mass Convergence:} By Proposition \ref{prop:Mass}, the mass is continuous under the smoothing:
    \[ \lim_{\epsilon \to 0} M_{\ADM}(\geps) = M_{\ADM}(\tg). \]
    \item \textbf{Stability of the Minimal Surface Area:} By \Cref{thm:AreaStability}, the area of the minimal surface satisfies the stability condition:
    \[ \liminf_{\epsilon \to 0} A(\Sigma_{\min, \epsilon}) \ge A_{\tg}(\Sigma). \]
    This is established using a \textbf{No-Slip Barrier Argument} augmented by \textbf{Spectral Stability}.
    In the strictly stable case ($[H]>0$), a mean-convex foliation acts as a barrier. In the marginally stable case ($[H]=0$), the stability of the outermost MOTS ($\lambda_1 \ge 0$) ensures that the second variation of area is non-negative, preventing the formation of any "deep well" minimal surfaces with small area within the smoothing collar.
    \item \textbf{No Ghost Area:} Since the tips and critical set have zero $p$-capacity and zero $\mathcal{H}^2$-measure, the $p \to 1$ Gamma-limit sees only the regular part of the level sets; no area can concentrate at cones or critical points (see \Cref{lem:GammaConvergenceConical}).
\end{itemize}

\textbf{Step 3: Conclusion.}
Taking the limit inferior of the inequality \eqref{eq:FixedEpsilonRPI} as $\epsilon \to 0$:
\begin{align*}
    M_{\ADM}(\tg) &= \lim_{\epsilon \to 0} M_{\ADM}(\geps) \\
    &\ge \liminf_{\epsilon \to 0} \sqrt{\frac{A(\Sigma_{\min, \epsilon})}{16\pi}} \\
    &\ge \sqrt{\frac{A(\Sigma)}{16\pi}}.
\end{align*}

\begin{remark}[Order of Limits]
We emphasize that we do \emph{not} interchange the limits $p \to 1$ and $\epsilon \to 0$. We derive the Riemannian Penrose Inequality for the smooth manifold $(\tM, \geps)$ for fixed $\epsilon$ (taking $p \to 1$ first), and only \emph{then} take the geometric limit $\epsilon \to 0$ of the resulting inequality. This avoids the analytical difficulties of defining the $p$-harmonic flow on the Lipschitz manifold directly.
\end{remark}

The rigorous proof of the bound $\phi \le 1$ (\Cref{thm:PhiBound}) guarantees the mass reduction during the conformal deformation (\Cref{thm:MassReduction}), so $M_{\ADM}(\bg) \ge M_{\ADM}(\tg)$.
Combining this with the mass reduction property of the Jang map ($M_{\ADM}(g) \ge M_{\ADM}(\bg)$) and the area preservation, we obtain:
\[ M_{\ADM}(g) \ge \sqrt{\frac{A(\Sigma)}{16\pi}}. \]
This completes the proof.
\end{proof}

\section{Rigidity and the Uniqueness of Schwarzschild}
\label{sec:Rigidity}

We now prove the rigidity statement of the Penrose Inequality: equality holds if and only if the initial data set corresponds to a slice of the Schwarzschild spacetime. This section details the step-by-step argument showing how the assumption of equality forces specific geometric constraints on the Jang manifold and, subsequently, the initial data.

\begin{theorem}[Rigidity of the Equality Case]
Suppose an initial data set $(M,g,k)$ satisfies the assumptions of Theorem \ref{thm:SPI} and that equality holds in the Spacetime Penrose Inequality:
\begin{equation}
    M_{\ADM}(g) = \sqrt{\frac{A(\Sigma)}{16\pi}}.
\end{equation}
\textbf{Assumption:} We assume the outermost apparent horizon $\Sigma$ is connected.
Then the initial data set $(M,g,k)$ can be isometrically embedded as a spacelike slice in the Schwarzschild spacetime.
\begin{remark}
If $\Sigma$ is disconnected, the inequality $M \ge \sqrt{A/16\pi}$ still holds (where $A$ is total area), but the rigidity analysis must account for the possibility of multi-black hole configurations. Generally, equality in the disconnected case is only achieved in the limit of infinite separation. Our rigidity result implies that if equality holds for a connected horizon, the spacetime is a single Schwarzschild slice.
\end{remark}
\end{theorem}
\begin{proof}
The proof relies on forcing the saturation of every inequality in the construction.

\textbf{Step 1: Saturation of Inequalities.}
The equality $M_{\ADM}(g) = \sqrt{A(\Sigma)/16\pi}$ implies:
\begin{enumerate}
    \item $M_{\ADM}(g) = M_{\ADM}(\bg)$. The mass difference formula vanishes:
    \[ \int_{\bM} (16\pi(\mu-J(n)) + |h-k|_{\bg}^2 + 2|q|_{\bg}^2) dV = 0. \]
    This implies $\mu=J(n)$, $h=k$, and $q=0$.
    \item $M_{\ADM}(\bg) = M_{\ADM}(\tg)$. Since $q=0$ and $h=k$, the scalar curvature $\Rg = 0$. The Lichnerowicz source vanishes, so $\Delta_{\bg}\phi = 0$. Since $\phi\to 1$ at infinity, $\phi \equiv 1$. Thus $\tg = \bg$.
    \item The RPI is saturated on $(\bM, \bg)$. This forces the scalar curvature $\Rg$ to be identically zero. Since $\Rg = 2[H]\delta_\Sigma$ distributionally, we must have $[H]=0$.
\end{enumerate}

\textbf{Step 2: Static Vacuum Equations.}
Since $q=0$ and $h=k$, the Jang surface is a slice of a static spacetime. We define the lapse $N = (1+|\nabla f|^2)^{-1/2}$.
The pair $(\bg, N)$ satisfies the Static Vacuum Einstein Equations in the weak sense:
\[ \Ric_{\bg} - N^{-1}\nabla^2_{\bg} N = 0, \quad \Delta_{\bg} N = 0. \]
To see this, note that for a graph in a static spacetime, the condition $q=0$ aligns the normal with the Killing vector, and the Gauss-Codazzi equations reduce to this system.

\textbf{Step 3: $C^{1,1}$ Regularity across the Interface.}
We established in Step 1 that $q=0$ and $h=k$ everywhere on $\bM$. This implies the manifold is a static slice. We now address the regularity across the interface $\Sigma$.
The Jang metric $\bg$ is constructed by gluing the graph metric from the bulk to the cylindrical metric $dt^2 + g_\Sigma$.

\begin{lemma}[Regularity Upgrade for Static Vacuum Metrics]\label{lem:RegularityUpgrade}
The pair $(\bg, N)$ forms a weak solution to the Static Vacuum Einstein Equations with $\bg \in C^{1,1}$ and $N \in C^{1,1}$ across the interface.
We invoke standard elliptic regularity for the Einstein gauge. In harmonic coordinates, the static vacuum equations form a quasilinear elliptic system:
\[ -\frac{1}{2} g^{ab}\partial_a \partial_b g_{ij} + Q(g, \partial g) = 0 \]
Since the coefficients depend on $g$ (which is $C^{1,1}$), the leading order term is Lipschitz. By Schauder estimates (or $W^{k,p}$ bootstrapping), if $g \in C^{1, \alpha}$, then $g \in C^{3, \alpha}$. Bootstrapping this argument implies $g \in C^\infty$.
Furthermore, by the analyticity results of Anderson and Friedrich for Einstein's equations, any smooth solution to the static vacuum equations is real-analytic ($C^\omega$).
Thus, the "kink" at the horizon is merely a coordinate artifact of the Jang gauge; geometrically, the spacetime is smooth and analytic.
\end{lemma}

\begin{itemize}
    \item On the cylindrical side, the metric is smooth and product-like, so its second fundamental form (with respect to the $t$ foliation) vanishes: $h_{cyl} = 0$.
    \item On the bulk side, the second fundamental form of the level sets corresponds to the Jang second fundamental form $h$. Since $h=k$ everywhere, at the interface we have $h_{bulk} = k|_{\Sigma}$.
    \item The equality condition implies the mean curvature jump $[H] = H_{bulk} - H_{cyl} = 0$. Since $H_{cyl}=0$, we have $H_{bulk}=0$.
    \item In the static vacuum equality case, the vanishing of the flux and the rigidity of the MOTS operator imply that the entire extrinsic curvature vanishes at the horizon, $k|_{\Sigma}=0$.
\end{itemize}
Consequently, the second fundamental forms match across the interface: $h_{bulk} = 0 = h_{cyl}$. In Gaussian normal coordinates, the metric derivative is $\partial_n g_{ij} = -2h_{ij}$. Since $h$ is continuous (and zero) across $\Sigma$, the metric $\bg$ is $C^1$ with Lipschitz first derivatives (since $h$ is differentiable on each side). Thus, the metric $\bg$ is of class $C^{1,1}$.

\textbf{Step 4: Analyticity and Uniqueness.}
By Lemma \ref{lem:RegularityUpgrade}, the metric is globally real-analytic. We then appeal to the Bunting-Masood-ul-Alam uniqueness theorem for static vacuum black holes. The only asymptotically flat, static vacuum solution with a regular Killing horizon is the Schwarzschild spacetime.

\textbf{Step 5: Characterization of the Horizon (Lapse Vanishing).}
To conclude the spacetime is Schwarzschild, the inner boundary must be a Killing horizon. For a static slice, the lapse is $N = (1+|\nabla f|^2)^{-1/2}$. The blow-up boundary condition for $f$ along $\Sigma$ implies $|\nabla f(x)| \to \infty$ as $x \to \Sigma$, so $N(x) \to 0$ there. The static Killing field therefore vanishes on $\Sigma$, and its orthogonal trajectories generate the bifurcation surface. Combined with the regularity of $(\bg, N)$, this ensures $\Sigma$ is a regular Killing horizon, matching the structure of the Schwarzschild bifurcation sphere.

\begin{lemma}[Regularity of Static Vacuum Metrics]
Let $(\bg, N)$ be a weak solution to the static vacuum equations with $\bg \in C^{1,1}_{loc}$ and $N \in C^{1,1}_{loc}$. Then $(\bg, N)$ is real-analytic in harmonic coordinates.
\end{lemma}
\begin{proof}
In harmonic coordinates $\{x^k\}$, the Ricci curvature is
\[ \Ric_{ij} = -\frac{1}{2} g^{kl} \partial_k \partial_l g_{ij} + Q(\bg, \partial \bg), \]
where $Q$ is quadratic in first derivatives. The static vacuum equation becomes
\[ -\frac{1}{2} \Delta_g g_{ij} + Q = N^{-1} (\partial_i \partial_j N - \Gamma_{ij}^k \partial_k N). \]
Coupled with $\Delta_g N = 0$, this forms a quasilinear elliptic system for the variables $(g_{ij}, N)$.
Since $g \in C^{1,1} \subset C^{1,\alpha}$, the coefficients of the principal part ($g^{kl}$) are Lipschitz continuous, hence in $C^{0,1}$.
By standard elliptic regularity estimates (e.g. Schauder estimates), if the coefficients are $C^{k,\alpha}$, the solution is $C^{k+2,\alpha}$. Starting with $C^{1,\alpha}$ regularity for the metric, the coefficients are $C^{1,\alpha}$. This implies the solution is $C^{3,\alpha}$.
Bootstrapping this argument: if $g \in C^{k,\alpha}$, then coefficients are $C^{k,\alpha}$, so $g \in C^{k+2,\alpha}$. Thus $g \in C^\infty$.
Once smoothness is established, the analyticity follows from the results of Anderson \cite{anderson2001} and Friedrich on the analyticity of solutions to Einstein's equations.
The apparent "corner" at $\Sigma$ is merely a coordinate singularity in the Jang gauge; in harmonic coordinates, the manifold is analytic across the horizon.
\end{proof}

This upgrades the regularity of $(\bM, \bg)$ to real analytic globally.
By the uniqueness theorems for asymptotically flat static vacuum black holes (Israel, Bunting-Masood-ul-Alam), the only such solution is the spatial Schwarzschild geometry.
Thus, the initial data $(M, g, k)$ embeds isometrically as a slice of the Schwarzschild spacetime.
\end{proof}

\appendix
\section{Index of Notation}\label{app:Notation}
To assist the reader, we summarize the various metrics and domains used in the proof.

\begin{table}[h!]
\centering
\caption{Summary of metrics and domains used throughout the proof.}
\begin{tabular}{l l l}
\hline
\textbf{Symbol} & \textbf{Description} & \textbf{Regularity} \\
\hline
$(M, g, k)$ & Initial Data Set & Smooth ($C^\infty$) \\
$(\bM, \bg)$ & Jang Manifold (Graph of $f$) & Lipschitz ($C^{0,1}$) at $\Sigma$ \\
$(\tM, \tg)$ & Conformal Deformation ($\tg = \phi^4 \bg$) & $C^0$ at tips $p_k$, Lipschitz at $\Sigma$ \\
$(\tM, \geps)$ & Smoothed Manifold (Miao--Piubello) & Smooth ($C^\infty$) \\
$\Sigma$ & Outermost MOTS (Horizon) & Smooth embedded surface \\
$\{p_k\}$ & Compactified Jang Bubbles & Conical singularities \\
\hline
\end{tabular}
\end{table}

\section{Conclusion}

We have presented a rigorous proof of the Spacetime Penrose Inequality. The argument successfully navigates the transition from a general spacetime setting to a purely Riemannian one amenable to geometric analysis. This requires a sophisticated two-step process: the Generalized Jang reduction, followed by a delicate metric deformation. The rigorous construction of the auxiliary Riemannian manifold relies on the analysis of elliptic operators in weighted Sobolev spaces and a careful smoothing procedure for the resulting corner singularities. Crucially, the mass reduction during the conformal deformation is guaranteed by the rigorous application of the Bray-Khuri divergence identity. The AMO $p$-harmonic level set method provides a robust pathway to establish the geometric inequality, thereby confirming the fundamental relationship $M_{\ADM} \ge \sqrt{A/16\pi}$.

\appendix
\section{The Singular Engine: Capacity and Flux (Track C)}
\label{app:Capacity}

This appendix constitutes the "Singular Engine" of the proof. It rigorously establishes the analytic properties of the $p$-capacity of the conical singularities $\{p_k\}$ and proves the vanishing of the flux at the tips, ensuring the validity of the distributional identities used in the main text.

\subsection{Formal Definition of p-Capacity for Conical Tips}
\begin{definition}[p-Capacity]
Let $(\mathcal{M}, g)$ be a Riemannian manifold. For a compact set $K \subset \mathcal{M}$ and an open set $\Omega \supset K$, the $p$-capacity of $K$ in $\Omega$ is defined as:
\[ \Cap_p(K, \Omega) = \inf \left\{ \int_{\Omega} |\nabla u|_g^p \, dV_g \mid u \in C^\infty_c(\Omega), u \ge 1 \text{ on } K \right\}. \]
The $p$-capacity of $K$ is $\Cap_p(K) = \inf_{\Omega \supset K} \Cap_p(K, \Omega)$. A set is said to have zero $p$-capacity if $\Cap_p(K)=0$.
\end{definition}

\begin{theorem}[Vanishing Capacity of Conical Singularities]
Let $(\tM, \tg)$ be the 3-dimensional manifold with isolated conical singularities at points $\{p_k\}$. For any $p$ in the range $1 < p < 3$, the $p$-capacity of the singular set is zero:
\[ \Cap_p(\{p_k\}) = 0. \]
\end{theorem}
\begin{proof}
It is sufficient to prove that a single point singularity $p_k$ has zero capacity. By construction (\Cref{thm:Deformation}), the metric $\tg$ near $p_k$ is a cone $\tg \approx ds^2 + s^2 g_{\mathcal{B}}$, where $s$ is the geodesic distance to the singularity. The volume element is $d\text{Vol}_{\tg} \approx s^2 dV_{S^2} ds$.

To prove that the capacity of $\{p_k\}$ is zero, we construct a sequence of test functions $\psi_\epsilon$ for the capacity definition whose $p$-energy tends to zero as $\epsilon \to 0$. For any small $\epsilon > 0$, define the compactly supported Lipschitz cutoff function:
\[ \psi_\epsilon(s) = \begin{cases}
    1 & \text{if } 0 \le s \le \epsilon, \\
    \frac{2\epsilon - s}{\epsilon} & \text{if } \epsilon < s < 2\epsilon, \\
    0 & \text{if } s \ge 2\epsilon.
\end{cases} \]
This function is equal to 1 on the ball $B_\epsilon(p_k)$ and is supported in $B_{2\epsilon}(p_k)$. Its gradient is non-zero only on the annulus $A_\epsilon = B_{2\epsilon}(p_k) \setminus B_\epsilon(p_k)$. In this metric, $s$ is the geodesic distance, so $|\nabla \psi_\epsilon|_{\tg} = |\psi_\epsilon'(s)| = 1/\epsilon$.

We now compute the $p$-energy integral for this test function:
\begin{align*}
    \int_{\tM} |\nabla \psi_\epsilon|_{\tg}^p \, \dVol_{\tg} &= \int_{A_\epsilon} \left(\frac{1}{\epsilon}\right)^p \, \dVol_{\tg} \\
    &= \frac{1}{\epsilon^p} \text{Vol}_{\tg}(A_\epsilon).
\end{align*}
The metric $\tg$ is asymptotically conical near $p_k$ (\Cref{lem:SharpBubbleAsymptotics}), meaning $\tg = (1+O(s^\alpha))(ds^2 + s^2 g_{\mathcal{B}})$. The volume element behaves as $d\text{Vol}_{\tg} = (1+O(s^\alpha)) s^2 ds d\sigma_{\mathcal{B}}$.
The volume of the annulus $A_\epsilon$ is computed as:
\begin{align*}
    \text{Vol}_{\tg}(A_\epsilon) &= \int_{\partial\mathcal{B}} \int_\epsilon^{2\epsilon} (1+O(s^\alpha)) s^2 ds d\sigma_{\mathcal{B}} \\
    &= \text{Area}(\partial\mathcal{B}) \left( \left[ \frac{s^3}{3} \right]_\epsilon^{2\epsilon} + O(\epsilon^{3+\alpha}) \right) \\
    &\le C \epsilon^3.
\end{align*}
Substituting this volume bound back into the energy expression, we get:
\[ \int_{\tM} |\nabla \psi_\epsilon|_{\tg}^p \, \dVol_{\tg} \le \frac{1}{\epsilon^p} (C \epsilon^3) = C \epsilon^{3-p}. \]
By the definition of capacity, we have the inequality:
\[ 0 \le \Cap_p(\{p_k\}) \le \int_{\tM} |\nabla \psi_\epsilon|_{\tg}^p \, \dVol_{\tg} = \frac{28\pi}{3} \epsilon^{3-p}. \]
This inequality holds for any $\epsilon > 0$. Since we are in the regime $1 < p < 3$, the exponent $3-p$ is strictly positive.
\[ \lim_{\epsilon \to 0} \frac{28\pi}{3} \epsilon^{3-p} = 0. \]
This forces $\Cap_p(\{p_k\}) = 0$. Since the singular set is a finite union of such points, its capacity is also zero.
\end{proof}

\begin{lemma}[Vanishing Flux at Conical Tips]\label{lem:VanishingFlux}
Let $p_k$ be a conical singularity where the conformal factor behaves as $\phi(r, \theta) = c r^\alpha(1+o(1))$ with $\alpha > 0$. Let $S_r = \partial B_r(p_k)$ be the coordinate sphere of radius $r$. Then the boundary flux integral vanishes:
\[ \lim_{r \to 0} \int_{S_r} \phi \frac{\partial \phi}{\partial \nu} \, d\sigma = 0. \]
\end{lemma}
\begin{proof}
Near the singularity, the metric is asymptotically conical: $\tg \approx dr^2 + c^2 r^2 g_{S^2}$. The area element of the sphere $S_r$ scales as $d\sigma \approx c^2 r^2 d\omega_{S^2}$.
The normal derivative is $\partial_\nu \approx \partial_r$.
Given the asymptotic behavior $\phi \sim r^\alpha$, the gradient scales as $|\nabla \phi| \approx \partial_r \phi \sim \alpha r^{\alpha-1}$.
The integrand scales as:
\[ \phi \partial_\nu \phi \sim r^\alpha \cdot r^{\alpha-1} = r^{2\alpha-1}. \]
Integrating over the sphere $S_r$:
\[ \int_{S_r} \phi \partial_\nu \phi \, d\sigma \approx \int_{S^2} (r^{2\alpha-1}) \cdot (r^2) \, d\omega = O(r^{2\alpha+1}). \]
Since $\alpha > 0$ (guaranteed by the positive curvature of the bubble link, see \Cref{lem:SharpBubbleAsymptotics}), the exponent $2\alpha+1 > 1$. Thus, the integral converges to 0 as $r \to 0$.
This ensures that no boundary terms arise from the singular points when applying the divergence theorem to vector fields involving $\phi \nabla \phi$, such as in the proof of the $\phi \le 1$ bound.
\end{proof}

\begin{corollary}[Removability of Singularities]
A set of zero $p$-capacity is removable for bounded weak solutions of the $p$-Laplace equation. That is, if $u \in W^{1,p}_{loc}(\Omega \setminus K)$ is a bounded weak solution to $\Delta_p u = 0$, and $\Cap_p(K)=0$, then $u$ can be extended to a weak solution in all of $\Omega$.
\end{corollary}
\begin{proof}
Let $u \in W^{1,p}_{\text{loc}}(\tM \setminus K) \cap L^\infty_{loc}(\tM)$ be a bounded weak solution outside the set $K=\{p_k\}$ of zero $p$-capacity. We show $u$ satisfies the weak equation on all of $\tM$.
Let $\phi \in C^\infty_c(\tM)$ be a test function. Since $\Cap_p(K)=0$, there exists a sequence of smooth cut-off functions $\psi_j \in C^\infty_c(\tM)$ such that $0 \le \psi_j \le 1$, $\psi_j \equiv 1$ in a neighborhood of $K$, and $\psi_j \to 0$ almost everywhere with $\|\nabla \psi_j\|_{L^p} \to 0$.
Construct the test functions $\phi_j = \phi(1-\psi_j)$. Note that $\phi_j \in C^\infty_c(\tM \setminus K)$, so by hypothesis:
\[ \int_{\tM} \langle |\nabla u|^{p-2}\nabla u, \nabla \phi_j \rangle \, dV = 0. \]
Expanding the gradient term:
\[ \int_{\tM} (1-\psi_j) \langle |\nabla u|^{p-2}\nabla u, \nabla \phi \rangle \, dV - \int_{\tM} \phi \langle |\nabla u|^{p-2}\nabla u, \nabla \psi_j \rangle \, dV = 0. \]
We analyze the limit $j \to \infty$.
1. The first integral converges to $\int_{\tM} \langle |\nabla u|^{p-2}\nabla u, \nabla \phi \rangle \, dV$ by the Dominated Convergence Theorem, since $\psi_j \to 0$ a.e. and the integrand is in $L^1$.
2. The second integral is bounded using Hölder's inequality:
\[ \left| \int_{\tM} \phi \langle |\nabla u|^{p-2}\nabla u, \nabla \psi_j \rangle \right| \le \|\phi\|_\infty \| \nabla u \|_{L^p}^{p-1} \| \nabla \psi_j \|_{L^p}. \]
Since $\|\nabla \psi_j\|_{L^p} \to 0$, this term vanishes.
Thus, $\int_{\tM} \langle |\nabla u|^{p-2}\nabla u, \nabla \phi \rangle \, dV = 0$ for all $\phi \in C^\infty_c(\tM)$, proving $u$ is a weak solution on the entire manifold.
\end{proof}

\section{The Singular Engine (Part II): Distributional Identities (Track C)}
\label{app:Bochner}

This appendix completes the "Singular Engine" by rigorously establishing the distributional validity of the Refined Kato Inequality. This is Track C, Key Task 3. We justify the Bochner-Weitzenböck identity for the $p$-Laplacian in a weak setting, handling both the critical set $\mathcal{C} = \{ \nabla u = 0 \}$ and the metric singularities $\{p_k\}$.

\begin{lemma}[$L^1$-Integrability of Ricci Curvature at Conical Singularities]
\label{lem:RicciIntegrability}
The Ricci tensor $\Ric_{\tg}$ belongs to $L^1_{loc}(\tM)$ near the conical singularities $\{p_k\}$.
\end{lemma}

\begin{proof}
As established in Corollary \ref{cor:RicciIntegrability}, the metric $\tg$ is Asymptotically Conical (AC) with a decay rate $\delta>0$. The Ricci tensor scales as $|\Ric_{\tg}| \sim s^{-2+\delta}$. The volume form is $d\text{Vol}_{\tg} \approx s^2 ds d\sigma$.
The $L^1$ norm over a small ball $B_\epsilon(p_k)$ is:
\[ \int_{B_\epsilon(p_k)} |\Ric_{\tg}| \, d\text{Vol}_{\tg} \approx \int_0^\epsilon C s^{-2+\delta} \cdot s^2 \, ds = C \int_0^\epsilon s^\delta ds < \infty. \]
Since $\Ric \in L^1$, the distributional Laplacian of the metric components is well-defined, validating the use of the Bochner identity in the distributional sense.
\end{proof}

\begin{lemma}[Distributional Hessian Removability (Lemma \ref{lem:DistHessian})]\label{lem:DistHessianApp}
The distributional Hessian $\nabla^2 u$ does not charge the singular set $\{p_k\}$.
\end{lemma}
\begin{proof}
We must show that integration by parts for the Hessian holds without boundary terms at the singularities. We use the cutoff function $\eta_\epsilon$ from \Cref{app:Capacity} and analyze the boundary integral $I_\epsilon$ arising from integration by parts:
\[ I_\epsilon := \int_{\tM} \varphi \langle \nabla u, X \rangle \nabla \eta_\epsilon \dVol_{\tg}. \]
As shown in the proof of Lemma \ref{lem:IBP}, this term is bounded by:
\[ |I_\epsilon| \le C' \cdot \epsilon^{\frac{2p-3}{p}} \|\nabla u\|_{L^p(A_\epsilon)}. \]
Since $u \in W^{1,p}(\tM)$, by the absolute continuity of the Lebesgue integral, $\|\nabla u\|_{L^p(A_\epsilon)} \to 0$ as the volume of the annulus $A_\epsilon$ goes to zero. Thus $I_\epsilon \to 0$. This confirms the integration by parts formula holds globally.
\end{proof}

\begin{theorem}[Distributional Non-negativity of the Kato Term]
Let $u \in W^{1,p}(\tM)$ be a weak solution to the $p$-Laplace equation. The term $\mathcal{K}_p(u)$ which appears in the monotonicity formula (\Cref{thm:AMO}) and arises from the Bochner identity is a non-negative distribution. Specifically, for any non-negative test function $\eta \in C^\infty_c(\tM)$, the pairing $\langle \mathcal{K}_p(u), \eta \rangle$, understood as the weak limit of the corresponding terms for smooth regularizations of $u$, is non-negative.
\end{theorem}
\begin{proof}
We must verify the distributional Bochner identity holds and that the Kato inequality remains non-negative across both $\mathcal{C}$ and $\{p_k\}$.

\textbf{Part 1: Handling Metric Singularities $\{p_k\}$.}
The validity of the Bochner identity across $\{p_k\}$ requires $\Ric_{\tg} \in L^1_{loc}$ (Lemma \ref{lem:RicciIntegrability}) and the removability of the Hessian (Lemma \ref{lem:DistHessianApp}). Both conditions are satisfied.

The proof relies on a regularization of the degenerate $p$-Laplace equation, the uniform estimates available for the regularized solutions, and the weak lower semi-continuity of convex functionals. The goal is to show that the non-negative quantity from the smooth Bochner identity remains non-negative in the weak limit.

\textbf{Step 1: Regularization of the Equation.}
Let $u \in W^{1,p}(\tM)$ be a weak solution to the $p$-Laplace equation. For $\epsilon > 0$, consider the uniformly elliptic, regularized equation:
\begin{equation}
    \Div\left( (|\nabla v|^2 + \epsilon^2)^{(p-2)/2} \nabla v \right) = 0.
\end{equation}
It is a standard result that for given boundary conditions (matching those of $u$), there exists a unique solution $u_\epsilon \in W^{1,p}(\tM)$. Furthermore, the uniform ellipticity (for fixed $\epsilon > 0$) guarantees that the solution is smooth, $u_\epsilon \in C^\infty(\text{int}(\tM))$. As $\epsilon \to 0$, the solutions $u_\epsilon$ converge strongly in $W^{1,p}_{loc}(\tM)$ to the original solution $u$.

\textbf{Step 2: The Bochner Identity for Regularized Solutions.}
Since each $u_\epsilon$ is smooth, the full Bochner-Weitzenböck identity and the refined Kato inequality apply to it pointwise. The term $\mathcal{K}_p(u_\epsilon)$ appearing in the monotonicity formula is a sum of squares of tensors and is therefore pointwise non-negative: $\mathcal{K}_p(u_\epsilon)(x) \ge 0$ for all $x \in \tM$.
Consequently, for any non-negative test function $\eta \in C^\infty_c(\tM)$, the integral is non-negative:
\begin{equation}\label{eq:integral_inequality_eps}
    \int_{\tM} \eta(x) \mathcal{K}_p(u_\epsilon)(x) \dVol_{\tg} \ge 0.
\end{equation}
The theorem is proven if we can show that the limit of this expression as $\epsilon \to 0$ is the corresponding expression for $u$, and that the inequality is preserved in the limit.

\textbf{Step 3: Uniform Estimates and Weak Convergence.}
This is the crucial step. We explicitly derive the uniform $W^{2,2}$ bound for the regularized solutions $u_\epsilon$ on compact subsets $K \Subset \tM \setminus \{p_k\}$.
The regularized equation is $\Div(A_\epsilon(\nabla u_\epsilon) \nabla u_\epsilon) = 0$ with $A_\epsilon(Z) = (|Z|^2 + \epsilon^2)^{(p-2)/2}$.
Let $v_k = \partial_k u_\epsilon$. Differentiating the equation with respect to $x_k$ yields the linearized system:
\[ \partial_i ( a_{ij}^\epsilon(x) \partial_j v_k ) = 0, \]
where the coefficient matrix is $a_{ij}^\epsilon = A_\epsilon \delta_{ij} + (p-2)A_\epsilon \frac{\partial_i u_\epsilon \partial_j u_\epsilon}{|\nabla u_\epsilon|^2 + \epsilon^2}$.
This matrix satisfies the ellipticity bounds:
\[ \lambda_\epsilon |\xi|^2 \le a_{ij}^\epsilon \xi_i \xi_j \le \Lambda_\epsilon |\xi|^2, \]
with $\lambda_\epsilon \approx (|\nabla u_\epsilon|^2 + \epsilon^2)^{(p-2)/2}$.

\textbf{Derivation of the Uniform Estimate:}
We define the linearized operator coefficients $a_{ij}^\epsilon(x) = A_\epsilon \delta_{ij} + (p-2)A_\epsilon \frac{\partial_i u_\epsilon \partial_j u_\epsilon}{|\nabla u_\epsilon|^2 + \epsilon^2}$, where $A_\epsilon = (|\nabla u_\epsilon|^2 + \epsilon^2)^{(p-2)/2}$.
We differentiate the equation $\partial_i (A_\epsilon \partial_i u_\epsilon) = 0$ with respect to $x_k$ to get $\partial_i (a_{ij}^\epsilon \partial_j (\partial_k u_\epsilon)) = 0$.
Let $v_k = \partial_k u_\epsilon$. We test this equation with $\varphi = \eta^2 v_k$, where $\eta$ is a smooth cutoff function supported in $K$.
\[ \int a_{ij}^\epsilon \partial_j v_k \partial_i (\eta^2 v_k) = 0. \]
Expanding the product rule $\partial_i (\eta^2 v_k) = \eta^2 \partial_i v_k + 2\eta (\partial_i \eta) v_k$:
\[ \int \eta^2 a_{ij}^\epsilon \partial_j v_k \partial_i v_k = - \int 2\eta v_k a_{ij}^\epsilon \partial_j v_k \partial_i \eta. \]
Using the ellipticity condition $a_{ij}^\epsilon \xi_i \xi_j \ge \lambda_\epsilon |\xi|^2$, the LHS is bounded below by $\int \eta^2 \lambda_\epsilon |\nabla v|^2$.
Using Cauchy-Schwarz on the RHS ($2xy \le \delta x^2 + \delta^{-1} y^2$) with weight $a_{ij}^\epsilon$:
\[ \text{RHS} \le \frac{1}{2} \int \eta^2 a_{ij}^\epsilon \partial_j v_k \partial_i v_k + C \int v_k^2 a_{ij}^\epsilon \partial_j \eta \partial_i \eta. \]
Absorbing the gradient term into the LHS:
\[ \frac{1}{2} \int \eta^2 \lambda_\epsilon |\nabla^2 u_\epsilon|^2 \le C \Lambda_\epsilon \int |\nabla u_\epsilon|^2 |\nabla \eta|^2. \]
Since $p \in (1,3)$, we have uniform gradient bounds $|\nabla u_\epsilon| \le M$ on $K$ (independent of $\epsilon$).
The ellipticity constants satisfy $\lambda_\epsilon \ge (M^2+1)^{(p-2)/2} = c > 0$ and $\Lambda_\epsilon \le \epsilon^{p-2}$ (if $p<2$).
Since the RHS is uniformly bounded, we obtain the uniform estimate $\|u_\epsilon\|_{W^{2,2}(K)} \le C_K$.
\begin{equation}
    \| u_\epsilon \|_{W^{2,2}(K)} \le C_K.
\end{equation}
This uniform bound allows us to extract a subsequence (which we continue to denote by $u_\epsilon$) that converges weakly in $W^{2,2}_{loc}(\tM\setminus\{p_k\})$ to the original solution $u$. Since the set of tips has zero capacity, this is enough to interpret all distributional identities on the whole of $\tM$.

\textbf{Step 4: Weak Lower Semi-continuity and Passing to the Limit.}
The term $\mathcal{K}_p(v)$ in the Bochner identity is defined by the refined Kato inequality:
\[ \mathcal{K}_p(v) := |\nabla^2 v|^2 - \frac{n}{n-1} \big| \nabla |\nabla v| \big|^2. \]
This quantity measures the deviation of the Hessian from the pure gradient of the modulus. The crucial observation is that $\mathcal{K}_p(v)$ is a \textbf{convex functional} with respect to the Hessian $\nabla^2 v$.
Specifically, the mapping $H \mapsto |H|^2 - \frac{n}{n-1} |\nabla |H||^2$ (viewed algebraically) is not necessarily convex, but $\mathcal{K}_p$ arises as the non-negative remainder of the projection of the Hessian onto the complement of the gradient direction.
Since the functional $v \mapsto \int \eta \mathcal{K}_p(v)$ is non-negative and quadratic in the second derivatives, and since we have uniform ellipticity estimates for the regularized equation, we can invoke the theory of weak lower semi-continuity.
The sequence $u_\epsilon$ converges weakly to $u$ in $W^{2,2}_{loc}(\tM \setminus \{p_k\})$.
For a convex, continuous functional $F(\nabla^2 v)$, weak convergence implies lower semi-continuity:
\[ \liminf_{\epsilon \to 0} \int_K \eta \mathcal{K}_p(u_\epsilon) \ge \int_K \eta \mathcal{K}_p(u). \]
Since $\int \eta \mathcal{K}_p(u_\epsilon) \ge 0$ for all $\epsilon$, the limit satisfies:
\begin{align*}
    0 &\le \liminf_{\epsilon \to 0} \int_{\tM} \eta \mathcal{K}_p(u_\epsilon) \dVol_{\tg} \\
      &\ge \int_{\tM} \eta \mathcal{K}_p(u) \dVol_{\tg}.
\end{align*}
This shows that the distributional pairing $\langle \mathcal{K}_p(u), \eta \rangle$ is non-negative for any non-negative test function $\eta$. Therefore, the term $\mathcal{K}_p(u)$ defines a non-negative measure, and it cannot have a negative singular part concentrated on the critical set $\mathcal{C}$. This completes the rigorous justification.
\end{proof}

\section{The Asymptotic Engine: Fredholm Theory (Track A)}
\label{app:Fredholm}

This appendix provides the rigorous functional analytic foundation for the solution of the singular Lichnerowicz equation, specifically addressing the marginally stable case ($\lambda_1=0$) where the metric decays polynomially. This is the "Asymptotic Engine" (Track A). It utilizes the \textbf{Weighted Scattering Calculus} to handle the polynomial decay $O(t^{-2})$ in the cylindrical coordinate $t$.

\subsection{Weighted Scattering Spaces}

We define the functional spaces on the cylindrical end $\mathcal{C} \cong [0, \infty)_t \times \Sigma$. Let $\langle t \rangle = (1 + t^2)^{1/2}$.

\begin{definition}[Weighted Scattering Space $H^{k}_{\delta}$]
For $k \in \mathbb{N}$ and $\delta \in \mathbb{R}$, the weighted scattering Sobolev space $H^{k}_{\delta}(\mathcal{C})$ is defined as the closure of $C^\infty_c(\mathcal{C})$ with respect to the norm:
\begin{equation}
    \|u\|_{H^{k}_{\delta}} := \left( \sum_{|\alpha| + j \le k} \int_{\mathcal{C}} \langle t \rangle^{2(\delta + j)} |\nabla_y^\alpha \partial_t^j u|^2 \, dV_{cyl} \right)^{1/2}.
\end{equation}
The weight $\delta$ characterizes the algebraic decay rate at infinity. Roughly, $u \in H^k_\delta$ implies $u \sim t^{-\delta - 1/2}$ as $t \to \infty$.
\end{definition}

\subsection{Compactness of the Potential Term}

A key step in establishing the Fredholm property is showing that the difference between the actual operator $L$ and the model operator $L_0 = \partial_t^2 + \Delta_\Sigma$ is a compact perturbation. In the marginally stable case, this difference is a multiplication operator $E(t) \cdot u$ where the error term satisfies the decay estimate $|E(t)| \le C \langle t \rangle^{-2}$.

\begin{lemma}[Compactness of Multiplication]
Let $E(t)$ be a smooth function on $\mathcal{C}$ satisfying the decay condition $|E(t)| \le C \langle t \rangle^{-2}$. Then the multiplication operator $M_E : u \mapsto E \cdot u$ is a compact operator from $H^{2}_{\delta}(\mathcal{C})$ to $H^{0}_{\delta}(\mathcal{C})$.
\end{lemma}

\begin{proof}
Let $\{u_j\}$ be a bounded sequence in $H^{2}_{\delta}(\mathcal{C})$. We must extract a subsequence $\{u_{j_k}\}$ such that $\{E u_{j_k}\}$ converges strongly in $H^{0}_{\delta} = L^2_\delta$.
Since $\{u_j\}$ is bounded in $H^2_\delta$, by the Rellich-Kondrachov theorem, it is pre-compact in $L^2_{loc}(\mathcal{C})$. Thus, there exists a subsequence (re-indexed as $u_j$) that converges strongly to some $u$ in $L^2(K)$ for any compact $K \subset \mathcal{C}$.
We construct the Cauchy sequence argument globally by controlling the "tails".
Let $\epsilon > 0$. We split the norm into a compact part $t \le T$ and a tail $t > T$:
\[ \| E (u_j - u_m) \|_{L^2_\delta}^2 = \int_{0}^T \langle t \rangle^{2\delta} |E|^2 |u_j - u_m|^2 + \int_{T}^\infty \langle t \rangle^{2\delta} |E|^2 |u_j - u_m|^2. \]
\textbf{Tail Estimate:} Using the decay of $E(t)$:
\[ \sup_{t > T} |E(t)|^2 \le C^2 T^{-4}. \]
The tail integral is bounded by:
\[ \int_{T}^\infty \langle t \rangle^{2\delta} C^2 T^{-4} |u_j - u_m|^2 \le C^2 T^{-4} \| u_j - u_m \|_{L^2_\delta}^2. \]
Since the sequence $u_j$ is bounded in $H^2_\delta$ (and thus in $L^2_\delta$), say by $M$, we have:
\[ \text{Tail} \le C^2 T^{-4} (2M)^2. \]
We choose $T$ large enough such that $4 C^2 M^2 T^{-4} < \epsilon/2$.
\textbf{Compact Part:} With $T$ fixed, the convergence in $L^2_{loc}$ ensures that for $j, m$ sufficiently large:
\[ \int_{0}^T \langle t \rangle^{2\delta} |E|^2 |u_j - u_m|^2 < \epsilon/2. \]
Thus, $\| E(u_j - u_m) \|_{L^2_\delta}^2 < \epsilon$, proving the sequence is Cauchy and hence convergent.
Therefore, the operator $M_E$ is compact.
\end{proof}

\subsection{Indicial Roots and Weight Choice}

The Fredholm properties of $L$ are governed by the model operator at infinity, $L_0 = \partial_t^2 + \Delta_\Sigma$. We compute its indicial roots to determine the forbidden weights.

\begin{proposition}[Indicial Roots]
The indicial roots $\lambda$ of $L_0$ are the values for which there exist solutions of the form $u(t, y) = e^{\lambda t} \psi(y)$ (or $t^\lambda$ in the scattering scaling, but here we analyze the cylindrical spectrum directly).
Substituting into the equation:
\[ (\partial_t^2 + \Delta_\Sigma) (e^{\lambda t} \psi) = (\lambda^2 + \Delta_\Sigma) \psi e^{\lambda t} = 0. \]
This requires $-\Delta_\Sigma \psi = \lambda^2 \psi$.
Let $\mu_k$ be the eigenvalues of $-\Delta_\Sigma$ (or the MOTS stability operator). In the marginally stable case, the principal eigenvalue is $\mu_0 = 0$.
The corresponding indicial roots satisfy $\lambda^2 = \mu_0 = 0$.
Thus, $\lambda = 0$ is a double root, corresponding to the kernel solutions: constants ($1$) and linear growth ($t$).
\end{proposition}

\begin{remark}[Choice of Weight $\delta$]
For the operator to be Fredholm, the weight line must avoid the set of indicial roots. In our scattering notation where weights are polynomial $\langle t \rangle^\delta$:
\begin{itemize}
    \item The root $\lambda=0$ (constants) corresponds to the "critical" decay rate boundary.
    \item To ensure invertibility, we must choose a weight $\delta$ that excludes the kernel (constants) but allows for the decay of the solution generated by the source term.
    \item The source term $\Div(q)$ decays as $t^{-3}$.
    \item We require the solution $\phi - 1$ to decay to zero.
    \item Based on the analysis of the Laplacian in weighted spaces, choosing $\delta \in (-1/2, 1/2)$ (in the appropriate dimensionally shifted convention) ensures that the operator is an isomorphism on the subspace orthogonal to the kernel.
    \item Specifically, we choose $\delta$ such that $L^2_\delta$ allows functions decaying like $t^{-1}$ (since $\int (t^{-1})^2 t^{2\delta} dt$ converges for $2\delta < 1$) but excludes non-decaying constants (where $\int 1^2 t^{2\delta} dt$ diverges for $2\delta \ge -1$).
\end{itemize}
Thus, a weight corresponding to a slight polynomial decay is sufficient to restore the Fredholm property.
\end{remark}

\section{The Local Engine: Internal Smoothing (Track B)}
\label{app:Smoothing}

This appendix serves as the "Local Engine," providing the explicit geometric calculations for the smoothing of the internal corner. It replaces the previous heuristic arguments with sharp quantitative estimates derived in Gaussian Normal Coordinates (Fermi coordinates).

\subsection{Scalar Curvature in Gaussian Normal Coordinates}
We work in the coordinate system $(s, y)$ defined in the Interface Definition (Section 1.3), where the metric takes the form $\hat{g}_\epsilon = ds^2 + \gamma_\epsilon(s,y)$.
The scalar curvature is given by the Gauss-Codazzi equation:
\begin{equation}
    R_{\hat{g}_\epsilon} = R^{\gamma_\epsilon} - |A_\epsilon|^2 - (\Tr A_\epsilon)^2 - 2 \partial_s (\Tr A_\epsilon).
\end{equation}

\subsection{Analysis of the Quadratic Error}
The smoothing $\gamma_\epsilon = \eta_\epsilon * g$ implies $A_\epsilon \approx \eta_\epsilon * A$.
The "Curvature Deficit" comes from the nonlinearity of the quadratic term $Q(A) = |A|^2 + (\Tr A)^2$.
\begin{lemma}[Quadratic Difference Bound]
The "negative" part of the curvature comes dominantly from the difference of quadratic terms:
\begin{equation}
    \mathcal{E}_{quad} = |A_\epsilon|^2 - \eta_\epsilon * |A|^2.
\end{equation}
Since $A$ (the second fundamental form) is in $L^\infty$ (from the Lipschitz regularity of the Jang metric), this error term is bounded pointwise by a constant independent of $\epsilon$.
\end{lemma}
\begin{proof}
Let $A(s)$ be the second fundamental form of the slices. $A(s)$ is bounded and has a jump discontinuity at $s=0$.
$|A_\epsilon(s)| = |\int \eta_\epsilon(\tau) A(s-\tau) d\tau| \le \sup |A|$.
Similarly, $\eta_\epsilon * |A|^2 \le \sup |A|^2$.
Thus, the difference is bounded by $2(\sup |A|)^2$.
\end{proof}

\subsection{Proof of the $L^{3/2}$ Bound}
 \begin{theorem}[$L^{2}$ Scalar Curvature Estimate]
 The negative part of the scalar curvature $R^-_\epsilon$ satisfies:
 \begin{equation}
    \|R^-_\epsilon\|_{L^{2}(N_{2\epsilon})} \le C \epsilon^{1/2}.
 \end{equation}
 \end{theorem}
 \begin{proof}
 The scalar curvature $R_{\hat{g}_\epsilon}$ is dominated by the positive distributional term $\frac{2[H]}{\epsilon}\eta$.
 The negative part $R^-_\epsilon$ arises only from the bounded quadratic error terms $\mathcal{E}_{quad}$ and the tangential smoothing errors.
 Since these errors are bounded pointwise by $C$ and are supported on a set of volume $O(\epsilon)$, we have:
 \[ \int_{N_{2\epsilon}} |R^-_\epsilon|^{3/2} dV \le \int_{-\epsilon}^\epsilon \int_\Sigma C^{3/2} ds d\sigma \le C' \epsilon. \]
 Similarly, for the $L^2$ norm:
 \[ \int_{N_{2\epsilon}} |R^-_\epsilon|^2 dV \le C^2 \cdot \text{Vol}(N_{2\epsilon}) \le C'' \epsilon. \]
 Taking the square root yields $\epsilon^{1/2}$.
 \end{proof}

\subsection{Scalar Curvature in Gaussian Normal Coordinates}
We work in the coordinate system $(s, y)$ defined in the Interface Definition (Section 1.3), where the smoothed metric takes the form $\hat{g}_\epsilon = ds^2 + \gamma_\epsilon(s,y)$.
The scalar curvature is given by the Gauss--Codazzi equation:
\begin{equation}
    R_{\hat{g}_\epsilon} = R^{\gamma_\epsilon} - |A_\epsilon|_{\gamma_\epsilon}^2 - (\Tr_{\gamma_\epsilon} A_\epsilon)^2 - 2 \partial_s (\Tr_{\gamma_\epsilon} A_\epsilon),
\end{equation}
where $A_\epsilon = -\frac{1}{2} \gamma_\epsilon^{-1} \gamma_\epsilon'$ is the second fundamental form of the slices $\{s\} \times \Sigma$, and $R^{\gamma_\epsilon}$ is the intrinsic scalar curvature of the slice. Note that our sign convention for $A$ is such that $H_\epsilon = \Tr A_\epsilon$.

\subsection{Detailed Setup and Expansion}
Let $\Sigma$ be the interface. In a tubular neighborhood $N_{2\epsilon} \cong (-\delta, \delta) \times \Sigma$, the background metric $\tg$ (which is $\bg$ near $\Sigma$) takes the form $\tg = ds^2 + g(s)$, where $g(s)$ is a family of metrics on $\Sigma$.
The metric is Lipschitz continuous across $s=0$. Specifically:
\begin{itemize}
    \item $g(s)$ is $C^0$ at $s=0$.
    \item The derivative $g'(s) = \partial_s g(s)$ has a jump discontinuity at $s=0$.
    \item For $s < 0$ (cylindrical side), $g'(s) \to 0$ (asymptotically).
    \item For $s > 0$ (bulk side), $g'(s) = -2 k_{bulk}$.
\end{itemize}
The mean curvature $H = \frac{1}{2} \Tr_g(g')$ jumps by $[H] = H_{bulk} - H_{cyl}$. By the stability of the MOTS, $[H] \ge 0$.

The smoothed metric is defined as $\hat{g}_\epsilon = ds^2 + \gamma_\epsilon(s)$, where
\[ \gamma_\epsilon(s) = (\eta_\epsilon * g)(s) = \int_{-\epsilon}^\epsilon \eta_\epsilon(\tau) g(s-\tau) \, d\tau. \]
Here $\eta_\epsilon(s) = \epsilon^{-1} \eta(s/\epsilon)$ is a standard symmetric mollifier.

We analyze each term in the scalar curvature expansion.

\paragraph{1. The Linear Terms (Distributional Part).}
The term $-2 \partial_s (\Tr A_\epsilon)$ contains the second derivatives of the metric and captures the distributional curvature.
We compute the derivative of the smoothed metric: $\gamma_\epsilon'(s) = (\eta_\epsilon * g')(s)$.
Thus $A_\epsilon(s) \approx -\frac{1}{2} g(s)^{-1} (\eta_\epsilon * g')(s)$.
The trace is $H_\epsilon(s) \approx \frac{1}{2} \Tr(g^{-1} (\eta_\epsilon * g'))$.
Since $\eta_\epsilon$ is symmetric and $g$ is continuous, we have approximately $H_\epsilon \approx \eta_\epsilon * H$.
The term $-2 \partial_s H_\epsilon \approx -2 \eta_\epsilon * H' = \eta_\epsilon * (-2 \partial_s H)$.
Recall that $-2 \partial_s H$ in the distributional sense is $-2 (H_{reg}' + [H]\delta_0)$.
Thus,
\[ -2 \partial_s H_\epsilon(s) \approx \frac{2}{\epsilon} [H] \eta\left(\frac{s}{\epsilon}\right) + O(1). \]
Since $[H] \ge 0$, this term provides a large \emph{positive} contribution supported in $(-\epsilon, \epsilon)$.

\paragraph{2. The Quadratic Terms (The Deficit).}
The nonlinearity of the scalar curvature enters through $Q(A) = -|A|^2 - (\Tr A)^2$.
The smoothed curvature contains $Q(A_\epsilon)$, where $A_\epsilon \approx \eta_\epsilon * A$.
The "curvature deficit" is the difference $Q(A_\epsilon) - \eta_\epsilon * Q(A)$.

Let $k(s) = -\frac{1}{2} g'(s)$. Since the original metric is Lipschitz, $g'$ is a bounded function ($L^\infty$) with a jump at $s=0$.
Then $A_\epsilon(s) \approx \eta_\epsilon * k$.
Consequently, the smoothed second fundamental form $A_\epsilon$ is uniformly bounded independent of $\epsilon$: $\|A_\epsilon\|_{L^\infty} \le \|k\|_{L^\infty}$.
Therefore, the quadratic term $Q(A_\epsilon)$ is pointwise bounded by a constant $C_{quad}$ depending only on the Lipschitz norm of $\tg$.
This leads to the crucial observation:
\[ |R_{\hat{g}_\epsilon}(s)| \le |R^{\gamma_\epsilon}| + C_{quad} + \left| \frac{2}{\epsilon} [H] \eta\left(\frac{s}{\epsilon}\right) \right|. \]
The term with $1/\epsilon$ is non-negative. The remaining terms are bounded by a constant $K$ independent of $\epsilon$.
Thus,
\[ R_{\hat{g}_\epsilon}(s) \ge -K \quad \text{for all } s \in (-\epsilon, \epsilon). \]
The negative part $R^-_\epsilon = \min(0, R_{\hat{g}_\epsilon})$ is therefore bounded pointwise: $|R^-_\epsilon| \le K$.
This holds on a set of volume $\sim \epsilon$.

\begin{lemma}[$L^{3/2}$ Control of Scalar Curvature Deficit]
\label{lem:ScalarDip}
Let $\hat{g}_\epsilon$ be the smoothed metric in the collar. The negative part of the scalar curvature, $R^-_\epsilon = \min(0, R_{\hat{g}_\epsilon})$, satisfies:
\begin{equation}
    \|R^-_\epsilon\|_{L^{3/2}(N_{2\epsilon})} \le C \epsilon^{2/3}.
\end{equation}
\end{lemma}
\begin{proof}
From the explicit expansion above, the negative part $R^-_\epsilon$ comes from the quadratic error terms and the smoothing of the intrinsic curvature $R^\Sigma$.
1. The jump term $\frac{2[H]}{\epsilon}\eta$ is non-negative.
2. The error term $\mathcal{E}(s)$ is bounded pointwise by a constant $C$ depending only on the jump $[k]$ and the bounds on $k$:
\[ |R^-_\epsilon(s,y)| \le C \mathbb{1}_{(-\epsilon, \epsilon)}(s). \]
3. We integrate this pointwise bound over the collar $N_{2\epsilon}$:
\[ \int_{N_{2\epsilon}} |R^-_\epsilon|^{3/2} dV_{\hat{g}_\epsilon} = \int_\Sigma \int_{-\epsilon}^\epsilon |R^-_\epsilon|^{3/2} \sqrt{\det \gamma} \, ds \, d\sigma \le C' \cdot 2\epsilon. \]
Taking the $2/3$ power:
\[ \|R^-_\epsilon\|_{L^{3/2}} \le (C' \epsilon)^{2/3} = C \epsilon^{2/3}. \]
This proves the lemma.
\end{proof}

\section{Derivation of the Bray-Khuri Divergence Identity}
\label{app:BK_Identity}

\begin{theorem}[Bray--Khuri Divergence Identity]
\label{thm:BKidentity}
Let $(\overline M,\overline g,h,q)$ be the Jang deformation of an
initial data set $(M,g,k)$ obeying the dominant energy condition, and
let $\phi>0$ be the solution of the singular Lichnerowicz equation
\eqref{eq:BK_PDE_Exact}.
Define
\[
  Y := \phi^{-1}\nabla_{\overline g}\phi + q,
\]
and
\[
  P := \tfrac12 |h-k|_{\overline g}^2
       + \tfrac12\bigl(\mu-|J|_g\bigr)
       + |\nabla_{\overline g}\log\phi|^2_{\overline g}.
\]
Then $P\ge 0$ almost everywhere and, in the sense of distributions on
$\overline M$,
\begin{equation}
  \Div_{\overline g} Y
    = P - \tfrac18 R_{\overline g}.
\end{equation}
\end{theorem}
\begin{proof}
When all data are smooth and $R_{\overline g}$ is a classical function,
the identity is obtained by combining the Jang scalar curvature identity and the conformal transformation law. In our setting, the data are only as regular as guaranteed by Lemma~\ref{lem:LichnerowiczWellPosed}. We approximate by smooth data $(\overline g_\varepsilon, \dots)$ and pass to the limit in the weak topology of $L^1_{\text{loc}}$. The non-negativity of $P$ follows from Fatou's lemma.
\end{proof}

\section{Rigorous Scalar Curvature Estimates for the Smoothed Metric}
\label{app:Smoothing}

In this appendix, we explicitly calculate the scalar curvature of the smoothed metric $\hat{g}_\epsilon$ in the Gaussian Normal Coordinates (Fermi coordinates) defined in Section~\ref{sec:MiaoSmoothing} and rigorously derive the $L^{3/2}$ bound on its negative part.

\subsection{Setup and Metric Expansion}
We work in the tubular neighborhood $N_{2\epsilon} \cong (-\epsilon, \epsilon) \times \Sigma$ of the interface $\Sigma$. We employ Gaussian Normal Coordinates $(s, y)$ such that the background metric takes the form:
\[ \tg = ds^2 + g(s, y), \]
where $s$ is the signed geodesic distance ($s<0$ in the cylinder, $s>0$ in the bulk). The metric component $g(s)$ is $C^0$ in $s$ and smooth in $y$, but $\partial_s g$ has a jump discontinuity at $s=0$. Specifically, the second fundamental form of the $s$-slices is $A(s) = -\frac{1}{2} g^{-1} \partial_s g$. This jumps from $A_{cyl}=0$ to $A_{bulk}=k|_\Sigma$. The mean curvature $H(s) = \Tr A(s)$ jumps by $[H] = H_{bulk} \ge 0$.

The smoothed metric is defined by mollifying the tangential components:
\begin{equation}
    \hat{g}_\epsilon = ds^2 + \gamma_\epsilon(s,y), \quad \text{where } \gamma_\epsilon(s) = (\eta_\epsilon * g)(s) = \int_{-\epsilon}^\epsilon \eta_\epsilon(\tau) g(s-\tau) \, d\tau.
\end{equation}
Here $\eta_\epsilon(s) = \epsilon^{-1} \eta(s/\epsilon)$ is a standard symmetric mollifier.
Crucially, the shift vector is identically zero ($g_{si} \equiv 0$), which simplifies the scalar curvature formula and avoids non-integrable cross-terms.

\subsection{Explicit Scalar Curvature Expansion}
Using the Gauss-Codazzi equations for the foliation by $\Sigma_s$, the scalar curvature of $\hat{g}_\epsilon$ is given by:
\begin{equation}\label{eq:GaussCodazziSmoothed}
    R_{\hat{g}_\epsilon} = R^{\gamma_\epsilon} - |A_\epsilon|_{\gamma_\epsilon}^2 - (H_\epsilon)^2 - 2 \partial_s H_\epsilon,
\end{equation}
where $A_\epsilon = -\frac{1}{2} \gamma_\epsilon^{-1} \partial_s \gamma_\epsilon$ and $H_\epsilon = \Tr_{\gamma_\epsilon} A_\epsilon$.

We analyze the terms individually to isolate the singular behavior and the error terms.
Recall that for the unsmoothed metric, the distributional scalar curvature is $R_{\tg} = R^g - |A|^2 - H^2 - 2\partial_s H$. The term $-2\partial_s H$ contains the Dirac mass $2[H]\delta_0$.

\paragraph{1. The Linear (Distributional) Term.}
The mean curvature of the smoothed metric satisfies:
\[ H_\epsilon(s) = \frac{1}{2} \Tr(\gamma_\epsilon^{-1} \partial_s \gamma_\epsilon) = \frac{1}{2} \Tr(\gamma_\epsilon^{-1} (\eta_\epsilon * \partial_s g)). \]
Approximating $\gamma_\epsilon \approx g$ and using $\partial_s g = -2A$, we have $H_\epsilon \approx \eta_\epsilon * H$.
More precisely, we can write:
\[ -2 \partial_s H_\epsilon(s) = \frac{2}{\epsilon} [H] \eta\left(\frac{s}{\epsilon}\right) + E_{lin}(s), \]
where the first term is the smoothing of the distributional curvature $2[H]\delta_0$. Since $[H] \ge 0$ and $\eta \ge 0$, this term contributes a large positive curvature $\sim O(1/\epsilon)$ supported in the collar.
The remainder $E_{lin}(s)$ involves the derivative of the regular part of $H$ and commutator terms, which are bounded ($L^\infty$) because the metric is Lipschitz (so $H$ is bounded).

\paragraph{2. The Quadratic (Deficit) Terms.}
The nonlinearity of the scalar curvature introduces a deficit term. Let $Q(A) = -|A|^2 - H^2$. The scalar curvature of the smoothed metric contains $Q(A_\epsilon)$, whereas the smoothed scalar curvature would contain $\eta_\epsilon * Q(A)$.
We define the deficit:
\begin{equation}
    D_\epsilon(s) = Q(A_\epsilon(s)) - (\eta_\epsilon * Q(A))(s).
\end{equation}
The "negative part" of the scalar curvature arises primarily from this deficit (plus small commutator errors from the linear term and $R^\Sigma$).
We demonstrate that this deficit is bounded.
Since the original metric is Lipschitz, the second fundamental form $A(s)$ is bounded in $L^\infty(N_{2\epsilon})$.
The smoothed second fundamental form $A_\epsilon(s) \approx \eta_\epsilon * A(s)$ is also bounded in $L^\infty$, with $\|A_\epsilon\|_\infty \le \|A\|_\infty$.
Consequently, both $Q(A_\epsilon)$ and $\eta_\epsilon * Q(A)$ are bounded functions.
\[ |D_\epsilon(s)| \le C (\|A\|_\infty^2 + \|A_\epsilon\|_\infty^2) \le C' \|A\|_\infty^2. \]
Thus, the error term in the scalar curvature expansion is pointwise bounded by a constant independent of $\epsilon$.

\subsection{Proof of the $L^{3/2}$ Bound}
We combine the expansion terms.
\[ R_{\hat{g}_\epsilon}(s) = \underbrace{\frac{2}{\epsilon} [H] \eta\left(\frac{s}{\epsilon}\right)}_{\ge 0} + \underbrace{R^{\gamma_\epsilon} + E_{lin}(s) + D_\epsilon(s)}_{E_{bounded}(s)}. \]
The first term is non-negative (by stability of the MOTS). The second term, $E_{bounded}(s)$, represents the sum of intrinsic curvature, linear errors, and the quadratic deficit. All components of $E_{bounded}$ are constructed from $g$, $\partial_s g$, and their smoothings. Since $\partial_s g \in L^\infty$, we have:
\[ \|E_{bounded}\|_{L^\infty(N_{2\epsilon})} \le C. \]
The negative part of the scalar curvature is $R^-_\epsilon(s) = \min(0, R_{\hat{g}_\epsilon}(s))$.
Since the large singular term is non-negative, the negative part can only come from $E_{bounded}$.
\[ R^-_\epsilon(s) \ge \min(0, E_{bounded}(s)) \ge -C. \]
Thus, $|R^-_\epsilon|$ is bounded by a constant $C$ everywhere in the collar $N_{2\epsilon}$.
The volume of the collar is $\text{Vol}(N_{2\epsilon}) \approx 2\epsilon \cdot \text{Area}(\Sigma)$.

We verify the $L^{3/2}$ norm:
\begin{align*}
    \|R^-_\epsilon\|_{L^{3/2}(N_{2\epsilon})} &= \left( \int_{N_{2\epsilon}} |R^-_\epsilon|^{3/2} \, dV_{\hat{g}_\epsilon} \right)^{2/3} \\
    &\le \left( \int_{N_{2\epsilon}} C^{3/2} \, dV \right)^{2/3} \\
    &= \left( C^{3/2} \cdot \text{Vol}(N_{2\epsilon}) \right)^{2/3} \\
    &\le \left( C^{3/2} \cdot C' \epsilon \right)^{2/3} \\
    &= C'' \epsilon^{2/3}.
\end{align*}
This confirms the estimate $\|R^-_\epsilon\|_{L^{3/2}} \le C \epsilon^{2/3}$.
\end{proof}

\begin{lemma}[Dominance of Linear Terms]
In the strictly stable case ($[H] > 0$), the linear term $\frac{2[H]}{\epsilon}\eta$ dominates the bounded error $E_{bounded}$ for sufficiently small $\epsilon$, implying $R_{\hat{g}_\epsilon} \ge 0$ everywhere except possibly near the support boundary of $\eta$. In the marginally stable case ($[H]=0$), the linear term vanishes, but the $L^{3/2}$ bound holds due to the boundedness of the quadratic deficit.
\end{lemma}

\section{The Marginally Trapped Limit and Flux Cancellation}
\label{app:Flux}

\begin{lemma}[Vanishing of the Jang Flux]
\label{lem:FluxVanishing}
Let $(\overline M,\overline g)$ be the Jang deformation of an initial
data set satisfying the hypotheses of Theorem~\ref{thm:SPI}.
Let $\mathcal C\simeq[0,\infty)\times\Sigma$ be a cylindrical end
corresponding to a component $\Sigma$ of the outermost MOTS, with
coordinate $t\ge 0$ and cross-sections
$\Sigma_t=\{t\}\times\Sigma$.
Let $q$ be the Jang vector field appearing in
identity~\eqref{eq:JangScalar}, and let $\nu$ be the unit
normal to $\Sigma_t$ in $\overline g$ pointing towards increasing $t$.
Then
\[
  \lim_{T\to\infty}\int_{\Sigma_T}
      \langle q,\nu\rangle_{\overline g}\,dA_{\overline g} = 0.
\]
\end{lemma}

\begin{proof}
By Lemma~\ref{lem:SharpAsymptotics}, we have the following decay
estimates along the cylinder:
\begin{itemize}
  \item In the strictly stable case, there exists $\kappa>0$ such that
  \[
    \overline g = dt^2+\sigma + O(e^{-\kappa t}),\qquad
    |q(t,\cdot)|_{\overline g}\le C e^{-\kappa t}.
  \]

  \item In the marginally stable case,
  \[
    \overline g = dt^2+\sigma + O(t^{-1}),\qquad
    |q(t,\cdot)|_{\overline g}\le C t^{-2}.
  \]
\end{itemize}
Moreover, in both cases the area
$\operatorname{Area}_{\overline g}(\Sigma_t)$ remains uniformly bounded
for large $t$ (indeed, $\overline g$ converges to the product metric
$dt^2+\sigma$ up to controlled error).

Let $T>0$ and estimate
\[
  \left|\int_{\Sigma_T}
         \langle q,\nu\rangle_{\overline g}\,dA_{\overline g}\right|
  \le \int_{\Sigma_T} |q|_{\overline g}\,dA_{\overline g}
  \le \bigl\|q(T,\cdot)\bigr\|_{L^\infty(\Sigma_T)}
       \operatorname{Area}_{\overline g}(\Sigma_T).
\]
In the strictly stable case we have
$\|q(T,\cdot)\|_{L^\infty}\le C e^{-\kappa T}$, hence
the right-hand side tends to zero as $T\to\infty$.
In the marginally stable case the refined decay gives
$\|q(T,\cdot)\|_{L^\infty}\le C T^{-2}$, and the same conclusion
follows.
\end{proof}

\section*{Acknowledgments}
The author thanks [Name] for helpful discussions regarding the spectral properties of the MOTS operator. This work was supported by [Grant Number/Institute].

\section*{Declarations}
\begin{itemize}
    \item \textbf{Funding:} This research received no specific grant from any funding agency in the public, commercial, or not-for-profit sectors.
    \item \textbf{Conflict of Interest:} The author declares that he has no known competing financial interests or personal relationships that could have appeared to influence the work reported in this paper.
    \item \textbf{Data Availability:} Data sharing is not applicable to this article as no datasets were generated or analyzed during the current study.
\end{itemize}

\begin{thebibliography}{99}

\bibitem{amo2022}
Agostiniani, V., Mazzieri, L., \& Oronzio, F. (2022).
\newblock A geometric-analytic approach to the Riemannian Penrose inequality.
\newblock \emph{Invent. Math.}, 230(3):1067--1148.

\bibitem{anderson2001}
Anderson, M. T. (2001).
\newblock On the structure of solutions to the static vacuum Einstein equations.
\newblock \emph{Ann. Henri Poincar\'e}, 1:995--1042.

\bibitem{bray2001}
Bray, H. L. (2001).
\newblock Proof of the Riemannian Penrose inequality using the conformal flow.
\newblock \emph{J. Differential Geom.}, 59(2):177--267.

\bibitem{braykhuri2011}
Bray, H. L., \& Khuri, M. A. (2011).
\newblock A Jang equation approach to the Penrose inequality.
\newblock \emph{Discrete Contin. Dyn. Syst.}, 28(4):1485--1563.

\bibitem{cheegernabervaltorta2015}
Cheeger, J., Naber, A., \& Valtorta, D. (2015).
\newblock Critical sets of elliptic equations.
\newblock \emph{Comm. Pure Appl. Math.}, 68(2):173--209.

\bibitem{dibenedetto1993}
DiBenedetto, E. (1993).
\newblock \emph{Degenerate Parabolic Equations}.
\newblock Springer-Verlag, New York.

\bibitem{fabeskenigserapioni1982}
Fabes, E. B., Kenig, C. E., \& Serapioni, R. P. (1982).
\newblock The local regularity of solutions of degenerate elliptic equations.
\newblock \emph{Comm. Pure Appl. Math.}, 35(3):245--273.

\bibitem{hankhuri2013}
Han, Q., \& Khuri, M. A. (2013).
\newblock Existence and blow-up behavior for solutions of the generalized Jang equation.
\newblock \emph{Comm. Partial Differential Equations}, 38(12):2199--2237.

\bibitem{huisken2001}
Huisken, G., \& Ilmanen, T. (2001).
\newblock The inverse mean curvature flow and the Riemannian Penrose inequality.
\newblock \emph{J. Differential Geom.}, 59(3):353--437.

\bibitem{lieberman1988}
Lieberman, G. M. (1988).
\newblock Boundary regularity for solutions of degenerate elliptic equations.
\newblock \emph{Nonlinear Anal.}, 12(11):1203--1219.

\bibitem{lockhartmccowen1985}
Lockhart, R. B., \& McOwen, R. C. (1985).
\newblock Elliptic differential operators on noncompact manifolds.
\newblock \emph{Ann. Scuola Norm. Sup. Pisa Cl. Sci. (4)}, 12(3):409--447.

\bibitem{mazya2011}
Maz'ya, V. (2011).
\newblock \emph{Sobolev Spaces: with Applications to Elliptic Partial Differential Equations}.
\newblock Springer-Verlag, Berlin Heidelberg.

\bibitem{melrose1996}
Melrose, R. B. (1996).
\newblock \emph{Differential Analysis on Manifolds with Corners}.
\newblock Unpublished manuscript, MIT.

\bibitem{miao2002}
Miao, P. (2002).
\newblock Positive mass theorem on manifolds admitting corners along a hypersurface.
\newblock \emph{Adv. Theor. Math. Phys.}, 6(6):1163--1182.

\bibitem{schoen1981}
Schoen, R., \& Yau, S. T. (1981).
\newblock Proof of the positive mass theorem. II.
\newblock \emph{Comm. Math. Phys.}, 79(2):231--260.

\bibitem{tolksdorf1984}
Tolksdorf, P. (1984).
\newblock Regularity for a more general class of quasi-linear elliptic equations.
\newblock \emph{J. Differential Equations}, 51(1):126--150.

\bibitem{witten1981}
Witten, E. (1981).
\newblock A new proof of the positive energy theorem.
\newblock \emph{Comm. Math. Phys.}, 80(3):381--402.

\end{thebibliography}

\end{document}<|MERGE_RESOLUTION|>--- conflicted
+++ resolved
@@ -1647,8 +1647,6 @@
 zero $p$-capacity.
 \end{remark}
 
-<<<<<<< HEAD
-=======
 \begin{lemma}[Critical Set Separation via Lojasiewicz-Simon]\label{lem:RefinedAsymptotics}
 The critical set of the $p$-harmonic potential, $\mathcal{C} = \{ \nabla u = 0 \}$, is strictly bounded away from the conical singularities $\{p_k\}$. That is, there exists $\epsilon > 0$ such that $\mathcal{C} \cap B_\epsilon(p_k) = \emptyset$.
 \end{lemma}
@@ -1666,7 +1664,6 @@
 \end{enumerate}
 Thus, $\nabla u \neq 0$ in a punctured neighborhood of $p_k$. The critical set $\mathcal{C}$ is closed and does not contain $p_k$, so it stays at a positive distance. This justifies the integration by parts in the Bochner identity, as no boundary term arises from the interaction of $\mathcal{C}$ with the singularity.
 \end{proof}
->>>>>>> ce87759d
 
 \begin{proposition}[Structure of the Critical Set]\label{prop:CriticalSet}
 The critical set $\mathcal{C} = \{ \nabla u = 0 \}$ of the $p$-harmonic function $u$ satisfies the following structural properties:
