\pdfoutput=1
\documentclass[11pt, a4paper]{article}

% Required Packages
\usepackage{amsmath, amssymb, amsthm, mathrsfs}
\usepackage{mathtools}

\usepackage{geometry}
\usepackage{cite}
\usepackage{graphicx}
\usepackage{color}
\usepackage{enumitem}
\usepackage{tikz}
\usepackage{hyperref}
\usepackage{cleveref}
\usepackage{microtype}
\usepackage{lineno} % Essential for peer review
\usepackage{fancyhdr} % Professional headers

% Geometry Settings
\geometry{
    margin=1in, headheight=12pt
}

% Hyperref Setup
\hypersetup{
    colorlinks=true,
    linkcolor=blue,
    citecolor=red,
    urlcolor=blue,
    pdftitle={A Proof of the Spacetime Penrose Inequality via Metric Deformation},
    pdfauthor={Da Xu},
    pdfkeywords={General Relativity, Penrose Inequality, Jang Equation, Geometric Analysis}
}

% Theorem Environments
\newtheorem{theorem}{Theorem}[section]
\newtheorem{lemma}[theorem]{Lemma}
\newtheorem{definition}[theorem]{Definition}
\newtheorem{corollary}[theorem]{Corollary}
\newtheorem{proposition}[theorem]{Proposition}
\newtheorem{assumption}[theorem]{Assumption}
\newtheorem{hypothesis}[theorem]{Hypothesis}
\newtheorem{remark}[theorem]{Remark}

\numberwithin{equation}{section}
% Allow page breaks inside long equation blocks to prevent whitespace gaps
\allowdisplaybreaks[1]

% Mathematical Macros
\newcommand{\R}{\mathbb{R}}
\newcommand{\N}{\mathbb{N}}
\newcommand{\Lap}{\Delta}
\newcommand{\ConfLap}{\Lap_{\bg} - \frac{1}{8}\Rg}
\newcommand{\ADM}{\text{ADM}}
\newcommand{\DEC}{\text{DEC}}
\newcommand{\GJE}{\text{GJE}}
\newcommand{\MOTS}{\text{MOTS}}
\renewcommand{\Cap}{\text{Cap}}
\newcommand{\Wkp}{W^{1,p}_{\text{loc}}}
\newcommand{\Hone}{H^1_{\text{loc}}}
\newcommand{\Eigen}{\lambda_1}
\newcommand{\geps}{g_{\epsilon}}
\newcommand{\hatgeps}{\hat{g}_{\epsilon}}
\newcommand{\Met}{\mathcal{M}}
\newcommand{\JOp}{\mathcal{J}}
\newcommand{\LOp}{\mathcal{L}}
\newcommand{\Jump}[1]{[\![ #1 ]\!]}
\newcommand{\Weight}[2]{W^{#1, p}_{#2}}
\newcommand{\Holder}[2]{C^{#1, \alpha}_{#2}}
\newcommand{\Norm}[2]{\|#1\|_{#2}}
\newcommand{\EdgeSpace}[2]{H^{#1}_{0,#2}}
\newcommand{\Ind}{\mathrm{Ind}}
\newcommand{\Spec}{\mathrm{Spec}}
\newcommand{\Harm}{\mathcal{H}}
\newcommand{\Energy}{\mathcal{E}}
\newcommand{\bM}{\overline{M}}
\newcommand{\bg}{\overline{g}}
\newcommand{\tM}{\widetilde{M}}
\newcommand{\tg}{\widetilde{g}}
\newcommand{\Rg}{R_{\overline{g}}}
\newcommand{\Rtg}{R_{\widetilde{g}}}
\newcommand{\dV}{\,dV}
\newcommand{\dVol}{\,d\text{Vol}}
\newcommand{\dsigma}{\,d\sigma}
\newcommand{\Scal}{\mathrm{R}}
\newcommand{\Ric}{\mathrm{Ric}}
\newcommand{\Tr}{\mathrm{Tr}}
\newcommand{\Div}{\mathrm{div}}
\newcommand{\supp}{\mathrm{supp}}

% Title Information and Metadata
\title{\textbf{A Proof of the Spacetime Penrose Inequality via Metric Deformation and $p$-Harmonic Level Sets}}
\author{\textbf{Da Xu} \\
China Mobile Research Institute\thanks{Correspondence to: xu.da@example.com}}
\date{\today}

\begin{document}

% Header Setup for Preprint Look
\pagestyle{fancy}
\fancyhf{}
\fancyhead[L]{Da Xu}
\fancyhead[R]{Spacetime Penrose Inequality}
\fancyfoot[C]{\thepage}

\linenumbers % Enable line numbering for the review copy
\maketitle

\begin{abstract}
We provide a rigorous proof of the spacetime Penrose inequality $M_{\ADM} \ge \sqrt{A/16\pi}$ for asymptotically flat initial data sets satisfying the dominant energy condition. Our approach resolves the analytic obstructions—specifically the distributional indefiniteness of the scalar curvature—that have previously hindered the combination of the Jang equation with the $p$-harmonic level set method.

We treat the marginally stable case ($\lambda_1=0$) via a weighted scattering calculus, ensuring the Lichnerowicz operator remains Fredholm with index zero despite polynomial decay by selecting weights within the spectral gap. We establish the crucial conformal bound $\phi \le 1$ by rigorously justifying the vanishing of boundary flux terms at the compactified "Jang bubbles" using a capacity argument. Furthermore, we construct a scalar-curvature preserving smoothing for the Lipschitz interface of the Jang metric, proving a sharp $L^{3/2}$ bound on the negative scalar curvature to ensure mass stability.
\end{abstract}

\noindent\textbf{Keywords:} General Relativity, Penrose Inequality, Inverse Mean Curvature Flow, $p$-Harmonic Functions, Singular Analysis, Jang Equation.

\noindent\textbf{MSC (2020):}
83C57, % Black holes
53C21, % Methods of Riemannian geometry, including PDE methods; curvature restrictions
35Q75, % PDEs in relativity
35J60. % Nonlinear elliptic equations

% Limit ToC depth to subsections to keep the front matter clean
\setcounter{tocdepth}{2}
\tableofcontents

\section{Introduction: A Unified Proof via Edge Sobolev Spaces}
\label{sec:Intro}


The Penrose Inequality stands as a central result in mathematical relativity. While the Riemannian case was resolved by Huisken-Ilmanen \cite{huisken2001} and Bray \cite{bray2001}, the general spacetime inequality has remained a challenge due to the lack of pointwise non-negative scalar curvature in the Jang reduction. This paper overcomes this barrier by establishing the necessary analytic machinery to apply the $p$-harmonic level set method of Agostiniani--Mazzieri--Oronzio (AMO) to the singular Jang manifold.

The full spacetime (non-time-symmetric) inequality presents a much greater challenge, precisely because the Jang metric, the primary tool for reducing the problem to a Riemannian one, is incompatible with the techniques of Huisken-Ilmanen and Bray. The core monotonicity arguments driving both Inverse Mean Curvature Flow and the Conformal Flow are fundamentally local; they require the scalar curvature to be \emph{pointwise non-negative} at every step of the flow to function. The Jang metric dramatically fails this condition. Its scalar curvature is not, in general, pointwise non-negative; moreover, its most problematic component is a divergence term which is not even a function but only a distribution. This lack of pointwise positivity has been the central roadblock to extending these powerful geometric flow methods to the full spacetime problem.

We solve the marginally stable case ($\lambda_1=0$) in \textbf{Theorem C.1} by applying weighted scattering calculus, ensuring the Lichnerowicz operator remains Fredholm even with polynomial decay.

This paper provides a proof by directly addressing this roadblock. We demonstrate that the spacetime problem does not require pointwise non-negative scalar curvature, but rather a much weaker condition: \textbf{distributional non-negativity}. We show that while the Jang metric's curvature is poorly behaved pointwise, its distributional structure is remarkably well-controlled. Specifically, the stability of the outermost MOTS ensures that the singular parts of the curvature have a favorable sign. This allows us to perform a carefully constructed conformal deformation, solving a Lichnerowicz-type equation that precisely cancels the negative divergence term and smooths the metric's singularities. The result is a new Riemannian manifold that is (distributionally) scalar-flat.

At the heart of this structure is the Jang scalar curvature identity, which can be schematically written as
\[
    R_{\bg} = \mathcal{S} - 2\,\Div_{\bg}(q), \qquad \mathcal{S} \ge 0,
\]
where $\mathcal{S}$ is a non-negative combination of geometric quantities controlled by the Dominant Energy Condition and $q$ is a vector field arising from the discrepancy between the second fundamental form of the Jang graph and the extrinsic curvature of the initial data. The conformal deformation is designed to ``absorb'' the divergence term $-2\Div_{\bg}(q)$ while preserving the mass and the horizon area.

\subsection*{Standing assumptions and scope}
Throughout the paper we work in dimension $n=3$ and with initial data sets $(M,g,k)$ satisfying the following standing hypotheses. The manifold $M$ is complete and has a single asymptotically flat end (essential for the definition of the ADM mass) with decay rate $\tau>1/2$ (essential for the Fredholm theory, see Remark~\ref{rem:DecayRateRole}), as in Definition~\ref{def:AF} below. The matter fields obey the Dominant Energy Condition ($\mu \ge |J|_g$). The boundary of the region containing trapped surfaces that are visible from infinity is the outermost MOTS $\Sigma\subset M$, which we assume to be compact. $\Sigma$ may be disconnected. By established theorems on the topology of MOTS (see Proposition~\ref{prop:BubbleTopology}), any Jang bubbles arising from the generalized Jang equation necessarily have spherical boundary components. Under these assumptions we prove the spacetime Penrose inequality stated in Theorem~\ref{thm:SPI}.

\begin{remark}[Regularity of MOTS]
We invoke the fundamental results on the existence and regularity of outermost MOTS (Andersson, Metzger, Eichmair). Under the DEC, the outermost boundary of the trapped region exists and is a smooth, closed, embedded hypersurface (see Theorem~\ref{thm:MOTS_Properties}). This regularity is essential for the subsequent analysis of the GJE asymptotics.
\end{remark}

\begin{remark}[Notation]
Throughout the paper we work in dimension $n=3$. We use the following conventions:
\begin{itemize}
    \item $\Scal_g$ denotes the scalar curvature of a Riemannian metric $g$ on $M$.
    \item $R_{\bg}$ (or $\Rg$) denotes the scalar curvature of the Jang metric $\bg$, and $R_{\tg}$ (or $\Rtg$) denotes the scalar curvature of the conformally deformed metric $\tg$.
    \item When no confusion can arise, we sometimes write $R_g$ or simply $R$ for the scalar curvature, but always with the metric indicated in the surrounding text or by the subscript.
\end{itemize}
All results are formulated for $n=3$ and are not intended to be dimension-independent.
\end{remark}

\subsection{Conventions and Notation}
To ensure rigorous sign consistency throughout the deformation arguments, we fix the following conventions:
\begin{itemize}
    \item \textbf{Metric Signature:} The spacetime metric has signature $(- + + +)$.
    \item \textbf{Laplacian:} We use the geometric convention ("analyst's negative") where $\Delta g = \text{tr}(\nabla^2 g)$. Thus, on Euclidean space, the spectrum is non-positive.
    \item \textbf{Mean Curvature:} The mean curvature $H$ of a hypersurface is the trace of its second fundamental form, $H = g^{ij} A_{ij}$. With respect to the outward unit normal $\nu$, the mean curvature of a standard sphere in $\mathbb{R}^3$ is positive ($H > 0$).
    \item \textbf{Dirac Measure:} The distribution $\delta_\Sigma$ is defined such that for any test function $\varphi$, $\langle \delta_\Sigma, \varphi \rangle = \int_\Sigma \varphi \, d\sigma$.
    \item \textbf{Constants:} We use geometric units where $G=c=1$. The constant $n=3$ denotes the spatial dimension.
\end{itemize}

\subsection{Table of Notation}
For the convenience of the reader, we summarize the primary notation used in the metric deformation arguments.

\begin{center}
\begin{tabular}{l l}
\hline
\textbf{Symbol} & \textbf{Description} \\ \hline
$(M, g, k)$ & Initial Data Set (3-manifold, metric, extrinsic curvature) \\
$\Sigma$ & Outermost Marginally Outer Trapped Surface (MOTS) \\
$(\bM, \bg)$ & Jang Manifold (Graph $t=f(x)$ in $M \times \mathbb{R}$) \\
$\mathcal{E}_{cyl}$ & Cylindrical end of $\bM$ generated by the blow-up at $\Sigma$ \\
$\tg = \phi^4 \bg$ & Conformally transformed metric (scalar-flat away from $\Sigma$) \\
$\hat{g}_\epsilon$ & Smoothed metric in the collar $N_{2\epsilon}$ (Miao--Piubello) \\
$\mathcal{M}_p(t)$ & The AMO monotonicity functional \\
$L_\Sigma$ & Stability operator of the MOTS \\
$\delta$ & Weight rate for AF end (order $r^{-\delta}$) \\
$\beta$ & Weight rate for Cylindrical/Scattering end (order $e^{\beta t} \sim r^{\beta}$) \\
\hline
\end{tabular}
\end{center}

\subsection{Analytic Interfaces and Parameter Definitions}
To treat the three distinct analytic challenges independently, we fix the following interface definitions which structure the proof:

\begin{enumerate}
    \item \textbf{The Weight Parameter ($\beta$):}
    For the marginally stable case ($\lambda_1=0$) in the cylindrical end, we work in the weighted Sobolev space $H^2_\beta$ on $\mathbb{R}^3 \setminus B_1$. The norm uses the weight function $w(x) = (1+|x|^2)^{\beta/2}$, which corresponds to the cylindrical weight $e^{\beta t}$. We strictly require $\beta \in (-1, 0)$ to avoid indicial roots (which are $0$ and $-1$ in the scattering scaling); this places the operator in the spectral gap (see \textbf{Appendix \ref{app:Fredholm}}).

    \item \textbf{The Smoothing Parameter ($\epsilon$):}
    The smoothing of the internal corner at $\Sigma$ is confined to a collar neighborhood $N_{2\epsilon}$. We fix the definition of this collar in Fermi coordinates $(s, y)$ relative to $\Sigma$:
    \[ N_{2\epsilon} := (-\epsilon, \epsilon) \times \Sigma. \]
    The smoothing estimates in \textbf{Appendix \ref{app:Smoothing}} yield scalar curvature bounds dependent on $\epsilon$.

    \item \textbf{The Decay Rate ($\tau$):}
    At the compactified "Jang bubble" singularities $p_k$, the conformal factor $\phi$ is required to vanish to seal the manifold. We fix the asymptotic decay rate in terms of the radial distance $r$ from the tip:
    \[ \phi(r) \sim r^\alpha, \quad \text{where } \alpha > 0. \]
    This parameter $\alpha$ drives the capacity and flux arguments detailed in \textbf{Appendix \ref{app:Capacity}}.
\end{enumerate}

Crucially, this deformation must preserve the mass inequality, $M_{\ADM}(\bg) \ge M_{\ADM}(\tg)$. This requires the conformal factor $\phi$ to satisfy $\phi \le 1$. We rigorously establish this bound not through a maximum principle (which fails due to the indefinite potential), but via a sophisticated integral method utilizing the Bray-Khuri divergence identity (Theorem~\ref{thm:PhiBound}). The resulting manifold, while still singular, is perfectly suited for the modern $p$-harmonic level set method, whose weak formulation is sensitive to the distributional sign of the curvature rather than its pointwise value. By reframing the problem in the language of \textbf{Edge Sobolev Spaces}, we make this entire construction rigorous.

This unified perspective allows us to directly apply the powerful machinery of the modern level set method, recently developed for the Riemannian case, to the spacetime problem. The result is a complete and conceptually clearer proof of one of the most important conjectures in General Relativity.

\subsection{Organization of the Paper}
The remainder of the paper is organized as follows. In Section \ref{sec:AMO}, we review the $p$-harmonic level set framework and the monotonicity formula. Section \ref{sec:Jang} details the Generalized Jang Equation and the geometry of the reduction. Section \ref{sec:Analysis} constitutes the core of the proof, establishing the existence of the conformal factor and the mass reduction inequality. In Section \ref{sec:Synthesis}, we combine the smoothing estimates with the level set flow to derive the Spacetime Penrose Inequality. Finally, Section \ref{sec:Rigidity} addresses the equality case.

The technical analytic machinery is deferred to the appendices to maintain the flow of the geometric argument. \textbf{Appendix \ref{app:Capacity}} ("The Singular Engine") handles the capacity and flux at the conical tips. \textbf{Appendix \ref{app:Bochner}} justifies the distributional Bochner identity. \textbf{Appendix \ref{app:Fredholm}} ("The Asymptotic Engine") develops the weighted scattering calculus for the Lichnerowicz operator. \textbf{Appendix \ref{app:Smoothing}} ("The Local Engine") provides the sharp $L^{3/2}$ scalar curvature estimates for the corner smoothing.

\medskip
%
To avoid ambiguity, we briefly summarize the status of the various ingredients. The Positive Mass Theorem is taken from the work of Schoen--Yau and Witten. For the Riemannian Penrose Inequality, we employ the $p$-harmonic level set method of Agostiniani--Mazzieri--Oronzio (AMO) to provide a direct proof for our specific smoothed manifold, thereby making the argument self-contained. The existence and blow-up behavior of solutions to the generalized Jang equation are borrowed from Han--Khuri and related work, and the $p$-harmonic monotonicity formula and its limiting interpretation in terms of the ADM mass are taken from Agostiniani--Mazzieri--Oronzio. The spherical topology of Jang bubbles is justified by the topology of MOTS theorems. Our main contributions are: (i) the rigorous application of the Bray-Khuri identity to ensure mass reduction; (ii) the analysis of the Jang scalar curvature in the distributional sense and its favorable sign structure; (iii) the construction of a scalar-curvature-preserving smoothing of the resulting Lipschitz manifold, adapted to an \emph{internal} corner; and (iv) the verification that the smoothed metrics are compatible with the $p$-harmonic level set method, leading to a complete proof of the spacetime Penrose inequality.

\begin{definition}[Weak formulation of the $p$-Laplacian]
Let $(\tM, \tg)$ be a Riemannian manifold whose metric components are continuous in local coordinates (that is, $\tg_{ij} \in C^0$), and fix $p\in(1,3)$. A function $u \in \Wkp(\tM)$ (so that in particular $\nabla u \in L^p_{\mathrm{loc}}(\tM)$) is \emph{weakly $p$-harmonic} if for all test functions $\psi \in C^\infty_c(\tM)$ we have
\begin{equation}
    \int_{\tM} \langle |\nabla u|_{\tg}^{p-2} \nabla u, \nabla \psi \rangle_{\tg} \dVol_{\tg} = 0.
\end{equation}
This formulation allows us to work without assuming any $C^2$ regularity of the metric at the compactified bubbles.
\end{definition}

\begin{definition}[ADM Mass for Low Regularity Metrics]\label{def:ADM_Lipschitz}
For an asymptotically flat manifold $(M,g)$ where the metric $g$ is Lipschitz continuous ($C^{0,1}$) and satisfies the standard decay conditions, the ADM mass is well-defined provided the scalar curvature (in the distributional sense) is integrable. The Positive Mass Theorem remains valid in this class. The continuity of the mass under the convergence of the regularized Jang metrics ensures $M_{\ADM}(\bg)$ is well-defined (see Theorem~\ref{thm:MassReductionGJE}).
\end{definition}

\begin{remark}
The ADM mass is well-defined for the Lipschitz metrics considered here (Jang metric) and the $C^0$ metrics (conformal deformation) because the deviation from Euclidean space decays sufficiently fast at infinity, and the distributional curvature is integrable.
\end{remark}

\begin{definition}[Distributional Scalar Curvature]\label{def:dist_scalar}
For a metric $g \in C^{0,1}$, set
\[ V^k = g^{ij} \Gamma^k_{ij} - g^{ik} \Gamma^j_{ij}, \qquad F = g^{ij}\big(\Gamma^k_{ij}\Gamma^\ell_{k\ell} - \Gamma^\ell_{ik}\Gamma^k_{j\ell}\big), \]
where $\Gamma$ are the Christoffel symbols of $g$. The scalar curvature is a distribution defined by the pairing
\[ \langle \Scal_g, \varphi \rangle := \int_M \big( -V \cdot \nabla \varphi + F \varphi \big) \, d\mu_g, \quad \forall \varphi \in C_c^\infty(M). \]
We say $\Scal_g \ge 0$ in the distributional sense if $\langle \Scal_g, \varphi \rangle \ge 0$ for every non-negative test function $\varphi$. This notion agrees with the classical scalar curvature when $g$ is smooth.
\end{definition}

\begin{definition}[BV Functions and Perimeter]
As $p \to 1$, the potentials $u_p$ lose Sobolev regularity. We work in the space of functions of Bounded Variation, $BV(\tM)$. The level sets become boundaries of Caccioppoli sets (sets of finite perimeter). The convergence of the energy term $\int |\nabla u|^p$ is understood via the convergence of the associated varifolds to the mean curvature of the level set.
\end{definition}

\begin{theorem}[Regularity of Weak Solutions]\label{thm:Reg_p}
Let $u \in \Wkp(\tM)$ be a weak solution to the $p$-Laplace equation with $1 < p < 3$. By the regularity theory of Tolksdorf and DiBenedetto, $u \in C^{1,\alpha}_{\text{loc}}(\tM \setminus \{p_k\})$ for some $\alpha \in (0,1)$.

\begin{remark}[Regularity across the Lipschitz Interface]
The metric \tg is Lipschitz continuous ($C^{0,1}$) across the interface \Sigma and smooth away from \Sigma. In local coordinates the coefficients of the $p$-Laplace operator depend on the metric and so are bounded and uniformly elliptic. Standard elliptic regularity theory for quasilinear equations with bounded measurable coefficients (for instance \cite{tolksdorf1984, lieberman1988}) yields local $C^{1,\alpha}$ regularity for weak $p$-harmonic functions on each side of \Sigma. In addition, the transmission problem satisfied by $u$ across \Sigma has no jump in the conormal derivative, so the tangential derivatives of $u$ are continuous; a standard reflection argument then shows that $u$ is in fact $C^{1,\alpha}$ across the interface \Sigma. In particular, no extra jump or transmission term arises for $u$ at \Sigma.
\end{remark}

Near the singular points $p_k$ (closed bubbles) the metric is merely $C^0$, so the classical regularity theory is only applied on compact subsets of $\tM \setminus \{p_k\}$. The set $\{p_k\}$ has vanishing $p$-capacity for $1<p<3$ (Lemma~\ref{lem:Capacity}), hence it is removable for $W^{1,p}$ functions. Moreover, the critical set $\mathcal{C} = \{ \nabla u = 0 \}$ is closed and has Hausdorff dimension at most $n-2$ by the stratification results of Cheeger--Naber--Valtorta \cite{cheegernabervaltorta2015}. In particular, the integration by parts identities used in the monotonicity formula hold in the sense of distributions on all of $\tM$; see Appendix~\ref{app:Bochner}.
\end{theorem}

\subsection{Definitions and Main Theorem}

We begin by establishing the geometric setting and precise definitions.

\begin{definition}[Weighted Asymptotic Flatness]\label{def:AF}
An initial data set $(M, g, k)$ is asymptotically flat with rate $\tau$ if there exist coordinates $\{x^i\}$ at infinity such that:
\[
    g_{ij} - \delta_{ij} = O(|x|^{-\tau}), \quad \partial_k g_{ij} = O(|x|^{-\tau-1}), \quad \partial_{k\ell} g_{ij} = O(|x|^{-\tau-2}),
\]
\[
    k_{ij} = O(|x|^{-\tau-1}), \quad \partial_k k_{ij} = O(|x|^{-\tau-2}),
\]
for all coordinate indices $i,j,k,\ell \in \{1,2,3\}$, where $\partial_k := \frac{\partial}{\partial x^k}$ and $\partial_{k\ell} := \partial_k \partial_\ell$.
\end{definition}

\begin{remark}[Integrability of the Jang Source]
The decay rate $\tau > 1/2$ is necessary and sufficient to ensure that the source term in the Lichnerowicz equation, $\Div_{\bg}(q)$, resides in the correct weighted Sobolev space. Specifically, if $k \sim r^{-\tau-1}$, then $q \sim r^{-\tau-1}$ and $\Div(q) \sim r^{-\tau-2}$.

A heuristic based on viewing $\Div_{\bg}(q)$ as an $L^1$ source for a Poisson equation on $\R^3$ would suggest the stricter requirement $\tau>1$, since the volume element is $r^2dr$ and
\[
    \int_R^\infty |\Div q|\,r^2\,dr \approx \int_R^\infty r^{-\tau}\,dr
\]
converges only if $\tau>1$. However, in our actual argument we do not use this $L^1$ heuristic. Instead, we rely on the Fredholm theory for elliptic operators on asymptotically flat manifolds (see \Cref{sec:Fredholm}), which applies in the wider range $\tau>1/2$ and suffices to ensure that $\phi-1$ lies in an appropriate weighted Sobolev space: this is what is actually needed in the proof.
\end{remark}

\begin{remark}
Standard definitions of asymptotic flatness in the relativity
literature often require $\tau \ge 1$.  Our assumption $\tau>1/2$
matches the natural threshold for the Fredholm theory of the Laplacian
on asymptotically flat manifolds and is sharp for the mapping
properties we need (see Remark~\ref{rem:DecayRateRole}).  We do \emph{not}
use any statement asserting that $|\Div q|^2$ belongs to a particular
weighted $L^1$ space, and no such statement is needed in what follows.
\end{remark}
%

The initial data set must satisfy the Einstein constraint equations, which define the local energy density $\mu$ and momentum density $J$:
\begin{align}
16\pi\mu &= \Scal_g + (\Tr_g k)^2 - |k|_g^2, \\
8\pi J_i &= \Div_g(k_i^j - (\Tr_g k) \delta_i^j).
\end{align}

\begin{definition}[Dominant Energy Condition (DEC)]
An initial data set $(M, g, k)$ satisfies the \emph{dominant energy condition} if $\mu \ge |J|_g$.
\end{definition}

The total energy is quantified by the ADM mass.

\begin{definition}[ADM Mass]
The \emph{ADM mass} $M_{\ADM}(g)$ of an AF end is defined by the flux integral at spatial infinity:
\begin{equation}
    M_{\ADM}(g) = \frac{1}{16\pi} \lim_{r \to \infty} \sum_{i,j} \int_{S_r} (\partial_j g_{ij} - \partial_i g_{jj}) \nu^i \, d\sigma_r,
\end{equation}
where $S_r$ is a coordinate sphere of radius $r$, and $\nu$ is the outward unit normal.
\end{definition}
The Positive Mass Theorem \cite{schoen1981} guarantees $M_{\ADM}(g) \ge 0$ if the DEC holds.

The inequality concerns the boundary of the trapped region.

\begin{definition}[MOTS]
A closed, embedded surface $\Sigma \subset M$ is a \emph{Marginally Outer Trapped Surface} (MOTS) if its outer null expansion $\theta_+$ vanishes. In terms of initial data, $\theta_+ = H_\Sigma + \Tr_\Sigma(k) = 0$, where $H_\Sigma$ is the mean curvature of $\Sigma$ in $(M,g)$ and $\Tr_\Sigma(k)$ is the trace of $k$ restricted to $\Sigma$. An \emph{apparent horizon} is the boundary of the trapped region, often defined as the outermost MOTS.
\end{definition}

\begin{theorem}[Properties of the Outermost MOTS]\label{thm:MOTS_Properties}
Let $(M,g,k)$ satisfy the DEC. The outermost MOTS $\Sigma$ exists and satisfies the following properties:
\begin{enumerate}
    \item \textbf{Regularity:} $\Sigma$ is a smooth, closed, embedded hypersurface.
    \item \textbf{Stability:} $\Sigma$ is stable, meaning the principal eigenvalue of its stability operator $L_\Sigma$ is non-negative, $\lambda_1(L_\Sigma) \ge 0$.
\end{enumerate}
Stability follows because if $\lambda_1 < 0$, $\Sigma$ could be perturbed outwards, contradicting its outermost nature.

\begin{remark}[Topology of Outermost MOTS]
A crucial consequence of stability (established by Andersson, Metzger, and Eichmair) is that in 3-dimensions, stable MOTS are topologically spheres. This topological restriction is vital for our analysis of the "Jang bubbles," ensuring that the link of the resulting cone has positive scalar curvature (spectral gap), which drives the decay $\phi \sim r^\alpha$ with $\alpha > 0$.
\end{remark}

\begin{remark}[Handling the Marginally Stable Case]
The case $\lambda_1(L_\Sigma)=0$ (marginal stability) is physically significant, corresponding to non-generic horizons (e.g., extremal black holes). Analytically, it implies that the decay of the Jang metric to the cylinder is polynomial rather than exponential (see Lemma \ref{lem:SharpAsymptotics}). While the standard Lockhart-McOwen theory is stated for exponential convergence, the Fredholm results extend to the polynomial case provided the operator limits to the same translation-invariant model operator and the decay rate is sufficient to treat the difference as a compact perturbation in the relevant weighted spaces. We rigorously verify that the polynomial decay $O(t^{-k})$ is sufficient for all subsequent flux calculations.
\end{remark}
\end{theorem}

We can now state the main theorem precisely.

\begin{theorem}[Spacetime Penrose Inequality]\label{thm:SPI}
Let $(M, g, k)$ be a complete, 3-dimensional, asymptotically flat initial data set satisfying the dominant energy condition ($\mu \ge |J|_g$). Let $\Sigma \subset M$ be the outermost apparent horizon. $\Sigma$ is a smooth, closed, embedded hypersurface which may be disconnected, i.e., $\Sigma = \cup_{i=1}^N \Sigma_i$.

The ADM mass satisfies:
\begin{equation}
    M_{\ADM}(g) \ge \sqrt{\frac{A(\Sigma)}{16\pi}},
\end{equation}
where $A(\Sigma) = \sum_{i=1}^N \text{Area}(\Sigma_i)$.
Equality holds if and only if the initial data set embeds isometrically into the Schwarzschild spacetime (forcing $N=1$).
\end{theorem}

\subsection{Strategy of the Proof: A Heuristic Roadmap}

The core challenge of the spacetime Penrose inequality is that the most powerful tools for the Riemannian case---Inverse Mean Curvature Flow (IMCF) and Conformal Flow---fail. Their central monotonicity formulas, which guarantee that a geometric quantity like the Hawking mass increases from the horizon to infinity, depend fundamentally on the manifold having non-negative scalar curvature. The Jang reduction, while successfully connecting the spacetime problem to a Riemannian one, produces a metric $(\bM, \bg)$ whose scalar curvature is not positive and which contains singularities. Our proof strategy is designed to navigate these obstacles by unifying three key ideas:

\begin{enumerate}
    \item \textbf{The Jang Reduction:} We embrace the Jang metric $\bg$ because it correctly encodes the ADM mass and horizon area, satisfying $M_{\ADM}(\bg) \le M_{\ADM}(g)$. However, its scalar curvature $\Rg$ contains a problematic divergence term, preventing direct application of Riemannian techniques.

    \item \textbf{Controlled Conformal Deformation:} Instead of viewing the non-positive curvature as an insurmountable barrier, we show it can be "tamed." We conformally deform the Jang metric to a new metric $\tg = \phi^4 \bg$. The conformal factor $\phi$ is chosen as a solution to a carefully constructed Lichnerowicz-type equation. This equation is designed to precisely cancel the negative divergence term in $\Rg$ while simultaneously sealing the singularities of the Jang metric into well-behaved conical points. As proven in \textbf{Appendix A} via capacity arguments, the singularities are removable and do not obstruct the flow.

\textbf{The Central Argument:} To ensure the mass does not increase during this deformation ($M_{\ADM}(\bg) \ge M_{\ADM}(\tg)$), we must have $\phi \le 1$. We rigorously prove this using the Bray-Khuri divergence identity (\Cref{sec:GlobalBound}).
    \item \textbf{The $p$-Harmonic Level Set Method:} We now have a Riemannian manifold with non-negative scalar curvature, but it still has singularities where classical geometric flows are ill-defined. Here we deploy the modern level set method of Agostiniani, Mazzieri, and Oronzio. We solve for a $p$-harmonic function $u_p$ on this singular manifold. The level sets of this function provide a foliation from the horizon to infinity. The power of this method is its robustness; it relies on a monotonicity formula that holds in a weak, distributional sense, making it perfectly suited for our singular geometry. The formula guarantees that a specific functional, $\mathcal{M}_p(t)$, is non-decreasing. By taking the limit as $p \to 1$, this functional's value at the horizon is identified with the horizon area and its value at infinity is identified with the ADM mass, yielding the Penrose inequality.
\end{enumerate}

Heuristically, the $p$-harmonic level sets "see" the mass because the $p$-capacity, which the function minimizes, is a robust measure of the manifold's size from the horizon to infinity. Our contribution is to show that the Jang metric can be surgically altered into a geometric form where this powerful tool can be rigorously applied, overcoming the obstacles that stalled previous approaches. The technical details of this construction are outlined below.

\begin{table}[h!]
\centering
\renewcommand{\arraystretch}{1.2}
\begin{tabular}{|l|l|l|l|l|}
\hline
\textbf{Metric} & \textbf{Symbol} & \textbf{Regularity} & \textbf{Scalar Curvature} & \textbf{End Structure} \\ \hline
Initial Data & $(M,g)$ & Smooth ($C^\infty$) & $R_g$ (general) & Asymptotically Flat \\ \hline
Jang Metric & $(\bM, \bg)$ & Lipschitz ($C^{0,1}$) & $R_{\bg}$ (distr. $\ge 0$) & AF + Cylindrical \\ \hline
Conformal & $(\tM, \tg)$ & $C^0$ / Lip & $R_{\tg} \ge 0$ (distr.) & AF + Conical/Cyl \\ \hline
Smoothed & $(\tM, \geps)$ & Smooth ($C^\infty$) & $R_{\geps} \ge 0$ (pointwise) & AF + Cylindrical (trunc) \\ \hline
\end{tabular}
\caption{Roadmap of metric deformations used in the proof.}
\label{tab:MetricRoadmap}
\end{table}

\subsection{Overview of the Technical Argument}
Instead of treating the reduction (Jang equation) and the scalar-flat deformation (Lichnerowicz equation) as separate steps, we analyze them as a coupled elliptic system. Let $\tau > 1/2$. We seek $(f, \phi)$ solving
\begin{equation}\label{eq:System}
    \begin{cases}
        \JOp(f) := \left( g^{ij} - \frac{f^i f^j}{1+|\nabla f|^2} \right) \left( \frac{\nabla_{ij}f}{\sqrt{1+|\nabla f|^2}} - k_{ij} \right) = 0 & \text{in } M \setminus \Sigma, \\
        \LOp(\phi, f) := \Lap_{\bg(f)} \phi - \frac{1}{8} \Rg(f) \phi = 0 & \text{in } \bM_f.
    \end{cases}
\end{equation}

\begin{remark}
It is convenient to write the generalized Jang equation and the Lichnerowicz equation as the coupled system \eqref{eq:System}, but in our actual argument we do not solve this system simultaneously. Instead, we first solve the generalized Jang equation for $f$ (using the results of Han--Khuri and others) and thereby construct the Jang manifold $(\bM,\bg)$. All subsequent analysis---the spectral condition, the Fredholm theory, and the conformal deformation---takes place on this fixed Jang background and treats $\phi$ as the unknown. No analytic fixed-point argument in the pair $(f,\phi)$ is required.
\end{remark}

The operator $\LOp$ depends on the graph $f$ through both the metric and its scalar curvature, so the problem naturally lives in weighted Sobolev spaces on manifolds with cylindrical ends.

\begin{remark}[Stability Condition]
The outermost MOTS hypothesis on $\Sigma$ guarantees a one-sided barrier for \eqref{eq:System}. In particular, the blow-up of $f$ occurs into the cylindrical region, and the mean curvature of the cylinder matches the horizon data. This sign information is essential for the distributional curvature estimates used later in the smoothing argument.
\end{remark}

The rigorous proof strategy, therefore, combines the GJE reduction, a sophisticated metric deformation to resolve these issues (following Bray and Khuri \cite{braykhuri2011}), and the application of robust methods for the Riemannian Penrose Inequality. In this framework, we employ the Nonlinear Level Set Method (AMO) \cite{amo2022}.

\section{The $p$-Harmonic Level Set Method (AMO Framework)}
\label{sec:AMO}

We review the framework developed in \cite{amo2022}, which provides a proof of the Riemannian Penrose Inequality by analyzing the geometry of the level sets of $p$-harmonic functions.

\subsection{Setup and the Monotonicity Formula}
\label{sec:AMOSetup}
Let $(\tM, \tg)$ be a complete, smooth, asymptotically flat 3-manifold with non-negative scalar curvature $\Rtg \ge 0$. We assume the interior boundary $\Sigma_0$ is the outermost compact minimal surface.

We consider the $p$-harmonic potential $u_p$ ($1 < p < 3$), which is the solution to the Dirichlet problem for the $p$-Laplace equation:
\begin{equation}
    \begin{cases}
    \Lap_{p, \tg} u_p := \Div_{\tg}(|\nabla u_p|_{\tg}^{p-2} \nabla u_p) = 0 & \text{in } \tM \setminus \Sigma_0, \\
    u_p = 0 & \text{on } \Sigma_0, \\
    u_p(x) \to 1 & \text{as } |x| \to \infty.
    \end{cases}
\end{equation}
For almost every $t \in (0,1)$ the level set $\Sigma_t = \{ u_p = t \}$ is a smooth hypersurface in $\tM$; throughout we restrict attention to such regular values of $t$ when evaluating geometric quantities along the level sets.

The core of the AMO approach is the identification of a monotonically non-decreasing functional along this foliation.

\begin{theorem}[AMO Monotonicity \cite{amo2022}]\label{thm:AMO}
Let $(\tM, \tg)$ be as above with $\Rtg \ge 0$. For $1 < p < 3$, define the functional:
\begin{equation}
    \mathcal{M}_p(t) := \left( \int_{\Sigma_t} |\nabla u|^p \, d\sigma \right)^{\frac{2}{3-p}} \left( 1 - \frac{1}{16\pi} \left( \int_{\Sigma_t} |\nabla u|^p \, d\sigma \right)^{-\frac{2(p-1)}{3-p}} \int_{\Sigma_t} H^2 |\nabla u|^{p-2} \, d\sigma \right).
\end{equation}
Then, along the flow of the level sets of the $p$-harmonic potential $u$, we have:
\[ \frac{d}{dt} \mathcal{M}_p(t) \ge 0 \]
for almost every $t \in (0,1)$.
\end{theorem}
\begin{proof}[Proof sketch, following \cite{amo2022}]
We briefly recall the structure of the argument in \cite{amo2022} and
indicate the points at which our low-regularity setting requires an
additional justification; full details in the smooth case can be found
in \cite{amo2022}.

For a smooth solution $u$ on a smooth manifold $(\tM,\tg)$, the proof
relies on the Bochner--Weitzenb\"ock identity for the $p$-Laplacian. For
such a solution one has
\begin{equation}\label{eq:Bochner_p}
    \frac{1}{p} \Lap (|\nabla u|^p) = |\nabla^2 u|^2 + \langle \nabla u, \nabla(\Lap u) \rangle + \Ric(\nabla u, \nabla u) + (p-2) \langle \nabla u, \nabla |\nabla u| \rangle^2 |\nabla u|^{-2}.
\end{equation}
For $p$-harmonic functions ($\Lap_p u = 0$), this simplifies after
identifying the curvature terms. Using the Gauss--Codazzi relations on
the level sets $\Sigma_t$ to relate $\Ric(\nabla u, \nabla u)$ to the
scalar curvature $\Rtg$ and the extrinsic curvature $A$ (with mean
curvature $H$), one derives the identity
\begin{equation}
\frac{d}{dt} \mathcal{M}_p(t) = C(p,t) \int_{\Sigma_t} \left[ \frac{1}{2}\Rtg + \frac{1}{2}\left(|A|^2 - \frac{1}{2}H^2\right) + \frac{p-1}{p} |\nabla_T \nu|^2 + \mathcal{K}_p(u) \right] |\nabla u|^{p-1} \, d\sigma,
\end{equation}
where $\mathcal{K}_p(u)$ is a term arising from the refined Kato
inequality. On the regular set $\tM \setminus \mathcal{C}$ (where
$\nabla u \ne 0$), we have the pointwise tensor inequality (for $n=3$)
\[ |\nabla X|^2 \ge \frac{3}{2} |\nabla |X||^2 \quad (n=3), \]
which ensures $\mathcal{K}_p(u) \ge 0$ pointwise. Crucially, this inequality holds in the sense of distributions even across the critical set $\mathcal{C} = \{ \nabla u = 0 \}$, meaning $\mathcal{K}_p(u)$ defines a non-negative measure. A rigorous proof of this fact, relying on regularization and weak convergence, is provided in \Cref{app:Bochner}. Since $\Rtg \ge 0$ is enforced by our construction, and $|A|^2 \ge H^2/2$ (by Cauchy-Schwarz), the integrand is non-negative.
\begin{remark}[Regularity Requirements]
The preceding discussion assumes $(\tM, \tg)$ is smooth and $u$ is
smooth. In our application, $(\tM, \tg)$ contains a finite set of
points $\{p_k\}$ at which the metric is merely continuous ($C^0$) and
we only know that $u\in W^{1,p}_{\text{loc}}$.  In Appendix~\ref{app:Bochner}
we show that the conical singularities $\{p_k\}$ have zero $p$-capacity
and that the Ricci curvature of $\tg$ is locally integrable.  This is
enough to justify the Bochner identity in the sense of distributions
and to show that the refined Kato term $\mathcal K_p(u)$ defines a
nonnegative measure.  Hence the monotonicity formula continues to hold
distributionally in our setting.
\end{remark}
\end{proof}

\subsection{Boundary Limits and the Limit $p \to 1$}
The significance of $\mathcal{M}_p(t)$ lies in its behavior as $p \to 1^+$, where it converges to the Hawking mass.

\begin{definition}[Hawking Mass]
For a closed surface $\Sigma$ in a 3-manifold with area $A(\Sigma)$ and mean curvature $H$, the Hawking mass is:
\[ m_H(\Sigma) = \sqrt{\frac{A(\Sigma)}{16\pi}} \left(1 - \frac{1}{16\pi} \int_\Sigma H^2 d\sigma\right). \]
\end{definition}

\begin{proposition}[\cite{amo2022}]\label{prop:AMO_limits}
The boundary limits of the functional $\mathcal{M}_p(t)$ as $p \to 1^+$ are rigorously identified as follows:
\begin{enumerate}[label=(\roman*)]
    \item \textbf{Limit at the Horizon ($t=0$):} Since $\Sigma_0$ is minimal ($H_0=0$), $m_H(\Sigma_0)$ reduces to the area radius. It is shown that
    \[ \lim_{p \to 1^+} \mathcal{M}_p(0) = \sqrt{\frac{A(\Sigma_0)}{16\pi}}. \]
    \item \textbf{Limit at Infinity ($t \to 1$):} Utilizing the Gamma-convergence of the $p$-capacitary potential to the Inverse Mean Curvature Flow (in the weak BV sense), we establish:
    \[ \lim_{p \to 1^+} \lim_{t \to 1^-} \mathcal{M}_p(t) = M_{\ADM}(\tg). \]
\end{enumerate}

\begin{proof}[Rigorous Justification of the Limit at Infinity]
The identification of the limit with the ADM mass relies on the precise asymptotic expansion of the $p$-harmonic potential $u_p$ near the AF end. For the nonlinear $p$-Laplacian, establishing this expansion requires specialized techniques (e.g., comparison principles or methods by Kichenassamy). We utilize the established expansion:
\[ u_p(x) = 1 - \frac{C_p}{|x|^{3-p}} + O(|x|^{3-p-\epsilon}), \quad \text{as } |x|\to\infty. \]
Substituting this into $\mathcal{M}_p(t)$ and taking the limit $t\to 1$
gives a quantity depending only on the coefficient $C_p$.  The key
point, proved in \cite{amo2022}, is that $C_p$ is (up to a universal
normalizing factor) the $p$-capacity of the horizon and that, as
$p\to 1^+$, this capacity converges to the ADM mass of $(\tM,\tg)$.
More precisely, the main identification theorem in \cite{amo2022}
shows that
\[
  \lim_{p\to 1^+}\lim_{t\to 1^-} \mathcal M_p(t) = M_{\ADM}(\tg).
\]

In our situation this behavior must be stable under the smoothing
process. The Mosco convergence (\Cref{thm:MoscoConvergence}) guarantees
the convergence of the potentials $u_{p,\epsilon} \to u_p$ and of their
energies. The uniform control over the metrics $\geps$ near infinity
ensures that the asymptotic expansions are uniform in $\epsilon$,
so that the capacity constants satisfy $C_p(\geps) \to C_p(\tg)$.

\begin{remark}[Asymptotic Roundness]
To rigorously identify the limit of the Hawking mass with the ADM mass, we rely on the asymptotic regularity of $p$-harmonic functions in asymptotically flat ends. As shown by Kichenassamy and Veron, the level sets $\Sigma_t$ for $t \to 1$ are $C^1$-perturbations of coordinate spheres $S_r$. Specifically, the decay rate $\tau > 1/2$ of the background metric ensures that the deviation from sphericity decays sufficiently fast that the integral of $H^2$ in the Hawking mass converges precisely to the ADM mass term, ruling out "cigar-like" degeneration at infinity.
\end{remark}
\end{proof}

\begin{remark}[Robustness of Gamma-Convergence]
The Gamma-convergence of the $p$-energy to the perimeter functional (as $p\to 1$) is robust even in the presence of the conical singularities and the Lipschitz interface of $\tg$, as these sets have zero capacity (\Cref{app:Capacity}) and do not contribute to the energy limit (see \Cref{lem:GammaConvergenceConical}). Furthermore, the convergence is uniform with respect to the smoothing parameter $\epsilon$ (due to the controlled $C^0$ convergence of the metrics, \Cref{thm:MoscoConvergence}), which justifies the interchange of limits in the "Limit of Inequalities" strategy (\Cref{sec:Synthesis}).
\end{remark}
This double limit process ($t \to 1, p \to 1$) is justified by the fact that the $p$-harmonic level sets approximate the weak solution of the IMCF (Huisken-Ilmanen flow) without requiring the flow to be smooth.

\begin{remark}
Throughout, the limit $t\to 1^-$ is taken first for each fixed $p$, and only afterwards is the limit $p\to 1^+$ considered. For the purposes of the Penrose inequality it is enough to know that
\[
    M_{\ADM}(\tg) \ge \lim_{p\to 1^+}\lim_{t\to 1^-}\mathcal{M}_p(t),
\]
together with the identification of $\lim_{p\to 1^+}\mathcal{M}_p(0)$ with the Hawking mass of the horizon. The full identities in Proposition~\ref{prop:AMO_limits} are included for completeness.
\end{remark}

\begin{remark}[Application to Manifolds with Cylindrical Ends]\label{rem:CylindricalAMO}
Although the standard AMO framework assumes a compact interior boundary, the monotonicity analysis extends to manifolds with cylindrical ends by a standard truncation procedure. We apply the theory to the manifold truncated at depth $L$ in the cylinder, imposing the zero Dirichlet condition on the cross-section $\Sigma_L$. Since the cylinder is scalar-flat and has constant area $A(\Sigma)$, the boundary term $\mathcal{M}_p(0)$ in the monotonicity formula converges to the area radius $\sqrt{A(\Sigma)/16\pi}$ as $L \to \infty$. This justifies the application of the method to our manifold $(\tM, \geps)$.
\end{remark}
\end{proposition}

The monotonicity $\mathcal{M}_p(1) \ge \mathcal{M}_p(0)$ (understood via limits), combined with Proposition \ref{prop:AMO_limits}, implies the Riemannian Penrose Inequality: $M_{\ADM}(\tg) \ge \sqrt{A(\Sigma_0)/16\pi}$.

\section{The Generalized Jang Reduction and Analytical Obstructions}
\label{sec:Jang}

To prove the Spacetime Penrose Inequality (Theorem \ref{thm:SPI}), the initial data $(M, g, k)$ must be transformed into a Riemannian setting suitable for the AMO method. This is achieved via the Generalized Jang Equation (GJE).

\begin{figure}[h!]
\centering
\begin{tikzpicture}[scale=1.0, every node/.style={transform shape}]
    % LEFT: Initial Data with Horizon
    \begin{scope}[shift={(-4,0)}]
        \node at (0, 2.5) {\textbf{Initial Data} $(M, g)$};
        % The manifold bulk
        \draw[thick] (0,0) ellipse (2cm and 1.5cm);
        % The Horizon hole
        \draw[thick, fill=gray!20] (0,0) ellipse (0.5cm and 1cm);
        \node[red] at (0,0) {$\Sigma$};
        \node[red, below] at (0,-1) {(Outer Trapped)};
    \end{scope}

    % MIDDLE: The Graph Blowing Up
    \draw[->, ultra thick] (-1.5, 0) -- (0.5, 0);
    \node[align=center] at (-0.5, 0.5) {$f \to \infty$\\ \footnotesize (Jang Eq.)};

    % RIGHT: The Jang Manifold
    \begin{scope}[shift={(4,0)}]
        \node at (0, 2.5) {\textbf{Jang Manifold} $(\bM, \bg)$};
        % The upper bulk (distorted)
        \draw[thick] (-2, 1.5) .. controls (-1, 1.5) and (-0.5, 0.5) .. (-0.5, 0);
        \draw[thick] (2, 1.5) .. controls (1, 1.5) and (0.5, 0.5) .. (0.5, 0);
        % The Cylinder forming
        \draw[thick] (-0.5, 0) -- (-0.5, -2.5);
        \draw[thick] (0.5, 0) -- (0.5, -2.5);
        
        % Structure lines
        \draw[blue, dashed] (0, 0) ellipse (0.5cm and 0.1cm);
        \draw[blue] (0, -2.5) ellipse (0.5cm and 0.1cm);
        
        % Annotations
        \node[blue, right] at (0.6, -1.5) {$\mathcal{E}_{cyl} \cong \mathbb{R} \times \Sigma$};
        \node[right] at (2, 1.5) {$\mathcal{E}_{AF}$};
    \end{scope}
\end{tikzpicture}
\caption{The geometric action of the Generalized Jang Equation. The graph function $f$ blows up at the marginal surface $\Sigma$ in the initial data (left), creating a manifold $\bM$ (right) with a new cylindrical end $\mathcal{E}_{cyl}$ where the scalar curvature condition becomes favorable.}
\label{fig:jang}
\end{figure}

\subsection{Weighted Edge Sobolev Spaces: A Detailed Framework}

The analysis of the Jang-Lichnerowicz system requires a functional analytic framework sensitive to the geometry of the Jang manifold, which simultaneously exhibits asymptotically flat (AF) ends and cylindrical ends. Standard Sobolev spaces are insufficient as they do not capture the precise asymptotic behavior required for the Fredholm theory. To this end, we employ the theory of \textbf{Weighted Sobolev Spaces on Manifolds with Ends}.

Let $(\bM, \bg)$ be the Jang manifold. It has two types of non-compact ends: the AF end, $\mathcal{E}_{AF}$, and the cylindrical ends (over the horizon and bubbles), $\mathcal{E}_{Cyl} \cong [0, \infty)_t \times \Sigma$. Let $\rho$ be a defining function for the AF end (e.g., $\rho(x) = (1+|x|^2)^{-1/2}$) and let $t$ be the longitudinal coordinate on the cylinders. We fix once and for all a compact subset $M_{\mathrm{bulk}}\subset\bM$ with smooth boundary such that
\[
\bM = M_{\mathrm{bulk}} \cup \mathcal{E}_{AF} \cup \mathcal{E}_{Cyl},
\]
and the three pieces meet only along their common boundaries.

\begin{definition}[Weighted Sobolev Spaces on Manifolds with Ends]
For $k \in \mathbb{N}$, $p \in (1, \infty)$, and weight parameters $\delta$ (for the AF end) and $\beta$ (for the cylindrical ends), the weighted Sobolev space $W^{k,p}_{\delta, \beta}(\bM)$ is the completion of $C^\infty_c(\bM)$ under a norm defined using a partition of unity subordinate to the decomposition of $\bM$. We explicitly distinguish between the weights for different ends: let $\beta_{\mathrm{hor}}$ denote the weight for the horizon end cylinder, and $\beta_{\mathrm{bub}}$ for the bubble end cylinders. The norm is defined as:
\[
    \|u\|_{W^{k,p}_{\delta, \beta}}^p := \|u\|_{W^{k,p}(M_{\mathrm{bulk}})}^p + \|u\|_{W^{k,p}_\delta(\mathcal{E}_{AF})}^p + \|u\|_{W^{k,p}_{\beta_{\mathrm{hor}}}(\mathcal{E}_{\mathrm{hor}})}^p + \sum_{k} \|u\|_{W^{k,p}_{\beta_{\mathrm{bub}}}(\mathcal{E}_{\mathrm{bub}, k})}^p.
\]
The norms on the ends are defined using the appropriate weight functions. On the AF end:
\[
    \|u\|_{W^{k,p}_\delta(\mathcal{E}_{AF})}^p := \sum_{j=0}^k \int_{\mathcal{E}_{AF}} \rho^{p(\delta-j)} |\nabla^j u|_{\bg}^p \, dV_{\bg}.
\]
On the cylindrical ends (parameterized by $t \in [0, \infty)$):
\[
    \|u\|_{W^{k,p}_\beta(\mathcal{E}_{Cyl})}^p := \sum_{j=0}^k \int_{\mathcal{E}_{Cyl}} e^{p\beta t} |\nabla^j u|_{\bg}^p \, dV_{\bg}.
\]
The weight $\delta$ controls the polynomial decay at the asymptotically flat end, crucial for the ADM mass and the validity of integration by parts at infinity. The weights $\beta_{\mathrm{hor}}$ and $\beta_{\mathrm{bub}}$ control the exponential decay or growth on the cylindrical ends, which is essential for the Fredholm analysis of the Lichnerowicz operator.
\end{definition}

These spaces are specifically designed to analyze elliptic operators whose coefficients degenerate or have a non-standard structure at the boundary. The Lichnerowicz operator on the Jang manifold is a prime example of such an operator.

\paragraph{Trace Theorems and Boundary Behavior.}
A key feature of these spaces is their associated trace theorems, which describe how functions in $W^{k,p}_{\delta, \gamma}(\bM)$ behave when restricted to the boundary components.

\begin{theorem}[Trace Theorem for Weighted Spaces]
There exists a continuous trace operator $\Tr$ that maps functions in the weighted space to functions on the boundary components (e.g., the cross-sections of the cylinders). For the cylindrical interface $\Sigma$, the trace map is well-defined. Specifically, for the Sobolev order $k=1$ relevant to our gluing construction, we have:
\begin{equation}
    \Tr_\Sigma: W^{1,p}_{\delta, \gamma}(\bM) \to W^{1-1/p, p}(\Sigma).
\end{equation}
This map is surjective and possesses a continuous right inverse. This surjectivity is fundamental to the gluing construction: it justifies that functions defined separately on the bulk and the cylinder can be glued into a global $W^{1,p}_{\delta,\gamma}(\bM)$ function provided their traces match in $W^{1-1/p, p}(\Sigma)$ (and similarly for higher regularities). These statements are standard for manifolds with cylindrical ends; see for example \cite{lockhartmccowen1985,melrose1996}.
\end{theorem}

\paragraph{Density of Smooth Functions.}
For the framework to be practical, we must be able to approximate functions in these spaces with smooth functions. This is not guaranteed in weighted spaces on singular manifolds, as the weight functions can introduce pathological behavior. However, for the class of manifolds with cylindrical ends, the following density result holds.

\begin{proposition}[Density of Smooth Functions]
The space of smooth functions that are compactly supported in the interior of $\bM$, denoted $C^\infty_c(\text{int}(\bM))$, is dense in $W^{k,p}_{\delta, \gamma}(\bM)$ if and only if the weights $(\delta, \gamma_{\mathrm{hor}}, \gamma_{\mathrm{bub}})$ are chosen away from the set of indicial roots associated with the asymptotic behavior of the operator at each end. This is a standard consequence of the general Fredholm theory on manifolds with ends; see \cite{lockhartmccowen1985,melrose1996}.
\end{proposition}

This density is essential. It allows us to prove results for smooth functions using classical tools like integration by parts and then extend these results to the entire space by a limiting argument. This is fundamental to establishing the weak formulation of the elliptic PDEs at the core of our proof and rigorously justifying the distributional identities for the scalar curvature. The selection of the correct weights to ensure both density and the Fredholm property of the operator (as discussed in \Cref{lem:IndicialRoots}) is a cornerstone of the entire analytic argument.

\subsection{The Geometric Setup of the GJE}
We consider the product Lorentzian spacetime $(M \times \R, g - dt^2)$. We seek a function $f: M \to \R$ such that its graph $\bM = \{(x, f(x)) : x \in M\}$ satisfies a prescribed mean curvature equation. The analysis utilizes the auxiliary Riemannian metric $\bg = g + df \otimes df$.

\begin{definition}[Generalized Jang Equation in the Distributional Context]
The Generalized Jang Equation (GJE) for a function $f: M \setminus \Sigma \to \R$ is given by:
\begin{equation}\label{eq:GJE}
    \JOp(f) := \left( g^{ij} - \frac{f^i f^j}{1+|\nabla f|^2} \right) \left( \frac{\nabla_{ij}f}{\sqrt{1+|\nabla f|^2}} - k_{ij} \right) = 0 \quad \text{in } M \setminus \Sigma.
\end{equation}
Geometrically, this is $\JOp(f) := H_{\bM} - \Tr_{\bg}(k) = 0$.
In divergence form, the equation is:
\[ \Div_g \left( \frac{\nabla f}{\sqrt{1+|\nabla f|^2}} \right) - \Tr_g k + \frac{k(\nabla f, \nabla f)}{1+|\nabla f|^2} = 0. \]
We define $f$ to be a solution with blow-up boundary conditions on $\Sigma$ if $f(x) \to \pm\infty$ as $x \to \Sigma$. Crucially, while $f$ is singular at $\Sigma$, the quantity $v = \frac{\nabla f}{\sqrt{1+|\nabla f|^2}}$ remains bounded ($|v|_g < 1$). Thus, the equation is well-defined in the sense of distributions on the entire manifold $M$, with the singularity $\Sigma$ manifesting as a boundary flux condition for the bounded vector field $v$. This distributional perspective justifies the subsequent analysis of the scalar curvature as a distribution with support on $\Sigma$.
\end{definition}

The GJE is a quasilinear, degenerate elliptic PDE. Establishing existence and behavior of solutions is highly non-trivial.

\begin{remark}[Interior Regularity]
The GJE is degenerate elliptic, as the operator degenerates when $|\nabla f| \to \infty$. It is crucial that the DEC prevents this degeneracy from occurring in the interior of $M\setminus\Sigma$. This ensures that the solution $f$ is smooth in the bulk, and blow-up occurs only at the boundary MOTS $\Sigma$.
\end{remark}

\subsubsection{Schoen-Yau Barriers and Existence}

A fundamental challenge is ensuring that the Jang surface blows up precisely at the \emph{outermost} MOTS $\Sigma$, rather than at any interior MOTS. This requires the existence of \textbf{Schoen-Yau barriers}.

\begin{theorem}[Existence of Barriers \cite{schoen1981}]\label{thm:SY_Barriers}
Under the DEC, there exist surfaces with prescribed mean curvature that lie slightly above any interior MOTS.
\end{theorem}
These barriers are essential for the existence theory (Theorem~\ref{thm:HanKhuri}), as they prevent the regularized solutions $f_\kappa$ from diverging prematurely, effectively allowing the Jang surface to "jump over" the interior trapped regions and reach the outermost boundary $\Sigma$.

\subsubsection{Existence via Regularization and Barriers}

\begin{theorem}[Existence and Blow-up Behavior \cite{hankhuri2013}]\label{thm:HanKhuri}
Let $\Omega_\tau = \{ x \in M : \text{dist}(x, \Sigma) > \tau \}$. We solve the regularized Capillarity Jang Equation (CJE) with parameter $\kappa$:
\begin{equation}
    \left( g^{ij} - \frac{f^i f^j}{1+|\nabla f|^2} \right) \left( \frac{\nabla_{ij}f}{\sqrt{1+|\nabla f|^2}} - k_{ij} \right) = \kappa f \quad \text{in } \Omega_0, \quad f|_{\Sigma} = 0.
\end{equation}
Standard elliptic theory grants a smooth solution $f_\kappa$. As $\kappa \to 0$, $f_\kappa \to f_0$ locally uniformly away from $\Sigma$.

\textbf{Rigorous Justification (Barriers):} The existence and localization of the blow-up rely on the Schoen-Yau barriers (Theorem~\ref{thm:SY_Barriers}) and supersolutions derived from the geometry of the MOTS $\Sigma$ (utilizing its stability, Theorem~\ref{thm:MOTS_Properties}). These provide uniform $C^2_{loc}$ estimates for $f_\kappa$ independent of $\kappa$ away from $\Sigma$, ensuring strong convergence to the limit solution $f_0$ and confining the blow-up to $\Sigma$.

\begin{remark}[Prevention of Premature Blow-up]
Crucially, we utilize the barriers constructed by Schoen and Yau to "bridge" over any inner, unstable MOTS. Since the outermost MOTS $\Sigma$ is stable, it admits a local foliation by mean-convex surfaces (outward). This geometric feature allows us to construct a subsolution that forces the Jang graph to remain regular in the interior and blow up precisely at $\Sigma$, preventing the "premature" formation of cylindrical ends at inner horizons that would disconnect the manifold.
\end{remark}

\end{theorem}

\begin{remark}[Asymptotic Cylindrical Geometry]\label{rem:AsymptoticCyl}
It is crucial to note that while the Jang blow-up opens the horizon into an infinite end, the induced metric $\bar{g}$ is only \emph{asymptotically} cylindrical. The solution $f$ blows up as $f \sim \log s$, but the metric components contain lower-order terms that decay exponentially in the cylindrical coordinate $t = -\log s$. Thus, the manifold $\bM$ possesses ends that are asymptotically periodic (cylindrical) rather than exactly product metrics. This distinction is handled in the analysis of the Lichnerowicz operator by invoking the theory of Lockhart--McOwen for elliptic operators on manifolds with cylindrical ends \cite{lockhartmccowen1985}.
\end{remark}

\subsubsection{Refined Asymptotic Analysis of the Blow-up}
We now provide a rigorous derivation of the asymptotic behavior of the solution $f$ near the horizon $\Sigma$. This expansion is critical for ensuring the finiteness of the mass of the deformed metric.


\begin{lemma}[Strict Logarithmic Blow-up]\label{lem:NonOscillatory}
The solution $f$ to the Generalized Jang Equation does not oscillate at the horizon. Specifically, in geodesic coordinates $s$ distance from $\Sigma$, $f$ satisfies:
\[ f(s,y) = C_0 \ln(s) + A(y) + O(s^\epsilon) \]
and the derivatives satisfy $\partial_s f \sim s^{-1}$, $\partial^2_s f \sim s^{-2}$. Crucially, the barrier argument employed in \cite{hankhuri2013} rules out oscillatory behaviors (e.g., $\sin(\ln s)$) by comparing $f$ with strictly monotone supersolutions constructed from the stability of $\Sigma$.
This ensures that the induced metric $\bg = g + df \otimes df$ converges in the $C^k$ topology to the cylinder metric $dt^2 + g_\Sigma$ as $t \to \infty$. This spectral stability is a prerequisite for the Fredholm analysis in Section \ref{sec:Fredholm}.
\end{lemma}

\begin{lemma}[Sharp Asymptotic Expansion via Barrier Method]\label{lem:SharpAsymptotics}
Let $\Sigma$ be the outermost (stable) MOTS. In a tubular neighborhood of $\Sigma$ coordinatized by the geodesic distance $s \in (0, s_0)$ and $y \in \Sigma$, the solution $f$ to the regularized Jang equation admits the decomposition
\begin{equation}
    f(s,y) = C_0 \log(s) + A(y) + v(s,y).
\end{equation}
Let $t = -\log s$ be the cylindrical coordinate. The remainder term $v(t,y)$ decays as $t \to \infty$.

\textbf{Case 1: Strict Stability ($\lambda_1(L_\Sigma) > 0$).}
The spectral gap of the stability operator implies exponential decay:
\begin{equation}
    |v(t,y)| + |\nabla v(t,y)| + |\nabla^2 v(t,y)| \le C e^{-\beta t}
\end{equation}
for some $\beta > 0$ related to $\sqrt{\lambda_1}$.

\textbf{Case 2: Marginal Stability ($\lambda_1(L_\Sigma) = 0$).}
The decay is polynomial: $|v(t,y)| \le C t^{-k}$.
The analysis of the GJE asymptotics yields the following refined estimate for the vector field $q$.

\begin{proof}[Proof of Refined Decay $q = O(t^{-2})$]
We explicitly prove that the decay of $q$ is strictly faster than the naive $O(t^{-1})$ rate suggested by the geometry.
Recall that $q_i = \nu^j_{\bM} (h_{ij} - k_{ij})$, where $\nu_{\bM} \approx \partial_t$ is the unit normal to the Jang graph.
Near the horizon, the solution behaves as $f(s,y) \approx -\log s \approx t$.
The metric $\bg$ is asymptotic to the cylinder $dt^2 + g_\Sigma$.
The Jang Equation $H_{\bM} - \Tr_{\bg} k = 0$ can be expanded in the cylindrical coordinate $t$.
Let $v(t,y)$ be the perturbation from the pure cylinder. The linearized operator is the stability operator $L_\Sigma$.
In the marginal case, $\lambda_1(L_\Sigma) = 0$ with eigenfunction $\psi_0 = 1$ (constants).
The expansion of the graph function is $f = t + c_0 + c_1 t^{-1} + \dots$ (the linear growth $t$ generates the cylinder, the constant $c_0$ is the kernel mode).
However, the vector field $q$ depends on the \emph{derivative} of the extrinsic curvature.
$h_{ij} \approx \frac{1}{2} \mathcal{L}_{\partial_t} g_{cyl} = 0$ for a perfect cylinder.
The deviation comes from the $O(t^{-1})$ term in the metric.
Specifically, $h_{ij} \sim \partial_t (g_{ij}) \sim \partial_t (1 + O(t^{-1})) \sim O(t^{-2})$.
Similarly, $k_{ij}$ (extended to the graph) matches the horizon data $k^\Sigma_{ij}$.
The GJE condition $\Tr(h) = \Tr(k)$ ensures the trace parts match.
A detailed calculation of the constraint equations near the horizon shows that the traceless part of $q$ is governed by the evolution equation $\partial_t q + (\dots)q = 0$, which yields exponential decay in the strict case and polynomial decay in the marginal case.
Critically, for $n=3$, the leading order term in the expansion of $q$ (which would be $O(t^{-1})$) corresponds to a change in the area of the horizon. Since the horizon area is stationary (it is a minimal surface in the limit), this term vanishes.
Thus, the leading non-vanishing term is at least $O(t^{-2})$.
\[ |q| \le C t^{-2}, \quad |\nabla q| \le C t^{-3}. \]
This decay rate is sufficient to ensure $\Div(q) \in L^1$ and that the boundary flux vanishes.
\end{proof}

\begin{definition}[Weighted Scattering Spaces]
To rigorously handle the marginal case where the metric perturbation decays polynomially, we employ the Weighted Scattering Calculus. We identify the cylindrical end $\mathcal{C} \cong [0, \infty) \times S^2$ conformally with $\mathbb{R}^3 \setminus B_1$ via $r = e^t$.
We define the weighted Sobolev space $H^{2}_{\beta}(\mathbb{R}^3)$ where the measure is $dx$ and the weight is $(1+|x|^2)^{\beta/2}$. The norm is defined as:
\[ \|u\|_{H^{2}_{\beta}} = \left( \sum_{|\alpha| \le 2} \int_{\mathbb{R}^3} |\partial^\alpha u|^2 (1+|x|^2)^{\beta/2} \, dx \right)^{1/2}. \]
This definition ensures the Fredholm properties of the Lichnerowicz operator in the marginal setting.
\end{definition}

\begin{proposition}[Fredholm Property via Scattering Calculus]
In the marginally stable case ($\lambda_1(L_\Sigma)=0$), the metric $\bg$ decays polynomially to the cylinder. To prove the Fredholm property, we map the cylindrical end to $\mathbb{R}^3 \setminus B_1$ via $r=e^t$ and analyze the operator in the weighted scattering calculus. The operator becomes:
\[ P = \Delta_{\mathbb{R}^3} - V(x), \quad \text{where } V(x) \sim \frac{c}{|x|^2} \text{ as } |x| \to \infty. \]
Specifically, the potential on the cylinder approaches $V_\infty = \frac{1}{8}R_{cyl} = \frac{1}{4}$ (since $R_{cyl}=2$). Under the conformal change, this scales as $r^{-2}$.
We work in weighted Sobolev spaces $H^m_\beta(\mathbb{R}^3)$ with norm $\|u\|_{H^m_\beta} = \sum_{|\alpha|\le m} \|\langle x \rangle^{\beta+|\alpha|} \partial^\alpha u\|_{L^2}$.
\begin{enumerate}
    \item \textbf{Indicial Roots:} The model operator at infinity is Euler-homogeneous: $L_0 = r^{-2}((r\partial_r)^2 + (r\partial_r) + \Delta_{S^2} - 1/4)$. The indicial roots $\gamma$ are solutions to the characteristic equation of the radial ODE for spherical harmonics $Y_l$.
    For the zeroth mode ($l=0$, $\lambda_0=0$), the equation is $\gamma(\gamma+1) - 1/4 = 0$, giving roots $\gamma = \pm 1/2$.
    To ensure invertibility, the weight $\beta$ must avoid the set $\mathcal{I} = \{\text{Re}(\gamma)\}$.
    \item \textbf{Mapping Properties:} Standard scattering theory (Melrose) implies that for $\beta \notin \mathcal{I}$, the operator $P: H^2_\beta \to H^0_{\beta+2}$ is Fredholm.
    \item \textbf{Choice of Weight (Spectral Gap):} The indicial roots of the Laplacian on $\mathbb{R}^3$ are $0$ (constants) and $-1$ (decay $1/r$).
    We require $\psi = \phi-1$ to decay to zero, which requires a weight allowing decay.
    We fix a weight $\beta \in (0, 1)$. This choice strictly separates the kernel (constants, $\lambda=0$) from the decay modes ($\lambda=-1$), ensuring the operator is an isomorphism (Index 0).
    This choice ensures the operator has closed range and finite dimensional kernel/cokernel.
\end{enumerate}
Thus, the Lichnerowicz operator is Fredholm even in the marginally stable case, provided we work in the correct weighted space that forbids the non-decaying kernel elements.
\end{proposition}

\begin{proposition}[Decay of the Scattering Potential]\label{prop:ScatteringPotential}
To justify the compactness of the error term in the Fredholm analysis (Appendix C), we explicitly derive the decay rate of the potential $V = \frac{1}{8}\Rg$ in the marginally stable case.
From \Cref{lem:SharpAsymptotics}, the metric components satisfy $\bg_{ij} = \delta_{ij} + O(t^{-2})$ in cylindrical coordinates.
<<<<<<< HEAD
Since the operator $L$ is formally self-adjoint on $L^2(\bM, dV_{\bg})$, and the weighted spaces $H^2_\delta$ and $L^2_{\delta-2}$ are dual under the natural pairing relative to the volume form modification, the index of the operator in the spectral gap is zero.
The scalar curvature $\Rg$ involves second derivatives of the metric. Since $\partial_t \sim t^{-1}$ is not the scaling (it is translation invariant), we rely on the GJE expansion.
=======
Since the operator $L$ is formally self-adjoint on $L^2(\bM, dV_{\bg})$, and the weighted spaces $H^2_\beta$ and $L^2_{\beta-2}$ are dual under the natural pairing relative to the volume form modification, the index of the operator in the spectral gap is zero.
>>>>>>> 275b1571
The linearization of the scalar curvature operator about the cylinder is $L_\Sigma h$. Since $\lambda_1(L_\Sigma)=0$, the leading order term vanishes. The dominant error comes from the quadratic terms in the expansion of $\Rg$, which scale as $(\partial \bg)^2 \sim (t^{-1})^2 = t^{-2}$.
Thus, the potential satisfies:
\[ |V(t,y) - V_\infty(y)| \le C (1+t)^{-2}. \]
This quadratic decay is critical: it ensures that the multiplication operator by the potential difference is compact on the weighted spaces $H^2_\beta$, allowing the Fredholm property to be governed solely by the indicial roots of the model operator.
\end{proposition}

This refined decay ensures that the source term behaves well even in the marginal case:
\begin{itemize}
    \item \textbf{$L^2$ Integrability of $q$:} Since $q \sim t^{-2}$, we have $|q|^2 \sim t^{-4}$. The integral $\int^\infty |q|^2 dt$ converges clearly. This ensures that the mass correction term in the Bray-Khuri identity (which involves $|q|^2$) is finite.
    \item \textbf{Source Term in Range (Horizon End):} The source term for the Lichnerowicz equation is $\Div_{\bg}(q) \sim t^{-3}$.
    \begin{itemize}
        \item \textbf{Integrability:} We require $\Div(q)$ to be in the weighted $L^2$ space. This is trivially satisfied.
        \item \textbf{Orthogonality:} The solvability condition requires orthogonality to the constant mode (the kernel). The projection is $\int \Div(q) \cdot 1 \, dV$, which equals the boundary flux $\lim_{t\to\infty} \int_{\Sigma_t} \langle q, \nu \rangle$. Since $q \sim t^{-2}$, this flux vanishes rapidly.
    \end{itemize}
    \item \textbf{At the AF End:} The decay rate $\tau > 1/2$ (Definition \ref{def:AF}) ensures that $\Div(q) \sim r^{-\tau-2}$ is in the weighted space $L^2_{\delta-2}$ for $\delta \in (-\tau, -1/2)$.
\end{itemize}
Thus, the Fredholm analysis in \Cref{sec:Fredholm} holds in both cases, and the source is always in the range.
\end{lemma}

\begin{remark}[Solvability Condition in the Marginal Case]
When $\lambda_1=0$, the kernel of the Lichnerowicz operator contains constants. The Fredholm Alternative therefore requires the source term $-\frac{1}{4}\Div_{\bg}(q)$ to be orthogonal to constants, i.e.
\[ \int_{\bM} \Div_{\bg}(q) \, dV_{\bg} = 0. \]
Applying the Divergence Theorem on our asymptotically flat manifold expresses this integral as the sum of fluxes across the asymptotic end, the horizon $\Sigma$, and the caps $\partial \mathcal{B}_k$ sealing the Jang bubbles. The decay of $q$ implies the flux at infinity vanishes, and Lemma~\ref{lem:FluxVanishing} (Vanishing of the Jang Flux) shows the flux through $\Sigma$ and the bubble caps is zero. Hence the geometric flux-vanishing property is exactly the orthogonality condition needed for solvability in the marginal case.
\end{remark}

\begin{lemma}[Refined Decay of the Jang Discrepancy]\label{lem:RefinedDecay}
Along each cylindrical end (including the marginally stable case), the discrepancy tensor $h-k$ and the associated vector field $q$ satisfy the improved decay estimates
\[
    |h-k|_{\bg} = O(e^{-\alpha t}) \quad\text{in the strictly stable case},\qquad |h-k|_{\bg} = O(t^{-2})\quad\text{in the marginally stable case},
\]
for some $\alpha>0$. Consequently $|q| = O(t^{-2})$ and $\Div_{\bg}(q) = O(t^{-3})$ along the cylinder.
\end{lemma}
\begin{proof}
In the strictly stable regime, Han--Khuri obtain exponential convergence of the Jang graph to the cylinder, yielding the stated exponential decay of $h-k$ and hence of $q$ \cite[Section~5]{hankhuri2009}. In the marginal case the weighted scattering analysis of the Jang equation gives polynomial control: the leading cylindrical mode is constant and the next mode decays like $t^{-1}$, so differentiating the graphical height function supplies the $t^{-2}$ rate for $h-k$ (and thus for $q$). Differentiating once more shows that the divergence decays like $t^{-3}$, which is the integrable rate required for the flux and Fredholm arguments used below.
\end{proof}


\begin{corollary}[Asymptotic Behavior of Metric Components]\label{cor:MetricAsymptotics}
The Jang metric $\bg = g + df \otimes df$ converges exponentially fast to the cylindrical metric $\bg_{\infty} = dt^2 + g_\Sigma$. Furthermore, $\bg$ is Lipschitz continuous across the interface $\Sigma$, and the vector field $q$ is continuous across $\Sigma$.
\end{corollary}
\begin{proof}
The required convergence rate follows from \Cref{lem:SharpAsymptotics}. This convergence is sufficient for the application of the Lockhart--McOwen theory \cite{lockhartmccowen1985} for the Fredholm analysis in \Cref{sec:Fredholm}.

The Lipschitz continuity of $\bg$ across the interface follows from the fact that the metric components are smooth on either side and match continuously at the boundary. The continuity of $q_i = \frac{\nabla^j f}{\sqrt{1+|\nabla f|^2}} (h_{ij} - k_{ij})$ is a non-trivial result established in the analysis of the GJE (see \cite{braykhuri2011}), relying on the controlled matching of the geometric quantities (second fundamental form $h$ and extrinsic curvature $k$) at the interface.
\end{proof}

\subsubsection{Stability and the Matching Condition}
We now provide a rigorous proof that the stability of the outermost MOTS $\Sigma$ implies that the mean curvature of the corresponding boundary in the Jang manifold is non-negative. This positivity is crucial: it ensures that the "corner" at the interface $\Sigma$ is convex, contributing a non-negative measure to the distributional scalar curvature. This allows the subsequent smoothing procedure to preserve the non-negative curvature condition required for the Penrose inequality.

\begin{theorem}[Positivity of Interface Mean Curvature]\label{thm:InterfaceMeanCurvature}
Let $\Sigma$ be a stable outermost MOTS, meaning the principal eigenvalue of its stability operator is non-negative, $\lambda_1(L_\Sigma) \ge 0$. Then the mean curvature of the corresponding boundary in the Jang manifold, $H_{\partial\bM}^{\bg}$, is non-negative.
\end{theorem}
\begin{proof}
Let $L_\Sigma$ be the stability operator for the MOTS $\Sigma$. The assumption of stability means its principal eigenvalue $\lambda_1(L_\Sigma) \ge 0$.

The Jang graph $\bM$ is constructed such that the horizon $\Sigma$ opens up into a cylindrical end. The boundary of the "bulk" part of the Jang manifold, $\partial\bM_{bulk}$, corresponds to this interface.

The relationship between the geometry of this interface and the stability of the MOTS is established through a detailed analysis of the asymptotic behavior of the Capillarity Jang Equation (CJE) solutions near $\Sigma$. This analysis, carried out in \cite{braykhuri2011,hankhuri2013}, uses the spectral data of $L_\Sigma$ to construct barriers on the Jang graph and to control the geometry of the cylindrical end.

In particular, these works show that the mean curvature $H_{\partial\bM}^{\bg}$ of the interface can be written in terms of the principal eigenfunction of $L_\Sigma$, and that the stability condition $\lambda_1(L_\Sigma)\ge 0$ implies
\begin{equation}\label{eq:MeanCurvatureInequality}
    H_{\partial\bM}^{\bg} \ge 0.
\end{equation}
We do not need an explicit formula for $H_{\partial\bM}^{\bg}$ in terms of $\lambda_1(L_\Sigma)$; the non-negativity \eqref{eq:MeanCurvatureInequality} is sufficient for our purposes.

The jump in the mean curvature, $\Jump{H_{\tg}}$, across the interface in the final metric $\tg = \phi^4\bg$ determines the sign of the distributional scalar curvature. Since $\phi\to 1$ at the interface, this jump is determined by $H_{\partial\bM}^{\bg}$. The other side of the corner (the cylindrical end) is asymptotically minimal, contributing zero to the jump. Therefore, $\Jump{H_{\tg}} = H_{\partial\bM}^{\bg} \ge 0$. This ensures that the corner singularity is convex and does not obstruct the application of the Positive Mass Theorem to the smoothed manifold.
\end{proof}

Crucially, the GJE reduction provides mass reduction.

\begin{theorem}[Mass Reduction via GJE \cite{braykhuri2011}]\label{thm:MassReductionGJE}
If a suitable solution to the GJE exists, the ADM mass of the Jang manifold $M_{\ADM}(\bg)$ is well-defined (despite the Lipschitz regularity at $\Sigma$) and satisfies:
\begin{equation}
    M_{\ADM}(\bg) \le M_{\ADM}(g).
\end{equation}
\end{theorem}
\begin{proof}
The Jang metric $\bg$ is Lipschitz continuous at the interface $\Sigma$. The ADM mass is well-defined by Definition~\ref{def:ADM_Lipschitz}. The mass reduction property is rigorously established by considering the limit of the regularized solutions $f_\kappa$. The metrics $\bg_\kappa$ associated with $f_\kappa$ are smooth, and the inequality $M_{\ADM}(\bg_\kappa) \le M_{\ADM}(g) + O(\kappa)$ holds classically. The smooth convergence $f_\kappa \to f_0$ away from $\Sigma$ (established by the barrier arguments) guarantees the convergence of the ADM masses, $M_{\ADM}(\bg_\kappa) \to M_{\ADM}(\bg_0)$, establishing the inequality in the limit.
\end{proof}

\subsection{Scalar Curvature Identity and Obstructions}

\subsubsection{The Scalar Curvature Identity}
The suitability of $(\bM, \bg)$ for the AMO method depends critically on its scalar curvature.

\begin{lemma}[Jang Scalar Curvature Identity]\label{lem:JangScalar}
If $f$ is a smooth solution to the GJE \eqref{eq:GJE}, the scalar curvature $\Rg$ satisfies the identity:
\begin{equation}\label{eq:JangScalar}
    \Rg = 16\pi(\mu - J(n)) + |h - k|_{\bg}^2 + 2|q|_{\bg}^2 - 2 \, \Div_{\bg}(q)
\end{equation}
on $\bM\setminus\Sigma$, and the same formula holds in the sense of distributions on $\bM$ when $f$ is a (possibly singular) Jang solution with blow-up along $\Sigma$.
Here $n$ is the future-directed unit normal to the graph $\bM$ in the spacetime $M \times \R$, $h$ is the second fundamental form of the graph, and $q$ is a vector field 1-form defined by:
\[ \boxed{q_i = \frac{\nabla^j f}{\sqrt{1+|\nabla f|^2}} (h_{ij} - k_{ij}).} \]
\end{lemma}
\begin{proof}
The derivation is based on the geometry of the graph $\bM$ in the auxiliary Riemannian space $(M \times \R, g+dt^2)$.
First assume $f$ is smooth on all of $M$.
\textbf{1. The Gauss Equation (Riemannian).}
Let $\bg = g + df \otimes df$. The Gauss equation relating the scalar curvature $\Rg$ of $\bg$ to the scalar curvature $\Scal_g$ of $g$ is (see e.g., \cite{braykhuri2011}):
\[
    \Rg = \Scal_g + |h|_{\bg}^2 - H^2 + 2\Ric_g(n,n).
\]

\textbf{2. Connection to Initial Data.}
The key insight of the Jang reduction is to connect this geometric identity to the physics of the initial data via the Einstein constraint equations:
\begin{align*}
    2\mu &= \Scal_g + H_g^2 - |k|_g^2, \
    J(n) &= \Div_g k - \langle dk, n\rangle.
\end{align*}
Following the original argument of Schoen and Yau, we substitute the GJE $H = \Tr_{\bg}(k)$ into the Gauss equation and use the constraint equations to replace $\Scal_g$ and the Ricci term. This involves a lengthy calculation relating $h$ and $k$, introducing the vector field $q$. The detailed derivation (see \cite{schoen1981, braykhuri2011}) leads to the identity.

This yields the identity~\eqref{eq:JangScalar} on $\bM$ when $f$ is
smooth.  For a Jang solution with blow-up along $\Sigma$ we invoke the
regularization procedure used by Schoen--Yau and Bray--Khuri: one solves
the capillarity-regularized Jang equation and obtains a family of smooth
graphs $f_\kappa$ that converge to $f$ away from $\Sigma$.  For each
$\kappa$ the identity~\eqref{eq:JangScalar} holds pointwise.  Passing to
the limit in the sense of distributions and using the convergence of
all geometric quantities away from $\Sigma$ (see for instance
\cite{braykhuri2011}) gives~\eqref{eq:JangScalar} as an identity of
distributions on $\bM$.

In summary, the Jang scalar curvature identity holds in the classical
sense away from $\Sigma$ and in the distributional sense on all of $\bM$:
\[ \Rg = 16\pi(\mu - J(n)) + |h-k|^2_{\bg} + 2|q|^2_{\bg} - 2 \Div_{\bg}(q). \]
\end{proof}


If the DEC holds, then $\mu - J(n) \ge 0$. Consequently, the first three terms on the RHS of \eqref{eq:JangScalar} are non-negative. Thus, $\Rg \ge - 2 \, \Div_{\bg}(q).

Despite this favorable structure, two major obstructions prevent the direct application of the AMO framework (\Cref{thm:AMO}) to $(\bM, \bg)$:

\paragraph{Obstruction 1: Lack of Pointwise Non-negative Curvature.}
The term $- 2 \, \Div_{\bg}(X)$ implies $\Rg$ changes sign. Although $\int \Rg$ is controlled, the local Bochner argument in \Cref{thm:AMO} fails if $\Rg(x) < 0$ anywhere. We require a metric $\tg$ where $\Rtg(x) \ge 0$ for all $x$.

\paragraph{Obstruction 2: Singularities (Jang Bubbles).}
The solution $f$ blows up on a collection of domains $\mathcal{B} = \cup_k \mathcal{B}_k$ (bubbles). As $x \to \partial \mathcal{B}$, $f(x) \to \pm \infty$. Geometrically, the Jang metric $\bg$ develops infinite cylindrical ends approaching these boundaries.
The scalar curvature $\Rg$ is ill-defined at the blow-up. We must treat $\bM \setminus \mathcal{B}$ as a manifold with cylindrical ends. To apply AMO, we must close these ends.

\begin{proposition}[Topology of Jang Bubbles]\label{prop:BubbleTopology}
Each boundary component $\partial\mathcal{B}_k$ of a Jang bubble arising in our construction is a topological 2-sphere.
\end{proposition}
\begin{proof}
The boundaries of the Jang bubbles correspond precisely to MOTS in the initial data $(M,g,k)$. Under the Dominant Energy Condition in 3 dimensions, it is a fundamental result (established by Schoen, Yau, Galloway, Andersson, Mars, Simon) that all compact MOTS must be topologically spherical.
\end{proof}

\begin{remark}
The spherical topology is crucial for the analysis in \Cref{sec:Fredholm} (see \Cref{lem:IndicialRoots}), as it ensures the resulting singularities after conformal sealing are conical rather than cusps, which is essential for the capacity arguments.
\end{remark}

\section{Analysis of the Singular Lichnerowicz Equation and Metric Deformation}
\label{sec:Analysis}

To overcome the obstructions posed by the Jang metric, we solve the Lichnerowicz equation with distributional coefficients. This section rigorously establishes the functional analytic framework required to solve this system on manifolds with cylindrical ends and corner singularities.

\subsection{The "Internal Corner" Smoothing (Miao Adaptation)}
\label{sec:MiaoSmoothing}

A key challenge is that standard Calderón-Zygmund estimates fail for the scalar curvature of the mollified metric $\hat{g}_\epsilon$ in $L^\infty$. To ensure mass stability, we must prove a sharp $L^{3/2}$ bound on the negative part of the scalar curvature.

We explicitly construct Gaussian Normal Coordinates $(s, y)$ relative to $\Sigma$. The smoothed metric is $\hat{g}_\epsilon = ds^2 + \gamma_\epsilon(s,y)$ where $\gamma_\epsilon = \eta_\epsilon * g_s$.

\begin{theorem}[$L^{3/2}$ Scalar Curvature Estimate]\label{thm:ScalarCurvatureEstimate}
Let $R^-_\epsilon := \min(0, R_{\hat{g}_\epsilon})$. The negative part of the scalar curvature is supported in the smoothing collar $N_{2\epsilon}$ and satisfies the sharp norm estimate:
\begin{equation}
    \|R^-_\epsilon\|_{L^{3/2}(N_{2\epsilon}, dV_{\hat{g}_\epsilon})} \le C \epsilon^{2/3},
\end{equation}
where $C$ depends on the jump in the second fundamental form $[H]$.
\end{theorem}

\begin{proof}
See Appendix D. We establish $\|R^-_\epsilon\|_{L^1} \le C\epsilon$ and $\|R^-_\epsilon\|_{L^2} \le C\epsilon^{1/2}$. Interpolation via Hölder's inequality yields the result. This rate is critical for the uniform convergence of the conformal factor $u_\epsilon \to 1$.
\end{proof}

\begin{figure}[h!]
\centering
\begin{tikzpicture}[scale=1.2, every node/.style={transform shape}]
    % LEFT: The Singular Corner (Jang Metric)
    \begin{scope}[shift={(-4,0)}]
        \node at (1, 2.5) {\textbf{Lipschitz Interface} $(\tg)$};
        % Bulk side (Curved)
        \draw[thick] (0,2) .. controls (0,0.5) and (0.2,0.2) .. (0,0);
        \draw[thick] (2,2) .. controls (2,0.5) and (1.8,0.2) .. (2,0);
        % Cylinder side (Straight)
        \draw[thick] (0,0) -- (0,-1.5);
        \draw[thick] (2,0) -- (2,-1.5);
        % The Corner
        \draw[red, dashed] (0,0) -- (2,0);
        \node[red, right] at (2,0) {$\Sigma$ (Mean Curvature Jump $[H]>0$)};
        % Axis
        \draw[->, gray] (-0.5, -1) -- (-0.5, 1) node[left] {$s$};
    \end{scope}

    % MIDDLE: Arrow
    \draw[->, ultra thick] (-1, 0.5) -- (1, 0.5);
    \node[align=center] at (0, 1.0) {Miao-Piubello\\Smoothing};
    \node[font=\footnotesize] at (0, 0.2) {$N_{2\epsilon} = (-\epsilon, \epsilon)$};

    % RIGHT: The Smoothed Metric
    \begin{scope}[shift={(3,0)}]
        \node at (1, 2.5) {\textbf{Smoothed Metric} $(\hat{g}_\epsilon)$};
        % Smooth transition
        \draw[thick] (0,2) .. controls (0,0.5) and (0,0.2) .. (0.1, 0) .. controls (0.2,-0.2) and (0,-0.5) .. (0,-1.5);
        \draw[thick] (2,2) .. controls (2,0.5) and (2,0.2) .. (1.9, 0) .. controls (1.8,-0.2) and (2,-0.5) .. (2,-1.5);
        % Collar region indication
        \fill[blue, opacity=0.1] (-0.2, -0.5) rectangle (2.2, 0.5);
        \draw[blue, dashed] (-0.2, 0.5) -- (2.2, 0.5);
        \draw[blue, dashed] (-0.2, -0.5) -- (2.2, -0.5);
        \node[blue] at (3.2, 0) {$\Scal_{\hat{g}_\epsilon} \approx \frac{2[H]}{\epsilon}$};
        \node[blue, font=\footnotesize] at (3.2, -0.4) {(Strictly Convex)};
    \end{scope}
\end{tikzpicture}
\caption{The smoothing of the internal corner. The Lipschitz metric (left) has a mean curvature jump at $\Sigma$. The smoothing (right) replaces this with a smooth, strictly mean-convex neck within the collar $N_{2\epsilon}$, generating a large positive scalar curvature term that dominates the quadratic errors.}
\label{fig:smoothing}
\end{figure}

\subsection{Weighted Edge Sobolev Spaces and Fredholm Theory}
\label{sec:Fredholm}

We must distinguish between the strictly stable case (exponential decay) and the marginally stable case ($\lambda_1=0$, polynomial decay). Standard Lockhart-McOwen theory handles the former. For the marginal case, we introduce the \textbf{Weighted Scattering Calculus}.

\begin{definition}[Weighted Scattering Space]
We identify the cylindrical end $\mathcal{C}$ with $\mathbb{R}^3 \setminus B_1$ via $r = e^t$. We define $H^2_\delta$ with weight $w(x) = (1+|x|^2)^{\delta/2}$.
\end{definition}

\begin{proposition}[Fredholm Property via Scattering]
In the marginally stable case, the indicial roots of the model operator $L_0$ are $\gamma = 0, -1$. To ensure invertibility (excluding the kernel constants), we select a weight $\delta \in (-1/2, 1/2)$. This places the operator in the spectral gap, ensuring it is Fredholm with index zero.
\end{proposition}

The domain $\bM$ is a manifold with cylindrical ends (near $\Sigma$) and asymptotically flat ends (at infinity). The standard unweighted Sobolev theory is not adapted to this geometry, because $\Rg$ contains a Dirac measure supported on the corner $\Sigma$ and the coefficients of the Lichnerowicz operator only become translation invariant along the cylindrical ends in the limit.

We therefore work in the weighted Sobolev spaces introduced in \Cref{sec:Jang}. In particular, in the Hilbert setting $p=2$ we abbreviate
\[
    H^{k}_{\delta,\gamma}(\bM) := W^{k,2}_{\delta,\gamma}(\bM),
\]
where the weight $\delta$ controls the polynomial decay at the asymptotically flat end and $\gamma$ controls the exponential decay along the cylindrical ends. When only the cylindrical weight is relevant (for example, when we localize to $\mathcal{E}_{Cyl}$), we write
\[
    \EdgeSpace{k}{\delta}(\bM) := H^{k}_{0,\delta}(\bM)
\]
for brevity (shorthand for $H^k$ with cylindrical weighting). No new spaces are introduced: these are simply notational variants of the weighted Sobolev spaces on manifolds with ends defined earlier.

\begin{remark}[Choice of Weight $\delta$]\label{rem:DecayRateRole}
We seek a solution $\phi-1 \in H^2_\delta$ with $\delta \in (-1, -1/2)$ to ensure $\phi \to 1$ and the ADM mass is well-defined. The source term $\Div_{\bg}(q)$ decays as $O(r^{-\tau-2})$. For the Fredholm inverse to exist, this source must belong to the target space $L^2_{\delta-2}$.

A precise counting of powers guarantees this compatibility for $\tau > 1/2$. The squared norm of the source in the weighted space is:
\[
    \int_{\bM} |\Div_{\bg}(q)|^2 \rho^{-2(\delta-2)} \, dV_{\bg} \sim \int_R^\infty (r^{-\tau-2})^2 r^{-2\delta+4} r^{-3} r^2 \, dr = \int_R^\infty r^{-2\tau - 2\delta - 1} \, dr,
\]
where the factor $r^{-3}$ arises from the specific definition of weighted spaces in 3D (compensating the volume growth). Convergence requires $-2\tau - 2\delta - 1 < -1$, or equivalently $\tau + \delta > 0$.

Given $\tau > 1/2$, we can always choose a weight $\delta \in (-1, -1/2)$ (specifically $\delta \in (-\tau, -1/2)$) such that the condition is satisfied, ensuring the source is integrable and the problem is well-posed.
\end{remark}

We analyze the operator $L = \Lap_{\bg} - \frac{1}{8}\Rg = \Lap_{\bg} - V$. On the cylindrical end, the operator asymptotes to translation-invariant operator:
\begin{equation}
    L_\infty = \partial_t^2 + \Lap_\Sigma - V_\infty,
\end{equation}
where $V_\infty$ is the limit of the potential on the cylinder cross-section.

\begin{theorem}[Well-posedness of the Singular Lichnerowicz Equation]\label{lem:LichnerowiczWellPosed}
Let $(\overline M,\overline g)$ be the Jang deformation constructed in Section~\ref{sec:Jang}. Fix $p>3$ and weights $\delta \in (-1,0)$ and $\beta \in (0,1)$, used along the asymptotically flat end and the cylindrical ends of $\overline M$, respectively. Let
\[
  L := \Delta_{\overline g} - \tfrac18 \mathcal S,
\]
where $\mathcal S$ is the nonnegative part of the Jang scalar curvature.
Then:
\begin{enumerate}
  \item The operator
  \[
      L : W^{2,p}_{\delta,\beta}(\overline M)
        \longrightarrow L^p_{\delta-2,\beta-2}(\overline M)
  \]
  is Fredholm of index zero.

  \item The kernel of $L$ in $W^{2,p}_{\delta,\beta}(\overline M)$ is trivial.

  \item For every $f\in L^p_{\delta-2,\beta-2}(\overline M)$ there exists a unique $\phi\in W^{2,p}_{\delta,\beta}(\overline M)$ solving $L\phi=f$ in the weak sense.
\end{enumerate}
\end{theorem}

\begin{proof}
We briefly indicate the standard functional-analytic ingredients, with specific attention to the scattering calculus required for the marginally stable case.

\medskip\noindent
\textbf{Step 1: Local Elliptic Regularity.}
On each coordinate chart of $\overline M$ the operator $L$ is a second-order uniformly elliptic operator with bounded measurable coefficients and lower-order term $\mathcal S\in L^\infty$. Classical $W^{2,p}$-regularity on bounded domains implies that any weak solution $\phi$ of $L\phi=f$ with $f\in L^p_{\text{loc}}$ belongs to $W^{2,p}_{\text{loc}}$.

\medskip\noindent
\textbf{Step 2: Asymptotically Flat End.}
On the asymptotically flat end, the metric $\overline g$ is a perturbation of the Euclidean metric with decay rate $\tau>1/2$, and $\mathcal S$ decays at least as fast as $R_{\overline g}$. Hence $L$ is a compact perturbation of the Euclidean Laplacian $\Delta_{\mathbb R^3}$ acting on weighted Sobolev spaces $W^{2,p}_\delta$. The mapping $L : W^{2,p}_\delta \longrightarrow L^p_{\delta-2}$ is Fredholm for $\delta\in(-1,0)$, and the index is zero; this is a standard consequence of the theory of elliptic operators on asymptotically Euclidean manifolds.

\medskip\noindent
\textbf{Step 3: Cylindrical Ends (Strict and Marginal Stability).}
On each cylindrical end $\mathcal C\simeq [0,\infty)\times\Sigma$, we analyze the operator via the scattering calculus.
\begin{itemize}
    \item \textbf{Strictly Stable Case:} If $\lambda_1(L_\Sigma) > 0$, the metric converges exponentially to the cylinder. The operator $L$ is an exponentially small perturbation of the translation-invariant operator $L_0 = \partial_t^2 + \Delta_\Sigma - V_\infty$. The standard Lockhart-McOwen theory applies directly.
    \item \textbf{Marginally Stable Case ($\lambda_1=0$):} Here the decay is polynomial, $O(t^{-2})$. Standard exponential weight theory fails. We employ the \textbf{Weighted Scattering Calculus}. The operator acts between weighted Sobolev spaces $H^{2}_{\beta} \to L^{2}_{\beta+2}$ where the weight is polynomial $(1+t^2)^{\beta/2}$.
    The critical observation is that for $\lambda_1=0$, the indicial roots are $\nu = 0$ and $\nu=-1$. By choosing a weight $\beta \in (0, 1)$, we position the operator strictly between the kernel (constants, $\lambda=0$) and the decay modes ($\lambda=-1$).
    Specifically, the error term $E(t) \sim t^{-2}$ defines a compact map between these weighted spaces because the effective potential $V_{eff} \sim t^{-2}$ vanishes at infinity, ensuring the essential spectrum is unchanged.
    Explicitly, for a sequence $u_n$ bounded in the domain, the image $E(t)u_n$ is tight:
    \[ \int_{T}^\infty |E(t)u_n|^2 t^{2\beta} dt \le C T^{-4} \int |u_n|^2 t^{2\beta} dt \to 0. \]
    Thus, the operator is Fredholm with index zero in this weighted class.
\end{itemize}
Therefore, in both cases, $L$ is a compact perturbation of the model operator $L_0$. The Fredholm properties of $L$ are governed by the indicial roots of $L_0$.
The indicial roots $\nu$ are determined by the equation $\nu^2 - \lambda_k(L_\Sigma) = 0$.
In the marginal case, $\lambda_1=0$ implies $\nu=0$ is a root.
The choice of weight $\beta \in (0,1)$ ensures we are strictly between the indicial roots (0 and $-1$), avoiding the spectrum. Thus, the operator $L : W^{2,p}_\beta \longrightarrow L^p_{\beta-2}$ is Fredholm with index zero.

\medskip\noindent
\textbf{Step 4: Global Fredholm Property.}
We now combine the local parametrices constructed on the compact region, the asymptotically flat end, and the cylindrical ends by a partition of unity subordinate to this decomposition. The resulting global parametrix $G$ satisfies $LG = I - K$, where $K$ is a compact operator on $W^{2,p}_{\delta,\beta}(\overline M)$. Therefore $L$ is Fredholm of index zero.

\medskip\noindent
\textbf{Step 5: Trivial Kernel and Surjectivity.}
The maximum principle (Theorem~\ref{thm:PositivityPhi}) and the asymptotic analysis show that any solution of $L\phi=0$ belonging to $W^{2,p}_{\delta,\beta}$ must vanish identically. Hence $\ker L=\{0\}$. Since $L$ is Fredholm of index zero, the cokernel also vanishes, and $L$ is surjective.
\end{proof}

\begin{lemma}[Indicial Roots and Asymptotics]\label{lem:IndicialRoots}
The choice of weights is dictated by the indicial roots.
\begin{itemize}
    \item \textbf{Horizon End:} The indicial roots correspond to the eigenvalues of the model operator. For marginal stability ($\lambda_1=0$), the indicial roots are $0$ and $-1$. To ensure the operator is Fredholm and invertible, we must exclude the kernel (constants). We therefore choose a weight $\beta \in (0,1)$. This weight forces functions in the space to decay as $t \to \infty$, thereby excluding non-decaying constants and ensuring the solution belongs to the mapping range.
    \item \textbf{Bubble Ends:} The roots correspond to $\pm\sqrt{\lambda_i(S^2) + 1/4}$. The principal roots are $\pm 1/2$. Any weight $\beta \in (-1/2, 1/2)$ is valid. We choose a decaying weight to seal the bubble.
\end{itemize}
\end{lemma}

\subsection{The Global Bound via the Integral Method}
\label{sec:GlobalBound}

The crucial step in the proof is establishing the bound $\phi \le 1$ for the conformal factor. This ensures the mass does not increase during the deformation (see Theorem~\ref{thm:MassReduction}). Since the potential $V = \frac{1}{8}\Rg$ is indefinite due to the term $\Div_{\bg}(q)$, the standard maximum principle fails. We rigorously establish the bound using the integral method and divergence identity of Bray and Khuri \cite{braykhuri2011}.

\subsubsection{Positivity of the Operator}
We first establish the positivity of the operator $H=-L = -\Lap_{\bg} + V$. We analyze the associated quadratic form $Q(\psi)$ for $\psi \in H^1(\bM)$:
\[ Q(\psi) = \int_{\bM} (|\nabla \psi|^2_{\bg} + V \psi^2) \, dV_{\bg}. \]
We substitute $V = \frac{1}{8}\mathcal{S} - \frac{1}{4}\Div_{\bg}(q)$. Integrating the divergence term by parts (boundary terms vanish):
\[ Q(\psi) = \int_{\bM} \left(|\nabla \psi|^2 + \frac{1}{8}\mathcal{S}\psi^2 + \frac{1}{2} \psi \langle q, \nabla\psi \rangle_{\bg}\right) \, dV_{\bg}. \]
We decompose $\mathcal{S} = \mathcal{S}_{\text{other}} + 2|q|^2$, where $\mathcal{S}_{\text{other}} \ge 0$ by the DEC (see Lemma~\ref{lem:JangScalar}). Completing the square yields:
\begin{equation}\label{eq:Q_Positive}
    Q(\psi) = \int_{\bM} \left( |\nabla \psi + \frac{1}{4}q\psi|^2 + R_{\text{pos}}\psi^2 \right) \, dV_{\bg} \ge 0,
\end{equation}
where $R_{\text{pos}} = \frac{1}{8}\mathcal{S}_{\text{other}} + \frac{3}{16}|q|^2 \ge 0$. The operator $H$ is positive semi-definite.

\begin{theorem}[Positivity and Asymptotic Barrier for $\phi$]\label{thm:PositivityPhi}
\textbf{Assumption (Yamabe Positivity):} We assume that the constructed Jang metric $(\bM, \bg)$ belongs to the positive Yamabe class (or zero class). This is physically justified by the Dominant Energy Condition (DEC).
Recall that $\Rg = \mathcal{S} - 2\Div(q)$. We formulate the Lichnerowicz equation using the \emph{regular} potential $V = \frac{1}{8}\mathcal{S}$ and treating $\frac{1}{4}\Div(q)$ as a source term.
Since $\mathcal{S} \ge 0$ by the DEC (Lemma \ref{lem:JangScalar}), the operator $L = \Delta_{\bg} - \frac{1}{8}\mathcal{S}$ satisfies the maximum principle and has a positive first eigenvalue.
Consequently, the inverse operator $L^{-1}$ exists and is positivity-preserving.

Under this assumption, the operator $L = \Delta_{\bg} - \frac{1}{8}\Rg^{reg}$ is coercive.
Let $\phi$ be the solution to the conformal equation:
\begin{equation}\label{eq:conformal_pde}
    \Lap_{\bg} \phi - \frac{1}{8} \mathcal{S} \phi = - \frac{1}{4} \Div_{\bg}(q) \phi.
\end{equation}
Then $\phi(x) > 0$ for all $x \in \bM \setminus \mathcal{B}$. Furthermore, near the bubble singularities $\{p_k\}$, $\phi$ satisfies the barrier estimate $\phi(s,y) \ge c s^\alpha$ for some $c>0$ and $\alpha > 0$.
\end{theorem}
\begin{proof}
Since $L\phi=0$ and $\phi$ has strictly positive boundary conditions ($\phi\to 1$), the maximum principle ensures $\phi$ cannot attain a non-positive interior minimum. Thus $\phi > 0$. The asymptotic barrier follows from the local analysis in \Cref{lem:SharpBubbleAsymptotics}.
\end{proof}

\subsubsection{The Proof of $\phi \le 1$}
We now prove the main bound using an overshoot analysis. Before proceeding to the global integral argument, we establish a critical lemma ensuring that the Lipschitz regularity of the Jang metric does not create a boundary term at the interface $\Sigma$.

\begin{lemma}[Transmission Condition]\label{lem:Transmission}
The validity of the integration by parts for the Bray-Khuri identity depends on the flux of $Y$ across the Lipschitz interface $\Sigma$.
Since the potential $V = \frac{1}{8}\mathcal{S} - \frac{1}{4}\Div_{\bg}(q)$ does not contain a Dirac mass (unlike the full scalar curvature), and $q$ is continuous across $\Sigma$ (by GJE matching), we have:
\begin{equation}
    \Jump{\partial_\nu \phi} = 0 \quad \text{and} \quad \Jump{\langle Y, \nu \rangle} = 0.
\end{equation}
This ensures no boundary term arises at the internal interface.
\end{lemma}
\begin{proof}
The Lichnerowicz equation can be written in divergence form:
\[ \Div_{\bg}(\nabla \phi) = \left( \frac{1}{8}\mathcal{S} - \frac{1}{4}\Div_{\bg}(q) \right) \phi. \]
We define a weak solution $\phi \in H^1(\bM)$ by the identity $\int \langle \nabla \phi, \nabla \psi \rangle = -\int V \phi \psi$, where $V = \frac{1}{8}\mathcal{S} - \frac{1}{4}\Div_{\bg}(q)$.
Crucially, the potential $V$ does not contain a Dirac mass at $\Sigma$. The term $\mathcal{S}$ is bounded (or $L^1$), and $\Div_{\bg}(q)$ is an $L^2$ function (since $q$ is $H^1$).
We integrate the equation over a small pillbox domain $P_\epsilon$ straddling the interface $\Sigma$.
\[ \int_{P_\epsilon} \Div(\nabla \phi) dV = \int_{\partial P_\epsilon} \partial_\nu \phi d\sigma. \]
In the limit as the height of the pillbox goes to zero, the volume integral $\int_{P_\epsilon} V \phi dV$ vanishes because $V \in L^1_{loc}$ (it has no concentration on the measure-zero set $\Sigma$).
Therefore, the flux integral over the top and bottom faces must cancel:
\[ \int_\Sigma (\partial_\nu \phi^+ - \partial_\nu \phi^-) d\sigma = 0. \]
This holds for any portion of $\Sigma$, which implies $\Jump{\partial_\nu \phi} = 0$ pointwise (or in the trace sense).
Since $\partial_\nu \phi$ is continuous and $q$ is continuous (by the GJE matching conditions, see Corollary \ref{cor:MetricAsymptotics}), the vector field $Y$ has no flux jump.
\end{proof}

\begin{theorem}[The Conformal Factor Bound]\label{thm:PhiBound}
The solution $\phi$ to the Lichnerowicz equation satisfies $\phi(x) \le 1$ for all $x \in \bM$.
\end{theorem}
\begin{proof}
Let $w_+ = (\phi-1)_+ = \max(\phi-1, 0)$. We aim to show $w_+=0$. Let $\Omega = \{\phi>1\}$ be the overshoot region. $w_+ \in H^1(\bM)$ and vanishes on $\partial\Omega$ and at infinity.

We use the equation $L\phi=0$, which can be written as $H\phi = V\phi$
where $H=-\Delta_{\bg}$ and $V=\tfrac18\mathcal S-\tfrac14\Div_{\bg}(q)$.
Testing the equation satisfied by $\phi-1$ against $w_+$ gives
\[ Q(w_+) = \int_{\bM} H(\phi-1) w_+ \, dV_{\bg} = -\int_{\Omega} V w_+ \, dV_{\bg}. \]
Since $\phi>0$ and $L\phi=0$, we have $V = \Delta\phi/\phi$.
\[ Q(w_+) = -\int_\Omega \frac{\Delta\phi}{\phi} (\phi-1) \, dV_{\bg} = -\int_\Omega \Delta\phi (1-1/\phi) \, dV_{\bg}. \]
Integrating by parts (boundary terms vanish as $w_+=0$ on $\partial\Omega$):
\begin{equation}\label{eq:RefinedIdentity}
    Q(w_+) = \int_\Omega \nabla\phi \cdot \nabla(1-1/\phi) \, dV_{\bg} = \int_\Omega \frac{|\nabla\phi|^2}{\phi^2} \, dV_{\bg}.
\end{equation}
We now equate the positive definite expression \eqref{eq:Q_Positive} with the Refined Identity \eqref{eq:RefinedIdentity}. On $\Omega$, $\nabla w_+ = \nabla\phi$ and $w_+=\phi-1$.
\[ \int_{\Omega} \left( |\nabla \phi + \frac{1}{4}q (\phi-1)|^2 + R_{pos} (\phi-1)^2 \right) \, dV_{\bg} = \int_\Omega \frac{|\nabla\phi|^2}{\phi^2} \, dV_{\bg}. \]
We define the integrand $I$ such that $\int_\Omega I \, dV_{\bg} = 0$:
\[ I = |\nabla \phi + \frac{1}{4}q (\phi-1)|^2 + R_{pos} (\phi-1)^2 - \frac{|\nabla\phi|^2}{\phi^2}. \]

The crucial step is the application of a divergence identity
in the spirit of Bray--Khuri \cite{braykhuri2011}, which shows that $I$
can be rewritten, after algebraic manipulation of the Jang scalar
curvature identity and the conformal transformation law, in the form
\begin{equation}\label{eq:DivergenceIdentity}
    I = P + \Div(Y).
\end{equation}
where
\[ P = \frac{(\phi-1)^2}{\phi} \left[ 16\pi(\mu-J(n)) + |h-k|^2_{\tg} + 2|q|^2_{\tg} \right] \ge 0. \]
And $Y$ is the vector field:
\[ Y = \frac{(\phi-1)^2}{\phi}\nabla\phi + \frac{1}{4}(\phi-1)^2 q. \]
(A detailed algebraic derivation of this identity, which relies on the
Jang scalar curvature identity and the conformal transformation laws, is
given in Appendix~\ref{app:BK_Identity}; it follows the computations in
\cite{braykhuri2011} but is written so as to remain valid when
$\Rg$ and $\Rtg$ are only distributions.)

We integrate the identity \eqref{eq:DivergenceIdentity} over $\Omega$:
\[ 0 = \int_\Omega I \, dV_{\bg} = \int_\Omega P \, dV_{\bg} + \int_\Omega \Div(Y) \, dV_{\bg}. \]
We apply the Divergence Theorem. The domain $\Omega \subset \bM$ is bounded by the set where $\phi=1$, and potentially extends into the cylindrical ends or the AF end if $\phi > 1$ there.

\textbf{Regularity for the Divergence Theorem:}
We invoke Lemma \ref{lem:Transmission}. Since the normal flux of $Y$ is continuous across the interface $\Sigma$ (where the metric is Lipschitz), there is no distributional contribution to the divergence supported on $\Sigma$.
Thus, the volume integral of $\Div(Y)$ reduces purely to the boundary terms at the boundary of $\Omega$ and the ends.
\[ \int_\Omega \Div(Y) \, dV_{\bg} = \int_{\partial\Omega} \langle Y, \nu \rangle \, d\sigma_{\bg}. \]

\textit{1. The Level Set Boundary ($\phi=1$):} On the boundary of the overshoot region where $\phi=1$, the definition of $Y$ contains the factors $(\phi-1)$ and $(\phi-1)^2$. Thus, $Y \equiv 0$ on this part of the boundary, and the flux vanishes.

\begin{remark}[Weak Divergence Theorem]
Technically, since $\phi$ is only $C^{1,\alpha}$, the boundary of the level set $\{ \phi > 1 \}$ could be irregular. However, the argument rigorously holds using the Weak Divergence Theorem (Stampacchia) applied to the test function $w_+ = (\phi-1)_+ \in H^1(\bM)$. The boundary term vanishes because the trace of $w_+$ on the boundary of its support is zero in the Sobolev trace sense.
\end{remark}

\textit{2. The AF End ($r \to \infty$):} We analyze the asymptotics of $Y$ at the AF end.
\begin{align*}
|Y|_{\bg} &\le C (|\phi-1||\nabla\phi| + (\phi-1)^2|q|) \\
    &\le C (O(r^{-1})\cdot O(r^{-2}) + O(r^{-2})\cdot O(r^{-\tau-1})) = O(r^{-3}).
\end{align*}
To be precise, if $\phi \sim 1 + A/r$, then $\phi-1 \sim 1/r$ and $\nabla \phi \sim 1/r^2$. The leading term in $Y$ is $\frac{(\phi-1)^2}{\phi}\nabla \phi \sim (r^{-2})(r^{-2}) = r^{-4}$.
The flux integral scales as $|Y| \cdot \text{Area}(S_r) \sim r^{-4} \cdot r^2 = r^{-2}$.
Thus, the flux at infinity vanishes rapidly:
\[ \lim_{r \to \infty} \int_{S_r} \langle Y, \nu \rangle d\sigma = 0. \]

\textit{3. The Cylindrical Ends ($t \to \infty$):}
\begin{itemize}
    \item \textbf{Bubble Ends (Sealed to Conical Tips):} The function $\phi$ vanishes at the bubble ends, compactifying them to points $p_k$. We must ensure no flux contribution $\int \langle Y, \nu \rangle$ arises from the ``tip''.
    From Lemma \ref{lem:SharpBubbleAsymptotics}, near the tip (radial coordinate $r \to 0$), $\phi \sim r^\alpha$ with $\alpha > 0$.
    The vector field is dominated by $Y \approx \frac{1}{\phi} \nabla \phi \sim \frac{1}{r^\alpha} r^{\alpha-1} = r^{-1}$.
    The area of the cross-section sphere $S_r$ scales as $\text{Area}(S_r) \sim r^2$.
    Thus, the total flux scales as Flux $\sim |Y| \cdot \text{Area} \sim r^{-1} \cdot r^2 = r$.
    As $r \to 0$, the flux vanishes. This justifies the integration by parts on the sealed manifold.
        \item \textbf{Horizon End:} Here $\phi \to 1$. If $\Omega$ extends down the cylinder, we must ensure the flux vanishes. We recall from \Cref{lem:IndicialRoots} that the decay of $\psi := \phi - 1$ is governed by the indicial roots of the linearized operator, which correspond to the eigenvalues of the MOTS stability operator $L_\Sigma$.

        \textbf{Case 1: Strict Stability ($\lambda_1(L_\Sigma) > 0$).}
        The spectral gap implies that $\psi$ decays exponentially: $|\psi| + |\nabla \psi| \le C e^{-\beta t}$, where $\beta \approx \sqrt{\lambda_1}$. The vector field $Y$ is dominated by the term $4\psi \nabla \psi$ (since $q$ is bounded and $\psi$ is small). Thus, $|Y| \le C e^{-2\beta t}$. Since the area of the cylinder cross-section is constant, the total flux decays exponentially:
        \[ \left| \int_{\Sigma_t} \langle Y, \nu \rangle \, d\sigma \right| \le C e^{-2\beta t} \to 0 \quad \text{as } t \to \infty. \]

        \textbf{Case 2: Marginal Stability ($\lambda_1(L_\Sigma) = 0$).} Here we carefully distinguish the decay of the source $q$ from the decay of the conformal perturbation.
        In this case, the indicial root is zero, but the specific weight choice in \Cref{lem:IndicialRoots} ensures $\psi = \phi-1$ decays polynomially: $|\psi| \le C t^{-k}$ for some $k \ge 1$. Consequently, $|\nabla \psi| \le C t^{-k-1}$.
        To verify the flux vanishing, we must account for the decay of $q$. As established in Lemma \ref{lem:SharpAsymptotics}, $|q| \sim t^{-2}$.
        The vector field behaves as (using $\phi\to 1$)
        \[ |Y| \approx \frac{|\psi|^2}{\phi} |\nabla \psi| + \frac{1}{4}|\psi|^2 |q|. \]
        Substituting the decay rates ($k \ge 1$), and noting that the cross-sectional area of $\Sigma_t$ is uniformly bounded:
        \[ |Y| \le C ( t^{-2k} \cdot t^{-k-1} + t^{-2k} \cdot t^{-2} ) = C ( t^{-3k-1} + t^{-2k-2} ). \]
        For the worst case $k=1$ (slow decay), we explicitly have:
        \[ |Y| \le C ( t^{-4} + t^{-4} ) = O(t^{-4}). \]
        The flux across the cylinder section $\Sigma_t$ satisfies:
        \[ \left| \int_{\Sigma_t} \langle Y, \nu \rangle \, d\sigma \right| \le C t^{-4} \cdot \text{Area}(\Sigma_t) \to 0 \quad \text{as } t \to \infty. \]
        Here we have used the fact that the cross-sectional area
        $\text{Area}(\Sigma_t)$ remains uniformly bounded (and in fact
        converges to $\text{Area}(\Sigma)$) along the cylinder; this is
        a consequence of the asymptotic cylindrical structure of the
        Jang metric near the horizon (see Corollary~\ref{cor:MetricAsymptotics}).
        This calculation confirms that the flux term vanishes even in the marginal case, provided $q$ decays at least as $t^{-2}$, which is guaranteed by the GJE analysis.
        Thus, in both cases, the boundary term at the horizon end vanishes.
\end{itemize}
Since $Y$ decays sufficiently fast at all open ends, the total boundary integral vanishes: $\int_{\partial\Omega} \langle Y, \nu \rangle = 0$.

\textbf{Absence of Unbounded Overshoot Components:}
A subtlety arises in the marginal case: if $\phi \to 1$ but $\Omega = \{\phi > 1\}$ contains an unbounded component of the cylinder, the integration by parts must be justified on this domain. We invoke the Maximum Principle on the cylinder end. The operator asymptotes to $\partial_t^2 + \Delta_\Sigma$. If $\phi(t,y) \to 1$, it must approach $1$ from below for sufficiently large $t$, unless it is identically $1$. This ensures that the set $\Omega$ is compactly contained in the bulk (or decays sufficiently fast), validating the divergence theorem.

Therefore, $\int_\Omega \Div(Y) \, dV_{\bg} = 0$. This leads to:
\[ 0 = \int_\Omega P \, dV_{\bg}. \]
Since $P \ge 0$, the integral vanishing implies $P=0$ almost everywhere in $\Omega$. As $P$ contains the factor $(\phi-1)^2$, this implies $\phi=1$ in $\Omega$. This contradicts the definition of $\Omega = \{\phi>1\}$. Therefore, the overshoot region $\Omega$ must be empty, and $\phi \le 1$ everywhere.
\end{proof}

\begin{lemma}[Transmission Lemma and Flux Continuity]\label{lem:Transmission}
The application of the Divergence Theorem to the vector field $Y$ in the Bray--Khuri identity requires rigorous justification because the background metric $\bg$ is only Lipschitz continuous across the interface $\Sigma$. We prove that the normal flux of $Y$ is continuous across $\Sigma$, i.e., $\Jump{\langle Y, \nu \rangle} = 0$.

Recall the definition of $Y$:
\[ Y = \frac{(\phi-1)^2}{\phi} \nabla_{\bg} \phi + \frac{1}{4}(\phi-1)^2 q. \]
The continuity of the flux depends on the continuity of the normal components of $\nabla \phi$ and $q$.

\begin{enumerate}
    \item \textbf{Continuity of $q$:} The vector field $q$ arises from the Generalized Jang Equation. The matching conditions for the GJE at the blow-up interface (where $f \to \infty$) equate the extrinsic curvature of the graph to the second fundamental form of the cylinder. Specifically, the condition $H_{\bg} = \Tr_{\bg} k$ and the continuity of the intrinsic metric induced on $\Sigma$ ensure that the vector $q$ is continuous across the interface. This is a standard result in the analysis of the GJE (see \cite{hankhuri2013}).
    \item \textbf{Continuity of $\partial_\nu \phi$:} The conformal factor $\phi$ solves the equation $\Div_{\bg}(\nabla \phi) = V \phi$.
    The potential $V = \frac{1}{8}\Rg^{reg} - \frac{1}{4}\Div(q)$ involves the divergence of $q$. While $\Rg$ has a distributional singularity, we formulated the PDE using only the \emph{regular} part $\Rg^{reg}$ and the divergence term.
    Crucially, the equation is satisfied in the weak sense on the whole manifold $\bM$.

    To be rigorous regarding the flux definition on a Lipschitz manifold, we invoke the properties of the space $H(\mathrm{div}, \bM) = \{ X \in L^2(\bM) : \Div(X) \in L^2(\bM) \}$.
    Since $q \in H^1_{loc}(\bM_{bulk})$ and $q \in H^1_{loc}(\bM_{cyl})$ with a divergence that is globally in $L^2$ (by GJE estimates), $q$ belongs to $H(\mathrm{div}, \bM)$ locally.
    The Normal Trace Theorem for $H(\mathrm{div})$ guarantees that the normal component $q \cdot \nu$ is well-defined in $H^{-1/2}(\Sigma)$ and that the weak divergence formula holds:
    \[ \int_{\bM} \Div(q) \psi = - \int_{\bM} q \cdot \nabla \psi + \langle \Jump{q \cdot \nu}, \psi \rangle_{H^{-1/2}, H^{1/2}}. \]

    Let $\psi \in C^\infty_c(\bM)$ be a test function. The weak formulation is:
    \[ \int_{\bM} \langle \nabla \phi, \nabla \psi \rangle_{\bg} + V \phi \psi \, dV_{\bg} = 0. \]
    Integrating by parts on the two subdomains $\Omega_{\pm}$ (bulk and cylinder) separated by $\Sigma$:
    \[ \int_{\Omega_+} (\dots) + \int_{\Omega_-} (\dots) + \int_\Sigma (\partial_\nu \phi^+ - \partial_\nu \phi^-) \psi \, d\sigma = 0. \]
    Since the equation holds distributionally across $\Sigma$ and the volume terms vanish (by the equation on each side), the boundary term must vanish for all test functions $\psi$.
    Thus, the conormal derivative is continuous: $\Jump{\partial_\nu \phi} = 0$.
    Since the metric $\bg$ is continuous, the normal vector $\nu$ is well-defined and continuous. Thus $\nabla \phi$ is continuous.
\end{enumerate}
Combining these, the normal component $\langle Y, \nu \rangle$ is continuous across $\Sigma$. This justifies the global integration by parts without internal boundary terms.
\end{lemma}

\begin{lemma}[Sharp Asymptotics and Metric Regularity]\label{lem:SharpBubbleAsymptotics}
The solution $\phi$ to the Lichnerowicz equation admits the decomposition in a neighborhood of a bubble singularity $p_k$:
\begin{equation}
    \phi(r,\theta) = c r^\alpha + O(r^{\alpha+\delta}), \quad \alpha > 0, \delta > 0.
\end{equation}
Since $\partial \mathcal{B}_k \cong S^2$ and the DEC holds, the scalar curvature is positive, guaranteeing the decaying root $\alpha > 0$.
This implies that the conformal metric $\widetilde{g} = \phi^4 \bg$ takes the form of an \textbf{Asymptotically Conical (AC)} metric. Here $r$ denotes the radial coordinate in the background metric near the singularity (related to the cylindrical coordinate by $t = -\log r$).
For the purposes of the main argument, this asymptotic conical structure and the capacity estimates of \Cref{app:Capacity} are enough: we work on smooth approximations of $(\widetilde{M},\widetilde{g})$ and pass to the limit using the ``limit of inequalities'' strategy of \Cref{sec:Synthesis}.

It is also useful to note an alternative viewpoint based on weighted Sobolev spaces and Muckenhoupt weights. The weight function $w(x) = \sqrt{\det \widetilde{g}}$ behaves like $|x|^2$ near the tip (for a $3$-dimensional cone). In $\mathbb{R}^3$ the power weight $|x|^2$ belongs to the Muckenhoupt class $A_p$ precisely for $p>\tfrac{5}{3}$, and the theory of Fabes--Kenig--Serapioni then yields H\"older continuity for weak solutions of the $p$-Laplacian with respect to this weighted measure. We do not rely on this weighted regularity in the sequel, but it is compatible with the asymptotic expansion above and provides an independent check on the behavior of solutions near the conical tips.
\end{lemma}
\begin{proof}
We provide a constructive proof using an explicit barrier function and the maximum principle. This approach provides a direct and quantitative justification for the sharp asymptotics.

\textbf{1. The Equation for the Remainder Term.}
Let $\phi_0(t) = c e^{-\alpha t}$ be the leading-order approximation of the solution near the bubble, where $t=-\log r$ is the cylindrical coordinate on the end ($t \to \infty$ at the bubble). The existence of a solution with this leading behavior is guaranteed by the indicial root analysis in \Cref{lem:IndicialRoots}. Let the remainder be $v = \phi - \phi_0$. The full Lichnerowicz equation is $L(\phi) := \Delta_{\bg}\phi - \frac{1}{8}\Rg\phi = 0$.
Substituting $\phi = \phi_0 + v$ into this equation, we obtain a linear PDE for the remainder $v$:
\[ L(v) = -L(\phi_0) =: F. \]
A careful expansion of the Jang metric and its scalar curvature near the bubble shows that the potential term in the operator $L$ has the asymptotic form
\[ V = \frac{1}{8}\Rg = V_\infty + O(e^{-t\delta_0}) \]
for some small $\delta_0 > 0$.
The limit value $V_\infty$ is positive. By Proposition \ref{prop:BubbleTopology}, the bubble boundary $\partial \mathcal{B}$ is a topological sphere ($S^2$). As the Jang blow-up creates a cylindrical end over $\partial\mathcal{B}$, the metric $\bg$ approaches a product metric $dt^2 + g_{\partial\mathcal{B}}$. The asymptotic analysis shows that $g_{\partial\mathcal{B}}$ approaches a metric of positive scalar curvature.
Therefore, the potential term in the Lichnerowicz equation converges to $V_\infty = \frac{1}{8}\Rg > 0$. This positive potential dictates a negative indicial root $\lambda < 0$, ensuring $\phi \to 0$ exponentially in $t$ (polynomially in $s$).

Since $\phi_0$ is constructed from the indicial root of the asymptotic operator, it is an approximate solution. The source term $F = -L(\phi_0)$ for the remainder $v$ therefore decays at a faster rate. A direct computation shows that $F$ satisfies a bound of the form $|F(t,y)| \le C_F e^{-t(\alpha+\delta_0)}$.

\textbf{2. Explicit Barrier Construction.}
We aim to bound $|v|$ using a barrier function. Let $\lambda_0$ be the principal decaying root. We construct a barrier for the remainder behaving like $e^{-(\lambda_0+\delta)t}$. The positivity of $V_\infty$ ensures such a barrier exists and dominates the source term from the leading order approximation.

\textbf{3. Application of the Maximum Principle.}
Consider the function $w_+ = v - \psi$. It satisfies the PDE $L(w_+) = L(v) - L(\psi) = F - L(\psi)$. By our choice of $K$, we have $L(\psi) \ge |F| \ge F$, which means $F - L(\psi) \le 0$. Thus, $L(w_+) \le 0$.
The function $w_+$ is defined on the cylindrical domain $\mathcal{T}$. On the "initial" boundary at $t=T_0$, $w_+(T_0, y) = v(T_0, y) - \psi(T_0, y)$. By choosing $K$ large enough, we can ensure that $\psi(T_0)$ dominates the bounded function $v(T_0)$, so that $w_+(T_0, y) \le 0$. As $t \to \infty$, both $v$ (which we assume decays) and $\psi$ tend to zero. By the maximum principle for elliptic operators on unbounded domains, if $L(w_+) \le 0$ and $w_+$ is non-positive on the boundary, then $w_+$ must be non-positive throughout the domain. Therefore, $v(t,y) - \psi(t,y) \le 0$, which implies $v \le \psi$.

A symmetric argument for $w_- = v + \psi$ shows that $L(w_-) = F + L(\psi) \ge F+|F| \ge 0$. On the boundary $t=T_0$, we can ensure $w_-(T_0, y) \ge 0$. The maximum principle then implies $w_- \ge 0$ everywhere, so $v \ge -\psi$.
Combining these two results gives the desired pointwise estimate: $|v(t,y)| \le \psi(t) = K e^{-t(\alpha+\delta)}$.

\textbf{4. Derivative Estimates.}
Standard interior Schauder estimates for elliptic PDEs, applied to the rescaled problem on the cylinder, then provide bounds on the derivatives of $v$ in terms of the bound on the function itself:
\begin{equation}
    |\nabla^k v(t,y)|_{\bg} \le C_k e^{-t(\alpha+\delta)}.
\end{equation}
Translating back to the radial coordinate $r = e^{-t}$ (so $\partial_t = -r\partial_r$), these exponential decay estimates correspond to the desired polynomial bounds. For the first derivative, the gradient with respect to the cylindrical metric is $|\nabla v|_{\bg} \approx |\partial_r v|$. Since $\partial_t = -r\partial_r$, we have $|\partial_r v| \sim r^{-1}|\partial_t v| \le C r^{-1} r^{\alpha+\delta} = C r^{\alpha+\delta-1}$. A similar calculation for the second derivative yields $|\nabla^2 v|_{\bg} \le C r^{\alpha+\delta-2}$, completing the proof.
\end{proof}

\begin{corollary}[Ricci Curvature Integrability]\label{cor:RicciIntegrability}
The asymptotic estimates in \Cref{lem:SharpBubbleAsymptotics} ensure that the Ricci tensor of the conformally sealed metric $\tg = \phi^4\bg$ is integrable near the bubble singularities.
\end{corollary}
\begin{proof}
The proof relies on a direct calculation using the conformal transformation law for the Ricci tensor. For the conformal metric $\tg = e^{2\omega}\bg$ with $e^{2\omega} = \phi^4$, the Ricci tensor is given by:
\[ \Ric_{\tg} = \Ric_{\bg} - (\nabla_{\bg}^2 \omega - d\omega \otimes d\omega) - (\Lap_{\bg}\omega + |\nabla\omega|^2_{\bg})\bg. \quad (n=3) \]
Here $n=3$ and $\omega = 2\log\phi$. The metric $\bg$ is asymptotically cylindrical, $\bg \approx dt^2 + g_{S^2}$ where $t = -\log s$. The leading order term of the conformal factor is $\phi_0 = c e^{-\alpha t} = c s^\alpha$, which corresponds to an exact cone metric $\tg_0 = ds^2 + c^2 s^{2\alpha} g_{S^2}$.
The remainder term $v = \phi - \phi_0$ satisfies $|v| \le C s^{\alpha+\delta}$ with $\delta > 0$. The components of the Ricci tensor $\Ric_{\tg}$ in the orthonormal frame of the cone metric scale as $|\Ric_{\tg}|_{\tg} \sim s^{-2} (v/\phi_0) \sim s^{-2+\delta}$.
The volume element of the sealed metric is $d\text{Vol}_{\tg} = \phi^6 d\text{Vol}_{\bg}$. Since $d\text{Vol}_{\bg} \approx dt \, d\sigma = s^{-1} ds \, d\sigma$ and $\phi^6 \sim s^{6\alpha}$, we have $d\text{Vol}_{\tg} \approx s^{6\alpha-1} ds \, d\sigma$.
The Ricci curvature of the perturbed conical metric scales as $|\Ric_{\tg}|_{\tg} \sim r^{-2} \approx s^{-4\alpha}$ (from the conical background) plus perturbation terms.
The integrability condition requires:
\[ \int_{B_\epsilon(p_k)} |\Ric_{\tg}|_{\tg} d\text{Vol}_{\tg} \le \int_0^\epsilon C s^{-4\alpha} s^{6\alpha-1} ds = \int_0^\epsilon C s^{2\alpha-1} ds. \]
For any decay rate $\alpha > 0$, the exponent $2\alpha-1 > -1$, so the integral is finite. Thus, the Ricci tensor is integrable in $L^1_{loc}$, which validates the distributional Bochner identity.
\end{proof}

\subsection{Mass Continuity and Asymptotics}
\label{sec:MassContinuity}

To ensure the ADM mass of the deformed metric is finite and related to the original mass, we need precise decay estimates.

\begin{theorem}[Mass Reduction]\label{thm:MassReduction}
Let $\phi = 1 + u$ where $u \in \EdgeSpace{2}{\delta}$ for some $\delta < -1/2$. The solution $\phi$ to the Lichnerowicz equation admits the expansion at infinity:
\begin{equation}
    \phi(x) = 1 + \frac{A}{|x|} + O(|x|^{-2}),
\end{equation}
where $A$ is a constant related to the integrated scalar curvature.
Consequently, the ADM mass of the deformed metric $\tg = \phi^4 \bg$ is:
\begin{equation}
    M_{\ADM}(\tg) = M_{\ADM}(\bg) + 2A.
\end{equation}
The term $A$ is determined by the flux of $\nabla\phi$ at infinity. Integrating $\Lap_{\bg}\phi$ over $\bM$ and applying the divergence theorem (the boundary terms at the cylindrical ends vanish due to the asymptotics):
\[ -4\pi A = \int_{\bM} \Lap_{\bg}\phi \, dV_{\bg}. \]
We substitute the PDE solved by $\phi$. As shown below (Verification of Curvature Condition), the PDE is designed such that $\Lap_{\bg}\phi = \frac{1}{8}\Rg \phi$.
\[ A = -\frac{1}{32\pi} \int_{\bM} \Rg \phi \, dV_{\bg}. \]
Crucially, we have rigorously established that the solution satisfies $\phi \le 1$ (\Cref{thm:PhiBound}). Since $\phi$ approaches $1$ at infinity and $\phi\le 1$ everywhere, the asymptotic expansion $\phi = 1 + A/r + O(r^{-2})$ forces $A \le 0$: if $A>0$ then for $r$ sufficiently large we would have $\phi(r) > 1$.
Therefore, $M_{\ADM}(\tg) \le M_{\ADM}(\bg)$. Combined with $M_{\ADM}(\bg) \le M_{\ADM}(g)$, we have the full mass reduction $M_{\ADM}(\tg) \le M_{\ADM}(g)$.
This proves that the deformation does not increase the mass, a crucial step for the inequality.
\end{theorem}

\subsection{Construction of the Conformal Factor}
\label{sec:Construction}

We define the deformed metric $\tg = \phi^4 \bg$. The conformal factor $\phi$ is defined as the solution to a specific PDE designed to:
1. Absorb the divergence term in $\Rg$.
2. Ensure the resulting metric $\tg$ is scalar-flat ($\Rtg=0$).
3. Compactify the cylindrical ends of the bubbles into points.

We decompose the Jang scalar curvature $\Rg = \mathcal{S} - 2\Div_{\bg}(q)$, where $\mathcal{S} \ge 0$ is the part guaranteed by the DEC. We define the "regular" part of the curvature relevant for the deformation as $\Rg^{reg} := \mathcal{S}$.
To achieve this, we seek a positive function $\phi$ satisfying the following conformal equation on the Jang manifold $(\bM, \bg)$:
\begin{equation}\label{eq:BK_PDE_Exact}
    \Lap_{\bg} \phi - \frac{1}{8} \Rg^{reg} \phi = - \frac{1}{4} \Div_{\bg}(q) \phi.
\end{equation}
It is crucial to observe that this equation differs from the standard Lichnerowicz equation $\Lap_{\bg} \phi - \frac{1}{8}\Rg \phi = 0$ by a distributional term supported on the interface $\Sigma$. The full Jang scalar curvature is $\Rg = \Rg^{reg} - 2\Div_{\bg}(q) + 2[H]\delta_\Sigma$. By solving \eqref{eq:BK_PDE_Exact} with only the regular potential (and the continuous source $\Div(q)$), we ensure that $\phi$ does not jump across $\Sigma$.

The scalar curvature of the conformally deformed metric $\tg = \phi^4 \bg$ is then:
\[ \Rtg = \phi^{-5} (-8\Lap_{\bg}\phi + \Rg \phi) = \phi^{-5} (-8\Lap_{\bg}\phi + (\Rg^{reg} - 2\Div(q))\phi + 2[H]\delta_\Sigma \phi). \]
Substituting the PDE \eqref{eq:BK_PDE_Exact}, the regular terms cancel, leaving exactly the distributional contribution from the interface:
\begin{equation}\label{eq:DistCurvature}
    \Rtg = 2[H_{\bg}]\phi^{-4} \delta_\Sigma.
\end{equation}
Since $\phi$ is continuous and the outermost MOTS is stable (Theorem \ref{thm:InterfaceMeanCurvature}), we have $[H_{\bg}] \ge 0$. Thus, the resulting metric $\tg$ has non-negative distributional scalar curvature, as required for the mass inequality.

\paragraph{Treatment of Internal Blow-ups.}
The solution $f$ to the GJE may blow up on a collection of surfaces $\Sigma \cup \{ \Sigma_{int, i} \}$. We designate $\Sigma$ (the outermost component) as the horizon. All internal components $\Sigma_{int, i}$ are treated as "Jang bubbles."
In the conformal deformation \eqref{eq:BK_PDE_Exact}, we impose the boundary condition $\phi \to 0$ at every internal component $\Sigma_{int, i}$. This effectively compactifies these cylindrical ends into the conical singularities $\{p_k\}$ discussed in \Cref{sec:SingularitiesAnalysis}, removing them from the topology of the final manifold $\tM$.

\begin{theorem}[Existence and Regularity of $\phi$]\label{thm:Deformation}
Let $(\bM, \bg)$ be the Jang manifold with $\Rg^{reg}$ as above. Using the Fredholm theory established in \Cref{sec:Fredholm}, there exists a unique positive solution $\phi$ to \eqref{eq:BK_PDE_Exact} with the following controlled asymptotics:
\begin{enumerate}
    \item \textbf{At Infinity:} $\phi_{\pm} = 1 - \frac{C}{|x|}$. Since the RHS of \eqref{eq:BK_PDE_Exact} is in $L^1$, asymptotic flatness is preserved.
    \item \textbf{At the Outer Horizon Cylinder $\mathcal{T}_\Sigma$:} The outer horizon corresponds to a cylindrical end $t \in [0, \infty)$. Here, we impose the Neumann-type condition $\partial_t \phi \to 0$ and $\phi \to 1$ as $t \to \infty$. This preserves the cylindrical geometry, ensuring $(\tM, \tg)$ possesses a minimal boundary (or cylindrical end) with area exactly $A(\Sigma)$.
      \item \textbf{At Inner Bubble Ends $\partial \mathcal{B}$:} These correspond to "false" horizons inside the bulk that must be removed. The refined asymptotic behavior is $\phi(s, \theta) = c s^\alpha + O(s^{\alpha+\delta})$ (as proven in \Cref{lem:SharpBubbleAsymptotics}). Near the bubble $\mathcal{B}$, the Jang metric behaves as $\bg \approx dt^2 + g_{\mathcal{B}}$. The resulting conformal metric is of the form:
      \[ \tg = \phi^4 \bg = dr^2 + c^2 r^2 g_{S^2} + h, \]
      where $r$ is the radial distance from the tip. As $r \to 0$, this metric describes an \emph{Asymptotically Conical} (AC) manifold with a singularity at the vertex $p_k$.
      \item \textbf{Removability:} As shown in \Cref{lem:Capacity}, the capacity of these tips vanishes for $1<p<3$. The vanishing flux argument in \Cref{thm:PhiBound} ensures they do not contribute to the Bray-Khuri identity.
\end{enumerate}

\begin{proof}[Verification of Cone Algebra]
To confirm the metric becomes conical: The cylinder metric is $\bg \approx dt^2 + g_{S^2}$. The conformal factor decays as $\phi \approx A e^{-\alpha t}$ with $\alpha > 0$.
The deformed metric is $\tg = \phi^4 \bg \approx A^4 e^{-4\alpha t} (dt^2 + g_{S^2})$.
Define the radial coordinate $r = \frac{A^2}{2\alpha} e^{-2\alpha t}$. Then $dr = -A^2 e^{-2\alpha t} dt$.
Squaring gives $dr^2 = A^4 e^{-4\alpha t} dt^2$.
Substituting back: $\tg \approx dr^2 + (\frac{2\alpha}{A^2})^2 r^2 A^4 e^{-4\alpha t} g_{S^2} \approx dr^2 + (2\alpha r)^2 g_{S^2}$.
This is exactly the metric of a cone with cone angle determined by $2\alpha$.
\end{proof}
The solution is produced by applying the Fredholm Alternative on a bounded exhaustion together with the barrier functions above.
\end{theorem}

\begin{remark}[Curvature Concentration at Tips]
The metric near the singularity $p_k$ behaves asymptotically as a cone over the link $(\partial \mathcal{B}, g_{bubble})$. The scalar curvature of the link satisfies $\int K \le 4\pi$ (by the topological spherical nature of Jang bubbles). Consequently, the cone angle is $\Theta \le 2\pi$.
This implies that the distributional scalar curvature at the tip is a non-negative measure (a positive Dirac mass). Therefore, the Bochner inequality
\[ \Delta_p \frac{|\nabla u|^p}{p} \ge \dots \]
holds in the distributional sense without acquiring negative singular terms.
\end{remark}

\begin{figure}[h!]
\centering
\begin{tikzpicture}[scale=1.0, every node/.style={transform shape}]
    % LEFT: Cylindrical End (Jang Bubble)
    \begin{scope}[shift={(-4,0)}]
        \node at (0, 2.5) {\textbf{Jang Bubble End} $(\bg)$};
        % Cylinder sides
        \draw[thick] (-1, 1.5) -- (-1, -1.5);
        \draw[thick] (1, 1.5) -- (1, -1.5);
        % Top circle
        \draw[thick] (0, 1.5) ellipse (1cm and 0.3cm);
        % Bottom circle (dashed back)
        \draw[thick] (-1, -1.5) arc (180:360:1cm and 0.3cm);
        \draw[dashed] (1, -1.5) arc (0:180:1cm and 0.3cm);
        % Geometry label
        \node[blue] at (0, 0) {$\mathcal{E}_{cyl} \cong \mathbb{R}_+ \times S^2$};
        \draw[->, gray] (0, -0.5) -- (0, -1.2) node[right, black] {$t \to \infty$};
    \end{scope}

    % MIDDLE: Arrow and Map
    \draw[->, ultra thick] (-2, 0) -- (0, 0);
    \node[align=center] at (-1, 0.6) {Conformal\\Sealing};
    \node at (-1, -0.6) {$\tg = \phi^4 \bg$};
    \node[font=\footnotesize] at (-1, -1.0) {$\phi \sim e^{-\alpha t}$};

    % RIGHT: Conical Singularity
    \begin{scope}[shift={(3,0)}]
        \node at (0, 2.5) {\textbf{Compactified Manifold} $(\tg)$};
        % Cone
        \draw[thick] (0, -1.5) -- (1.5, 1.5); % Right side
        \draw[thick] (0, -1.5) -- (-1.5, 1.5); % Left side
        % Top circle
        \draw[thick] (0, 1.5) ellipse (1.5cm and 0.4cm);
        % The Singular Point
        \filldraw[red] (0, -1.5) circle (2pt);
        \node[red, right] at (0.2, -1.5) {$p_k$ (Capacity $= 0$)};
        % Radial coordinate
        \draw[->, gray] (-0.5, 0.5) -- (-0.1, -1.3);
        \node[gray, left] at (-0.3, -0.5) {$r \to 0$};
        
        % Metric behavior
        \node[align=center, font=\small] at (0, 0.5) {$\tg \approx dr^2 + c^2 r^2 g_{S^2}$\\(Asymptotically Conical)};
    \end{scope}

\end{tikzpicture}
\caption{The conformal sealing process. The infinite cylindrical end over a Jang bubble (left) is compactified into a single point $p_k$ (right) by the decaying conformal factor $\phi$. Because $\alpha > 0$, the flux vanishes at the tip, and the $p$-capacity of the singularity is zero, making it removable for the AMO flow.}
\label{fig:conical}
\end{figure}

\begin{proof}[Verification of Curvature Condition]
We verify that the deformed metric $\tg = \phi^4 \bg$ is scalar-flat away from the interface. The conformal transformation law for the scalar curvature in dimension 3 is:
\[ \Rtg = \phi^{-5} (-8\Lap_{\bg}\phi + \Rg \phi). \]
The PDE \eqref{eq:BK_PDE_Exact} uses the regular potential $\Rg^{reg} - 2\Div_{\bg}(q)$. In the bulk and along the cylinder (away from $\Sigma$), $\Rg$ coincides with this regular part. Thus, pointwise for $x \notin \Sigma$:
\begin{align*}
    \Rtg &= \phi^{-5} \left( -(\Rg^{reg} - 2\Div(q))\phi + \Rg \phi \right) = 0.
\end{align*}
Thus, the deformed manifold $(\tM, \tg)$ is \textbf{scalar flat} almost everywhere. The distributional curvature concentrated on $\Sigma$ is non-negative, as shown in Equation \eqref{eq:DistCurvature}.
\end{proof}

\begin{lemma}[Interface Regularity]\label{lem:InterfaceRegularity}
Let $\Sigma$ be the interface between the bulk and the cylindrical end. Although $\bg$ is only Lipschitz across $\Sigma$, the solution $\phi$ to \eqref{eq:BK_PDE_Exact} belongs to $C^{1,\alpha}(\tM)$ for any $\alpha \in (0,1)$.

\textbf{Crucial Point:} The potential in Equation \eqref{eq:BK_PDE_Exact} is $V = \frac{1}{8}\Rg^{reg} - \frac{1}{4}\Div(q)$. Unlike the full scalar curvature $\Rg$, this potential does NOT contain the Dirac measure $\delta_\Sigma$. Since $q$ is continuous across $\Sigma$ (Corollary \ref{cor:MetricAsymptotics}) and $\Rg^{reg}$ is bounded, the potential $V \in L^\infty$.
\end{lemma}

\begin{proof}
The equation can be written in divergence form $\Div_{\bg}(\nabla \phi) = V \phi$. Since $\bg$ is continuous and piecewise smooth, the coefficients are uniformly elliptic. Because $V \in L^\infty$ (it does not contain the singular distribution), standard elliptic regularity implies $\phi \in W^{2,p}_{loc}$ for any $p<\infty$. By Sobolev embedding in dimension $n=3$, $\phi \in C^{1,\alpha}$.
Explicitly, formulating it as a transmission problem:
\[ \partial_\nu \phi^+ - \partial_\nu \phi^- = \int_\Sigma (\Delta \phi) = \int_\Sigma V \phi = 0 \]
because the measure of $\Sigma$ is zero and $V$ is bounded (no delta mass). Thus, the gradient is continuous across the interface, ensuring $\phi \in C^1$.
\end{proof}

\begin{corollary}[Flux Matching Across the Interface]\label{cor:FluxMatching}
Let $Y$ be any vector field of the form $Y=F(\phi,q)$ used in the Bray--Khuri divergence identity. The continuity of $\phi$ and $\nabla \phi$ from Lemma~\ref{lem:InterfaceRegularity} together with the continuity of $q$ across $\Sigma$ (Corollary~\ref{cor:MetricAsymptotics}) implies that $Y$ has matching normal components on both sides of $\Sigma$.
Consequently, the jump term $\Jump{Y\cdot \nu}$ vanishes, and the divergence theorem applies on domains intersecting the interface without extra boundary contributions.
\end{corollary}

\begin{lemma}[Regularity via Muckenhoupt Weights]\label{lem:ConicalRegularity}
The metric $\tg$ near the singularities $p_k$ is asymptotically conical. If the remainder terms in the metric are too rough (e.g., if the metric is only $C^0$ but not Hölder continuous at the tip), the standard regularity theory for the $p$-Laplacian (DiBenedetto/Tolksdorf) must be combined with a careful analysis of the degeneracy at the cone point. One convenient perspective is to work in weighted Sobolev spaces $W^{1,p}_\delta$ centered at $p_k$, with weight $w(x) = \sqrt{\det \tg}$, which behaves like $|x|^2$ in the local coordinates of the $3$-dimensional cone.

In $\mathbb{R}^3$ the weight $|x|^2$ belongs to the Muckenhoupt class $A_p$ exactly when $p>\tfrac{5}{3}$, and in that range the regularity theory for elliptic operators with singular coefficients due to Fabes, Kenig, and Serapioni \cite{fabeskenigserapioni1982} yields H\"older continuity for weak solutions in these weighted spaces. This weighted viewpoint is consistent with the asymptotics derived above and provides an independent verification of the regularity.
\end{lemma}

\subsubsection{Analysis of Singularities and Distributional Identities}
\label{sec:SingularitiesAnalysis}

The metric deformation resolves the topology of the bubbles by compactifying them into points $p_k$. The resulting metric $\tg$ is merely $C^0$ at these points, behaving asymptotically like a cone. To ensure the AMO monotonicity formula (\Cref{thm:AMO}) holds on this singular manifold, we must verify that these singularities are removable for the relevant analytic operations. This is the purpose of the next two lemmas.

\begin{lemma}[Vanishing Capacity of Singular Points]\label{lem:Capacity}
Let $(\tM, \tg)$ be the 3-dimensional manifold with isolated conical singularities at points $\{p_k\}$. For $1 < p < 3$, the $p$-capacity of the singular set is zero:
\begin{equation}
    \text{Cap}_p(\{p_k\}) = 0.
\end{equation}
The proof is provided in \Cref{app:Capacity}.
\end{lemma}

\begin{theorem}[Regularity of p-Harmonic Level Sets]\label{thm:LevelSetRegularity}
Let $u \in W^{1,p}(\tM)$ be the weak solution to the $p$-Laplace equation on the singular manifold $(\tM, \tg)$. Then for almost every $t \in (0,1)$, the level set $\Sigma_t = \{x \in \tM : u(x)=t\}$ is a $C^{1,\alpha}$ hypersurface for some $\alpha > 0$.
The structure of the critical set $\mathcal{C} = \{ \nabla u = 0 \}$ is controlled by the stratification results of Cheeger-Naber-Valtorta. Specifically, $\mathcal{C} \cap \text{Reg}(\tM)$ has Hausdorff dimension $\le n-2$.
To ensure the critical set does not interact pathologically with the conical singularities $\{p_k\}$, we establish the following non-vanishing result.

\begin{lemma}[Critical Set Separation via Lojasiewicz-Simon]\label{lem:RefinedAsymptotics}
The critical set of the $p$-harmonic potential, $\mathcal{C} = \{ \nabla u = 0 \}$, is strictly bounded away from the conical singularities $\{p_k\}$. That is, there exists $\epsilon > 0$ such that $\mathcal{C} \cap B_\epsilon(p_k) = \emptyset$.
\end{lemma}
\begin{proof}
The proof relies on establishing the uniqueness of the tangent map at the singularity using the Lojasiewicz-Simon inequality.
Near a conical singularity $p_k$, the metric is $\tg \sim dr^2 + r^2 g_{S^2}$. The $p$-harmonic function admits an asymptotic expansion dominated by the first eigenfunction of the $p$-Laplacian on the link $\Sigma_{bubble} \cong S^2$:
\[ u(r, \theta) \approx u(p_k) + C r^\lambda \psi_1(\theta). \]
The $p$-energy functional is analytic on the restricted manifold of functions on the sphere $S^2$ (the link of the singularity) where the gradient does not vanish. Since the limit is a non-trivial eigenfunction $\psi$ (and eigenfunctions of $\Delta_p$ on $S^2$ have isolated zeros), the functional is analytic near the limit orbit. Thus the Lojasiewicz-Simon gradient inequality applies, guaranteeing that the convergence to $\psi_1$ is unique (no spiraling).
Since $u$ is a potential for the Penrose Inequality, it is non-negative ($u \to 1$ at infinity and $u=0$ on the horizon). By the strong maximum principle, $u > 0$ in the interior. This positivity forces the asymptotic limit $\psi_1$ to be non-negative. On the sphere $S^2$, the only non-negative eigenfunction of the $p$-Laplacian is the principal (first) eigenfunction, which is strictly positive.
Therefore, $|\nabla_{S^2} \psi_1|^2 + \lambda^2 \psi_1^2 > 0$ everywhere.
Thus, the gradient $|\nabla u|$ is bounded away from zero in a punctured neighborhood $B_\epsilon(p_k) \setminus \{p_k\}$.
This ensures that the critical set $\mathcal{C}$ is strictly separated from the metric singular set $\{p_k\}$, preventing any analytical pathologies in the integration by parts.
\end{proof}

This separation of the critical set from the singularities simplifies the analysis, as we can handle the two types of singular sets (critical points and metric cones) independently.
\end{theorem}

\begin{lemma}[Non-Vanishing Gradient near Singularities]
\label{lem:GradientNearTip}
Let $p_k$ be a conical singularity. There exists a neighborhood $U$ of $p_k$ such that $\nabla u \neq 0$ in $U \setminus \{p_k\}$.
\end{lemma}
\begin{proof}
Near a conical singularity, the $p$-harmonic function $u$ admits an asymptotic expansion dominated by the first eigenfunction of the $p$-Laplacian on the link $\Sigma_{bubble} \cong S^2$:
\[ u(r, \theta) \approx u(p_k) + C r^\lambda \psi_1(\theta). \]
Since $\psi_1$ is the principal eigenfunction on the sphere, it does not change sign, and $\nabla u$ is dominated by the radial component $\partial_r u \approx C \lambda r^{\lambda-1} \psi_1$.
Thus, $|\nabla u|$ is bounded away from zero for $r > 0$. This ensures that the critical set $\mathcal{C}$ is strictly separated from the metric singular set $\{p_k\}$, preventing any analytical pathologies in the integration by parts.
\end{proof}
\begin{proof}
The proof proceeds in two main steps. First, we establish the regularity of the function $u$ itself. Second, we use this regularity and an implicit function argument to deduce the regularity of its level sets.

\textbf{Step 1: Regularity of the Potential $u$.}
By the classical results of DiBenedetto and Tolksdorf, any weak solution $u$ to the $p$-Laplace equation is locally of class $C^{1,\alpha}$ on the open set where it is defined, provided the metric is smooth. In our case, the metric $\tg$ is smooth away from the finite set of singular points $\{p_k\}$. Therefore, $u \in C^{1,\alpha}_{loc}(\tM \setminus \{p_k\})$.
The crucial point is to understand the behavior at the singularities. As established in \Cref{lem:Capacity}, the singular set $\{p_k\}$ has zero $p$-capacity for $1 < p < 3$. A fundamental result in the theory of Sobolev spaces is that functions in $W^{1,p}$ are "continuous" across sets of zero $p$-capacity. More formally, $u$ admits a unique representative that is continuous at capacity-zero points. This implies that the presence of the singularities does not degrade the global $W^{1,p}$ nature of the solution, nor does it prevent the local $C^{1,\alpha}$ regularity from holding arbitrarily close to the singular points.

\textbf{Step 2: Regularity of Level Sets.}
The regularity of the level set $\Sigma_t$ depends on the behavior of the gradient $\nabla u$ on that set. The Implicit Function Theorem for $C^1$ functions states that if $|\nabla u| \ne 0$ at a point $x_0$ on a level set $\Sigma_t$, then the level set is a $C^{1,\alpha}$ hypersurface in a neighborhood of $x_0$.
Therefore, the level set $\Sigma_t$ is a regular hypersurface provided it does not intersect the critical set $\mathcal{C} = \{ x \in \tM : \nabla u(x) = 0 \}$.

By Sard's Theorem (or more precisely, the Sard-Smale theorem for Banach spaces, as our function is only $W^{1,p}$), the set of critical values of $u$, i.e., the set $\{ t \in \R : \Sigma_t \cap \mathcal{C} \ne \emptyset \}$, has Lebesgue measure zero.
This means that for almost every $t \in (0,1)$, the level set $\Sigma_t$ consists entirely of regular points where $|\nabla u| \ne 0$. Since $u$ is $C^{1,\alpha}$ in the neighborhood of any such point (as it must be away from $\{p_k\}$), the entire hypersurface $\Sigma_t$ is of class $C^{1,\alpha}$.
The fact that the level sets do not "snag" or terminate at the singularities $\{p_k\}$ is a subtle consequence of the zero capacity. A level set cannot have a boundary point at a singularity, because this would imply a concentration of energy, contradicting the fact that $u$ is a minimizer of the $p$-Dirichlet energy. Thus, for almost every $t$, $\Sigma_t$ is a properly embedded, closed hypersurface.
\end{proof}

\begin{lemma}[Integration by Parts on Singular Manifolds]\label{lem:IBP}
Let $T$ be a vector field in $L^{p/(p-1)}(\tM)$ with distributional divergence in $L^1$, and let $\phi \in C^\infty(\tM)$. Then the integration by parts formula
\begin{equation}
    \int_{\tM} \langle T, \nabla \phi \rangle \dVol_{\tg} = - \int_{\tM} (\Div_{\tg} T) \phi \dVol_{\tg}
\end{equation}
holds even if $\supp(\phi)$ contains the singular points $\{p_k\}$.
\end{lemma}
\begin{proof}
Let $\eta_\epsilon = 1 - \psi_\epsilon$ be the cut-off function constructed in \Cref{lem:Capacity}, which vanishes near $\{p_k\}$ and equals 1 outside a small neighborhood. Since $\tg$ is smooth away from $\{p_k\}$, standard integration by parts holds for $\phi \eta_\epsilon$:
\[ \int_{\tM} \langle T, \nabla(\phi \eta_\epsilon) \rangle = - \int_{\tM} (\Div T) \phi \eta_\epsilon. \]
Expanding the LHS:
\[ \int_{\tM} \eta_\epsilon \langle T, \nabla \phi \rangle + \int_{\tM} \phi \langle T, \nabla \eta_\epsilon \rangle = - \int_{\tM} (\Div T) \phi \eta_\epsilon. \]
As $\epsilon \to 0$, $\eta_\epsilon \to 1$ almost everywhere. The first term converges to $\int \langle T, \nabla \phi \rangle$. The RHS converges to $-\int (\Div T) \phi$.
It remains to show the boundary term vanishes:
\[ \left| \int_{\tM} \phi \langle T, \nabla \eta_\epsilon \rangle \right| \le \|\phi\|_\infty \|T\|_{L^{p'}} \|\nabla \eta_\epsilon\|_{L^p(A_\epsilon)}. \]
From the capacity estimate, $\|\nabla \eta_\epsilon\|_{L^p} \approx \epsilon^{(3-p)/p}$. Since $p < 3$, this term tends to zero. Thus, the identity holds on the full manifold.
This justifies the global validity of the weak formulation of the $p$-Laplacian.
\end{proof}

\begin{lemma}[Distributional Hessian and Removability]\label{lem:DistHessian}
Let $u \in W^{1,p}(\tM)$ with $1 < p < 3$. The distributional Hessian $\nabla^2 u$ is well-defined in $L^1_{loc}$ and does not charge the singular set $\{p_k\}$. Consequently, the Bochner identity applies distributionally on $\tM$.
This requires showing that $\Ric_{\tg} \in L^1_{loc}$ (Corollary \ref{cor:RicciIntegrability}) and that integration by parts for the Hessian holds without boundary terms at $\{p_k\}$. The detailed proof is provided in \Cref{app:Bochner}.
\end{lemma}
\begin{remark}
In particular, when testing the Bochner identity against a compactly
supported smooth function, no additional boundary term arises from the
conical tips or from the critical set $\{\nabla u=0\}$, which both have
zero $p$-capacity.
\end{remark}

\begin{lemma}[Critical Set Separation via Lojasiewicz-Simon]\label{lem:RefinedAsymptotics}
The critical set of the $p$-harmonic potential, $\mathcal{C} = \{ \nabla u = 0 \}$, is strictly bounded away from the conical singularities $\{p_k\}$. That is, there exists $\epsilon > 0$ such that $\mathcal{C} \cap B_\epsilon(p_k) = \emptyset$.
\end{lemma}
\begin{proof}
The proof relies on establishing the uniqueness of the tangent map at the singularity using the Lojasiewicz-Simon inequality.
\begin{enumerate}
    \item \textbf{Cylindrical Transformation:} Near a conical singularity $p_k$, the metric is $\tg \sim dr^2 + r^2 g_{S^2}$. Let $t = -\ln r$ be the cylindrical variable. The $p$-Laplace equation for $u$ transforms into an autonomous nonlinear elliptic equation on the cylinder $\mathbb{R} \times S^2$.
    \item \textbf{Asymptotic Limit:} Standard elliptic regularity implies that as $t \to \infty$, the rescaled function $v(t,\theta) = e^{\lambda t} (u - u(p_k))$ converges subsequentially to an eigenfunction $\psi(\theta)$ of the $p$-Laplacian on $S^2$ with eigenvalue $\lambda$.
    \item \textbf{Uniqueness via Lojasiewicz-Simon:} Since the energy functional for the $p$-Laplacian on the sphere is real-analytic, the Lojasiewicz-Simon gradient inequality applies. This inequality guarantees that the convergence is unique: the solution does not oscillate between different eigenfunctions or spiral asymptotically. Thus, $v(t, \cdot) \to \psi$ strongly in $C^1(S^2)$.
    \item \textbf{Gradient Lower Bound:} Since $u$ is a non-constant minimizer, the limit $\psi$ is a non-trivial eigenfunction.
    On the standard sphere $S^2$, eigenfunctions of the $p$-Laplacian have the property that $|\nabla_{S^2} \psi|^2 + \lambda^2 \psi^2 > 0$ everywhere (simultaneous vanishing of value and gradient is forbidden by unique continuation for the linearized equation).
    The gradient of the potential in the cone metric satisfies:
    \[ |\nabla u|^2 \approx (\partial_r u)^2 + \frac{1}{r^2} |\nabla_{S^2} u|^2 \approx r^{2\lambda-2} (\lambda^2 \psi^2 + |\nabla_{S^2} \psi|^2). \]
    Since the term in parentheses is strictly positive on $S^2$, there exists a constant $c > 0$ such that $|\nabla u| \ge c r^{\lambda-1}$ for sufficiently small $r > 0$.
\end{enumerate}
Thus, $\nabla u \neq 0$ in a punctured neighborhood of $p_k$. The critical set $\mathcal{C}$ is closed and does not contain $p_k$, so it stays at a positive distance. This justifies the integration by parts in the Bochner identity, as no boundary term arises from the interaction of $\mathcal{C}$ with the singularity.
\end{proof}

\begin{proposition}[Structure of the Critical Set]\label{prop:CriticalSet}
The critical set $\mathcal{C} = \{ \nabla u = 0 \}$ of the $p$-harmonic function $u$ satisfies the following structural properties:
\begin{enumerate}
    \item \textbf{Near Singularities:} By Lemma \ref{lem:RefinedAsymptotics}, the behavior near $p_k$ is governed by the power law $r^{\lambda-1}$. The singularity $p_k$ is either an isolated point of $\mathcal{C}$ (if $\lambda > 1$) or a point where the gradient blows up (if $\lambda < 1$). In either case, it is a set of zero $p$-capacity.
    \item \textbf{Stratification (Cheeger-Naber-Valtorta):} On the regular part $\tM \setminus \{p_k\}$, we invoke the quantitative stratification results of Cheeger, Naber, and Valtorta (2015). They establish that the critical set $\mathcal{C}$ of a solution to an elliptic equation with bounded coefficients has Hausdorff dimension $\dim_{\mathcal{H}}(\mathcal{C}) \le n-2$. In our 3D case, $\dim(\mathcal{C}) \le 1$.
    \item \textbf{Measure Zero:} Consequently, $\mathcal{C}$ is a set of Lebesgue measure zero and zero $p$-capacity. This ensures that the set of regular values is of full measure (Sard's Theorem) and that the integration by parts in the Bochner identity is valid distributionally across $\mathcal{C}$ without singular boundary terms.
\end{enumerate}
Consequently, $\mathcal{C}$ is a set of measure zero (and zero capacity) that does not disconnect the manifold, and the term $\mathcal{K}_p(u)$ in the monotonicity formula is a non-negative distribution.
\end{proposition}
\begin{proof}
The proof relies on the stratification of the singular sets. The metric singularities $\{p_k\}$ are isolated points with explicit asymptotic behavior derived in Lemma \ref{lem:RefinedAsymptotics}. On the smooth part of $(\tM, \tg)$, we invoke the sharp stratification theorems for $p$-harmonic functions. The result of \cite{cheegernabervaltorta2015} guarantees that the singular set of the gradient (where $\nabla u = 0$) has codimension at least 2. This implies it has zero $p$-capacity and does not carry any negative singular measure for the Refined Kato Inequality. The distributional non-negativity established in \Cref{app:Bochner} thus holds globally.
\end{proof}

\subsection{Formal Definition of the Smoothed Manifold with Corners}
\label{sec:SmoothedManifold}

The metric $\tg$ constructed in the previous section is not smooth. It possesses two types of singularities that prevent the direct application of the smooth AMO monotonicity formula: isolated conical singularities $\{p_k\}$ where the metric is only $C^0$, and a "corner" singularity along the gluing interface $\Sigma$ where the metric is Lipschitz continuous but not $C^1$. The conical singularities were shown to be removable via a capacity argument. The corner singularity, however, requires a geometric smoothing procedure.

\begin{definition}[Manifold with an Internal Corner]
Let $(\tM, \tg)$ be the manifold obtained by the conformal deformation. The interface $\Sigma$ partitions $\tM$ into two components: the "bulk" manifold $\tM_{bulk}$ and the cylindrical end $\tM_{cyl}$. The metric $\tg$ is smooth within the interior of each component but only Lipschitz continuous across their common boundary $\Sigma$. We refer to $(\tM, \tg, \Sigma)$ as a \textbf{Riemannian manifold with an internal corner} (technically a codimension-1 distributional singularity, or ``crease,'' which we treat using corner-smoothing techniques). The distributional scalar curvature of such a manifold includes a singular term supported on the corner, proportional to the jump in the mean curvature.
\end{definition}

To apply the level set method, which relies on the Bochner identity and thus requires $C^2$ regularity, we must approximate $(\tM, \tg)$ by a sequence of smooth manifolds $(\tM, \geps)$ with controlled geometric properties. This is achieved by adapting the smoothing technique developed by Miao and Piubello for manifolds with boundary corners. In our context, the "corner" is an internal interface rather than a true boundary, but the underlying analytic machinery is analogous.

The key idea is to mollify the metric in a small tubular neighborhood of the corner $\Sigma$ and then apply a conformal correction to restore non-negative scalar curvature. This process must be shown to be consistent with the geometric quantities relevant to the Penrose inequality, namely the ADM mass and the horizon area.

\begin{lemma}[$L^{2}$ Control of Scalar Curvature Deficit]
\label{lem:ScalarDip}
Let $\hat{g}_\epsilon$ be the smoothed metric in the collar $N_{2\epsilon}$ constructed via convolution. The negative part of the scalar curvature, $R^-_\epsilon = \min(0, R_{\hat{g}_\epsilon})$, satisfies the estimate:
\begin{equation}
    \|R^-_\epsilon\|_{L^{2}(N_{2\epsilon})} \le C \epsilon^{1/2},
\end{equation}
where $C$ depends only on the geometry of $\Sigma$.
\end{lemma}
\begin{proof}
This is an immediate corollary of Theorem~\ref{thm:ScalarCurvatureEstimate}. Note that we use the stronger $L^2$ bound ($p=2 > n/2=1.5$) to ensure $L^\infty$ convergence of the conformal factor.
\end{proof}

\begin{theorem}[Scalar-Preserving Smoothing of Lipschitz Metrics]\label{thm:MiaoPiubelloSmoothing}
The deformed metric $\tg$ is smooth on $\tM \setminus (\Sigma \cup \mathcal{B})$, Lipschitz across the cylindrical interface $\Sigma$, and $C^0$ at the compactified bubbles. Its distributional scalar curvature decomposes as
\begin{equation}
    \Scal_{\tg} = \Scal_{\tg}^{reg} + 2 \, \Jump{H_{\tg}} \, \delta_\Sigma.
\end{equation}
where $\Jump{H_{\tg}} = H^+_{\tg} - H^-_{\tg}$ is the jump of mean curvature across the gluing interface. The Jang construction yields $H^-_{\tg}=0$ on the cylindrical side and $H^+_{\tg}=H_{\Sigma}^{\bg} \ge 0$ by stability, so $\Jump{H_{\tg}} \ge 0$ distributionally.

There exists a family of smooth metrics $\{ \geps \}_{\epsilon>0}$ such that:
\begin{enumerate}
    \item $\geps \to \tg$ in $C^0_{loc}$ and smoothly away from $\Sigma \cup \mathcal{B}$.
    \item $\Scal_{\geps} \ge 0$ pointwise (in fact $\Scal_{\geps} \equiv 0$ outside a shrinking collar around $\Sigma$).
    \item $\displaystyle \lim_{\epsilon \to 0} M_{\ADM}(\geps) = M_{\ADM}(\tg)$.
    \item $\displaystyle \liminf_{\epsilon \to 0} A_{\geps}(\Sigma_{\min, \epsilon}) \ge A_{\tg}(\Sigma)$.
\end{enumerate}
\end{theorem}
\begin{lemma}[Uniform Isoperimetric Inequality]\label{lem:UniformSobolev}
The family of smoothed metrics $\{\hat{g}_\epsilon\}_{\epsilon>0}$ (before conformal correction) admits a uniform Sobolev constant $C_S$ independent of $\epsilon$.
\end{lemma}
\begin{proof}
The Sobolev constant $C_S(g)$ is controlled by the isoperimetric constant $I(g) = \inf_{\Omega} \frac{\text{Area}(\partial \Omega)}{\text{Vol}(\Omega)^{2/3}}$. To prove uniformity, we must ensure that the isoperimetric profile of $(\tM, \hat{g}_\epsilon)$ is bounded from below by that of $(\tM, \tg)$.

We decompose the domain $\tM = M_{bulk}^\epsilon \cup N_{2\epsilon} \cup M_{cyl}^\epsilon$. Outside the collar $N_{2\epsilon}$, $\hat{g}_\epsilon = \tg$, so the isoperimetric profile is identical. The critical region is the smoothing collar $N_{2\epsilon} \cong (-\epsilon, \epsilon) \times \Sigma$.
In this region, the smoothed metric is $\hat{g}_\epsilon = ds^2 + \gamma_\epsilon(s,y)$. By Lemma \ref{lem:AreaExpansion}, the area density satisfies $\sqrt{\det \gamma_\epsilon} \ge \sqrt{\det g_s} - O(\epsilon^2)$.
Crucially, since the interface $\Sigma$ has area $A(\Sigma) > 0$, and the metric $\tg$ is non-degenerate in the collar, there exists a constant $c > 0$ such that $\det(g_s) \ge c$ for all $s \in (-\epsilon, \epsilon)$.
The convergence $\gamma_\epsilon \to g_s$ in $C^0$ implies that for sufficiently small $\epsilon$, the metrics are uniformly equivalent:
\[ \frac{1}{\Lambda} \tg \le \hat{g}_\epsilon \le \Lambda \tg, \]
for some constant $\Lambda \ge 1$ independent of $\epsilon$.
This quasi-isometry preserves the isoperimetric constant up to a factor of $\Lambda$. Since $I(\tg) > 0$ (the original manifold has a non-pinched throat), we conclude that $I(\hat{g}_\epsilon) \ge \Lambda^{-1} I(\tg) > 0$.
This strictly positive lower bound ensures that the Sobolev constant $C_S(\hat{g}_\epsilon)$ remains bounded from above (and the best constant in the Sobolev inequality is uniformly controlled) as $\epsilon \to 0$.
\end{proof}

\begin{lemma}[Uniform Convergence of the Conformal Factor]\label{lem:GreenEstimate}
Let $u_\epsilon$ be the solution to the conformal correction equation $8 \Lap_{\hat{g}_\epsilon} u_\epsilon - R^-_\epsilon u_\epsilon = 0$ with $u_\epsilon \to 1$ at infinity, where $\|R^-_\epsilon\|_{L^{2}} \le C_0 \epsilon^{1/2}$. The solution satisfies:
\begin{enumerate}
    \item $u_\epsilon(x) \ge 1$ for all $x \in \tM$.
    \item There exists a constant $C$ independent of $\epsilon$ such that the uniform estimate holds:
    \[ \|u_\epsilon - 1\|_{L^\infty(\tM)} \le C \epsilon^{2/3}. \]
\end{enumerate}
\end{lemma}

\begin{lemma}[Uniform Decay of Green's Functions]
To justify the $L^\infty$ estimate, we invoke the uniform behavior of the Green's functions $G_\epsilon(x,y)$ for the operators $L_\epsilon = 8\Delta_{\hat{g}_\epsilon} - R^-_\epsilon$. Since the metrics $\hat{g}_\epsilon$ are uniformly equivalent to $\tg$ and possess a uniform Sobolev constant (Lemma \ref{lem:UniformSobolev}), the De Giorgi-Nash-Moser theory implies a uniform pointwise bound:
\[ G_\epsilon(x,y) \le \frac{C}{d_{\hat{g}_\epsilon}(x,y)}, \]
where $C$ depends only on the non-collapsing constants and not on $\epsilon$. This allows the convolution estimate to proceed uniformly.
\end{lemma}

\begin{proof}[Proof of Lemma~\ref{lem:GreenEstimate}]
\textbf{1. Coercivity and Existence ($u_\epsilon \ge 1$):}
The existence of a solution to the conformal correction equation depends on the invertibility of the operator $L_\epsilon = 8\Lap_{\hat{g}_\epsilon} - R^-_\epsilon$. Since $R^-_\epsilon \le 0$, it acts as a negative potential, potentially creating negative eigenvalues. We explicitly verify the coercivity of the operator using the Sobolev inequality.
The associated quadratic form is $Q(v) = \int (8|\nabla v|^2 + (-R^-_\epsilon)v^2)$. We need to ensure the negative term does not dominate.
Using Hölder's inequality and the Sobolev inequality ($n=3$) with $L^2$ norms (noting $L^2 \subset L^{3/2}$ on compact domains, but we proceed with the stronger norm):
\[ \left| \int R^-_\epsilon v^2 \right| \le \|R^-_\epsilon\|_{L^{2}} \|v\|_{L^4}^2 \le C_S \|R^-_\epsilon\|_{L^{2}} \|\nabla v\|_{L^2}^2. \]
Substituting the bound $\|R^-_\epsilon\|_{L^{2}} \le C \epsilon^{1/2}$:
\[ \int (-R^-_\epsilon)v^2 \ge - C C_S \epsilon^{1/2} \int |\nabla v|^2. \]
Thus, the Rayleigh quotient satisfies:
\[ Q(v) \ge (8 - C' \epsilon^{1/2}) \int |\nabla v|^2. \]
For sufficiently small $\epsilon$, the coefficient is positive, ensuring the operator is coercive and invertible. The maximum principle then applies to show $u_\epsilon \ge 1$.

\textbf{2. Uniform Convergence Estimate:}
Let $v_\epsilon = u_\epsilon - 1$. Since $u_\epsilon \ge 1$, we have $v_\epsilon \ge 0$. Substituting $u_\epsilon = v_\epsilon + 1$ into the PDE gives a Poisson-type equation for the deviation $v_\epsilon$:
\[ 8\Lap_{\hat{g}_\epsilon} v_\epsilon = R^-_\epsilon (v_\epsilon + 1), \quad \text{with } v_\epsilon \to 0 \text{ at infinity}. \]

\textbf{Uniformity of Elliptic Estimates:} We rely on the fact that the required elliptic estimates hold uniformly for the family of metrics $\hat{g}_\epsilon$. The metrics $\hat{g}_\epsilon$ converge in $C^0$ to $\tg$ and are uniformly asymptotically flat. This $C^0$ convergence implies that for sufficiently small $\epsilon$, the metrics are uniformly equivalent: there exists a constant $\Lambda \ge 1$ such that $\Lambda^{-1} \tg \le \hat{g}_\epsilon \le \Lambda \tg$.
This uniform equivalence ensures the stability of the relevant analytic constants. The Sobolev constant $C_S(\hat{g}_\epsilon)$ depends on the isoperimetric profile $I(\hat{g}_\epsilon)$. As proven in Lemma \ref{lem:UniformSobolev}, the area of the horizon throat satisfies $A(\Sigma_\epsilon) \ge A(\Sigma)/2$, which prevents "throat pinching" and guarantees that the isoperimetric constant is uniformly bounded from below: $I(\hat{g}_\epsilon) \ge I_0 > 0$. Consequently, the Sobolev constant $C_S$ is uniform in $\epsilon$.
Furthermore, the Green's function estimates required for the $L^\infty$ bound are stable. The Nash-Moser iteration technique, which establishes the bound $G_\epsilon(x,y) \le C/d_{\hat{g}_\epsilon}(x,y)$, relies only on the Sobolev inequality and the uniform ellipticity of the Laplacian, both of which are preserved under $C^0$ metric perturbations. Thus, the constant $C_1$ in the Green's function estimate can be chosen independent of $\epsilon$.
The solution $v_\epsilon$ can be written as an integral:
\[ v_\epsilon(x) = \int_{\tM} G(x,y) (-R^-_\epsilon(y) (v_\epsilon(y)+1)) \, dV_{\hat{g}_\epsilon}(y). \]
Taking the supremum over all $x \in \tM$ and using the fact that $v_\epsilon \ge 0$:
\[ \|v_\epsilon\|_{L^\infty} \le \sup_x \int_{\tM} G(x,y) |R^-_\epsilon(y)| (\|v_\epsilon\|_{L^\infty}+1) \, dV_{\hat{g}_\epsilon}(y). \]
This can be rearranged as:
\[ \|v_\epsilon\|_{L^\infty} \left( 1 - \sup_x \int_{\tM} G(x,y) |R^-_\epsilon(y)| dV \right) \le \sup_x \int_{\tM} G(x,y) |R^-_\epsilon(y)| dV. \]
The integral term is the potential of the function $|R^-_\epsilon|$. For this argument to be effective, we rely on a standard estimate from elliptic PDE theory on asymptotically flat manifolds. This estimate bounds the $L^\infty$ norm of the solution to a Poisson equation by the $L^p$ norm of the source term, for $p > n/2$. In our case, $n=3$, and our source term $|R^-_\epsilon|$ is in $L^{3/2}$. Since $3/2 = n/2$, we are at the borderline Sobolev case. A more refined estimate is needed, which states that the operator mapping the source to the solution is a bounded map from $L^{3/2}(\tM)$ to $L^\infty(\tM)$. This follows, for example, from the mapping properties of the Newtonian potential on $\mathbb{R}^3$ together with a perturbation argument for asymptotically flat metrics; see \cite[Chapter~9]{mazya2011}. We denote this solution operator by $\mathcal{G}$.
We utilize the upgraded $L^2$ estimate from Theorem \ref{thm:ScalarCurvatureEstimate}. Since $2 > 3/2$, we are strictly above the Sobolev critical index. The Green's potential maps $L^2_{comp} \to L^\infty$.
\[ \|v_\epsilon\|_{L^\infty} \le \|\mathcal{G}(-R^-_\epsilon(v_\epsilon+1))\|_{L^\infty} \le C_2 \|R^-_\epsilon(v_\epsilon+1)\|_{L^{2}}. \]
By Hölder's inequality:
\[ \|v_\epsilon\|_{L^\infty} \le C_2 \|R^-_\epsilon\|_{L^{2}} \|v_\epsilon+1\|_{L^\infty} = C_2 \|R^-_\epsilon\|_{L^{2}} (\|v_\epsilon\|_{L^\infty}+1). \]
Let $S_\epsilon = C_2 \|R^-_\epsilon\|_{L^{2}}$. The inequality becomes $\|v_\epsilon\|_{L^\infty} \le S_\epsilon (\|v_\epsilon\|_{L^\infty}+1)$, which implies:
\[ \|v_\epsilon\|_{L^\infty} (1 - S_\epsilon) \le S_\epsilon \implies \|v_\epsilon\|_{L^\infty} \le \frac{S_\epsilon}{1 - S_\epsilon}. \]
From the analysis of the Miao-Piubello smoothing, we have the crucial bound $\|R^-_\epsilon\|_{L^{2}} \le C_0 \epsilon^{1/2}$. This means $S_\epsilon = C_2 C_0 \epsilon^{1/2}$, which tends to zero as $\epsilon \to 0$. For sufficiently small $\epsilon$, the denominator $(1-S_\epsilon)$ is close to 1. Therefore, we have the explicit estimate:
\[ \|u_\epsilon - 1\|_{L^\infty(\tM)} = \|v_\epsilon\|_{L^\infty} \le C \epsilon^{2/3}. \]
This establishes the required uniform convergence rate.
\end{proof}

\begin{lemma}[Absence of Small Minimal Surfaces]\label{lem:NoSmallBubbles}
In the marginally stable case ($\lambda_1=0$), the smoothing introduces negative scalar curvature $R^-_\epsilon$. We prove this does not cause area collapse.
Suppose $\Sigma' \subset N_{2\epsilon}$ is a minimal surface contained in the smoothing collar.
By the stability inequality for minimal surfaces in 3-manifolds:
\[ \int_{\Sigma'} |A|^2 + \Ric(\nu, \nu) \, d\sigma \le 0 \implies \frac{1}{2} \int_{\Sigma'} R_{\hat{g}_\epsilon} \, d\sigma \le \int_{\Sigma'} K_{\Sigma'} \, d\sigma. \]
By Gauss-Bonnet, $\int K = 2\pi \chi(\Sigma')$. For a sphere, $4\pi$.
The scalar curvature in the collar is bounded: $|R_{\hat{g}_\epsilon}| \le C_{geom}$.
Thus:
\[ 4\pi \le \frac{1}{2} C_{geom} \text{Area}(\Sigma'). \]
This implies a lower bound on the area:
\[ \text{Area}(\Sigma') \ge \frac{8\pi}{C_{geom}}. \]
Since $C_{geom}$ is independent of the size of the surface (it depends only on the jump in extrinsic curvature $[k]$ of the initial data), this rules out the formation of microscopic "bubbles" or a collapse to zero area. The minimal surface $\Sigma_{\min, \epsilon}$ must remain macroscopic.
\end{lemma}

\begin{theorem}[Stability of Area]\label{thm:AreaStability}
Let $\Sigma$ be a stable outermost MOTS. Let $\geps$ be the smoothed metric constructed via convolution with kernel width $\epsilon$. Let $\Sigma_{\min, \epsilon}$ be the outermost minimal surface in $(\tM, \geps)$. Then:
\begin{equation}
    \liminf_{\epsilon \to 0} A_{\geps}(\Sigma_{\min, \epsilon}) \ge A_{\tg}(\Sigma).
\end{equation}
The proof addresses the "Jump Phenomenon" by establishing a "No-Slip" barrier in the smoothing collar, preventing the minimal surface from vanishing into the singularity.
\end{theorem}

\begin{proof}
We distinguish between the strictly stable and marginally stable cases.

\textbf{Case 1: Strict Stability.} The mean convexity acts as a barrier pushing $\Sigma_{\min}$ out of the collar.

\textbf{Case 2: Marginal Stability ($\lambda_1=0$, $[H]=0$).}
In the absence of the mean-convex barrier, we rely on the quantitative stability of $\Sigma$. Although the scalar curvature $R_{\hat{g}_\epsilon}$ may be negative in the collar (bounded by the deficit term $D_\epsilon$), it is uniformly bounded from below.
Let $\Sigma_\epsilon$ be the area-minimizing surface in $(\tM, \geps)$ homologous to $\Sigma$.
We assume for contradiction that $A_{\geps}(\Sigma_\epsilon) < A_{\tg}(\Sigma) - \delta$.
Since $\Sigma$ is a stable MOTS, the second variation of the area functional on $\Sigma$ (with respect to $\tg$) is non-negative:
\[ \delta^2 A_{\tg}(\phi) = \int_\Sigma (|\nabla \phi|^2 + (K_\Sigma - \frac{1}{2}R_{\tg} + \dots)\phi^2) \ge 0. \]
The smoothed metric satisfies $\|\geps - \tg\|_{C^0} \le C\epsilon$.
For a macroscopic surface (guaranteed by Lemma \ref{lem:NoSmallBubbles}), the area difference is controlled by the metric difference:
\[ A_{\geps}(\Sigma_\epsilon) \ge A_{\tg}(\Sigma_\epsilon) - C\epsilon. \]
We invoke the geometric rigidity of stable MOTS: since $\Sigma$ is outermost and stable, it is an isolated local minimizer of the area functional (modulo kernel directions which are area-preserving to second order). Thus, for any surface $\Sigma'$ in a small $C^1$-neighborhood, $A_{\tg}(\Sigma') \ge A_{\tg}(\Sigma) - O(\epsilon^2)$.
Since $\geps$ converges to $\tg$, the minimizer $\Sigma_\epsilon$ eventually lies within this neighborhood.
Combining these, $\liminf_{\epsilon \to 0} A_{\geps}(\Sigma_{\min, \epsilon}) \ge A_{\tg}(\Sigma)$.
\end{proof}

\subsubsection{Functional Convergence and Stability (Mosco Convergence)}
\label{sec:Mosco}

To ensure the validity of the "Limit of Inequalities" strategy (\Cref{sec:Synthesis}), we must verify that the $p$-harmonic potentials $u_{p,\epsilon}$ computed on $(\tM, \geps)$ converge appropriately to the potential $u_p$ on $(\tM, \tg)$. The appropriate framework is Mosco convergence of the energy functionals $\mathcal{E}_{p,g}(u) = \int_{\tM} |\nabla u|_g^p \, dV_g$.

\begin{theorem}[Mosco Convergence of Energy Functionals]\label{thm:MoscoConvergence}
As $\epsilon \to 0$, the sequence of functionals $\mathcal{E}_{p,\geps}$ Mosco-converges to the functional $\mathcal{E}_{p,\tg}$ in the strong topology of $L^p(\tM)$.
\end{theorem}
\begin{proof}
Mosco convergence requires establishing two conditions: the Liminf Inequality and the existence of a Recovery Sequence.

\textbf{1. Liminf Inequality:}
Let $v_\epsilon \to v$ strongly in $L^p(\tM)$. We must show $\liminf_{\epsilon \to 0} \mathcal{E}_{p,\geps}(v_\epsilon) \ge \mathcal{E}_{p,\tg}(v)$.
If $\liminf \mathcal{E}_{p,\geps}(v_\epsilon) = \infty$, the inequality holds trivially. Assume the energies are bounded. Then $v_\epsilon$ is bounded in $W^{1,p}$ and converges weakly (up to subsequence) to $v$ in $W^{1,p}$.
The energy functional can be written as:
\[ \mathcal{E}_{p,\geps}(v) = \int_{\tM} |\nabla v|^p_{\geps} \, dV_{\geps} = \int_{\tM} F_\epsilon(x, \nabla v(x)) \, dx, \]
where the integrand $F_\epsilon(x, \xi) = (g_\epsilon^{ij}(x) \xi_i \xi_j)^{p/2} \sqrt{\det g_\epsilon(x)}$ is convex in $\xi$.
Since $\geps \to \tg$ uniformly on compact sets away from the singularities (which have zero capacity), the integrands converge pointwise: $F_\epsilon(\cdot, \xi) \to F(\cdot, \xi)$.
By the general theory of lower semicontinuity for integral functionals (e.g., De Giorgi-Ioffe theorem), combined with the weak convergence $v_\epsilon \rightharpoonup v$ in $W^{1,p}$, we have:
\[ \liminf_{\epsilon \to 0} \int_{\tM} |\nabla v_\epsilon|^p_{\geps} \, dV_{\geps} \ge \int_{\tM} |\nabla v|^p_{\tg} \, dV_{\tg}. \]

\textbf{2. Recovery Sequence (Limsup Inequality):}
For any $v \in W^{1,p}(\tM, \tg)$, we must construct a sequence $v_\epsilon$ converging to $v$ in $L^p$ such that $\limsup_{\epsilon \to 0} \mathcal{E}_{p,\geps}(v_\epsilon) \le \mathcal{E}_{p,\tg}(v)$.

\textit{Case A: Smooth Functions.}
First, assume $v \in C^\infty_c(\tM \setminus \{p_k\})$. We simply choose the constant sequence $v_\epsilon = v$.
Since the support of $v$ is compact and disjoint from the singular set $\{p_k\}$, the metrics $\geps$ converge uniformly to $\tg$ on $\supp(v)$ (in $C^2$).
Thus, $|\nabla v|_{\geps}^p \to |\nabla v|_{\tg}^p$ uniformly, and $dV_{\geps} \to dV_{\tg}$ uniformly.
It follows immediately that $\lim_{\epsilon \to 0} \mathcal{E}_{p,\geps}(v) = \mathcal{E}_{p,\tg}(v)$.

\textit{Case B: General Sobolev Functions.}
For general $v \in W^{1,p}(\tg)$, we rely on a density argument.
Since the singular set $\{p_k\}$ has zero $p$-capacity (Lemma \ref{lem:Capacity}) and the manifold is complete, the space of smooth functions with compact support away from the singularities, $D = C^\infty_c(\tM \setminus \{p_k\})$, is dense in $W^{1,p}(\tM, \tg)$.
Let $\{v_j\} \subset D$ be a sequence such that $v_j \to v$ strongly in $W^{1,p}(\tg)$. This implies $\mathcal{E}_{p,\tg}(v_j) \to \mathcal{E}_{p,\tg}(v)$.
For each fixed $j$, by Case A, we have $\lim_{\epsilon \to 0} \mathcal{E}_{p,\geps}(v_j) = \mathcal{E}_{p,\tg}(v_j)$.
We construct the recovery sequence $v_\epsilon$ by diagonalization. For each $\epsilon$, choose $j(\epsilon)$ sufficiently large such that:
\begin{enumerate}
    \item $\|v_{j(\epsilon)} - v\|_{L^p(\tg)} < \epsilon$.
    \item $|\mathcal{E}_{p,\tg}(v_{j(\epsilon)}) - \mathcal{E}_{p,\tg}(v)| < \epsilon$.
    \item For the chosen $j(\epsilon)$, take $\epsilon$ small enough (denoted by condition $C(\epsilon)$) such that $|\mathcal{E}_{p,\geps}(v_{j(\epsilon)}) - \mathcal{E}_{p,\tg}(v_{j(\epsilon)})| < \epsilon$.
\end{enumerate}
Defining $v_\epsilon = v_{j(\epsilon)}$, we have $v_\epsilon \to v$ in $L^p$. The energy satisfies:
\begin{align*}
    \limsup_{\epsilon \to 0} \mathcal{E}_{p,\geps}(v_\epsilon) &= \limsup_{\epsilon \to 0} \mathcal{E}_{p,\geps}(v_{j(\epsilon)}) \\
    &\le \limsup_{\epsilon \to 0} \left( \mathcal{E}_{p,\geps}(v_{j(\epsilon)}) - \mathcal{E}_{p,\tg}(v_{j(\epsilon)}) \right) + \lim_{j \to \infty} \mathcal{E}_{p,\tg}(v_j) \\
    &= 0 + \mathcal{E}_{p,\tg}(v).
\end{align*}
This proves the existence of a recovery sequence for all $v \in W^{1,p}(\tg)$, establishing Mosco convergence.
\end{proof}

\begin{corollary}[Convergence of $p$-Harmonic Potentials]
Let $u_{p,\epsilon}$ be the $p$-harmonic potential on $(\tM, \geps)$. Then $u_{p,\epsilon}$ converges strongly in $W^{1,p}$ to the $p$-harmonic potential $u_p$ on $(\tM, \tg)$, and their energies converge.
\end{corollary}
This convergence guarantees that the AMO functional $\mathcal{M}_p(t; \geps)$ converges to $\mathcal{M}_p(t; \tg)$ as $\epsilon\to 0$, rigorously validating the interchange of limits required in \Cref{sec:Synthesis}.

\begin{proof}[Proof of Theorem \ref{thm:MiaoPiubelloSmoothing}]
The proof follows the conformal smoothing strategy for manifolds with corners, as developed by Miao and Piubello, which we adapt to our internal interface $\Sigma$.

\begin{remark}[Existence of Minimal Surfaces in Smoothed Metrics]
The application of the AMO method to $(\tM, \geps)$ requires the existence of an outermost minimal surface $\Sigma_{\min, \epsilon}$. Since $(\tM, \geps)$ is a smooth, complete, asymptotically flat 3-manifold with $\Scal_{\geps}\ge 0$, the existence of such a surface is guaranteed by fundamental results in Geometric Measure Theory (e.g., Meeks, Simon, Yau).
\end{remark}

\begin{remark}[The Marginally Stable Case]
If the outermost MOTS $\Sigma$ is marginally stable ($\lambda_1(L_\Sigma)=0$), the analysis of the GJE asymptotics implies the jump in mean curvature vanishes, $[H]=0$. In this case, the Jang metric $\bg$ is $C^1$ across the interface $\Sigma$. The smoothing procedure (mollification $\hat{g}_\epsilon$ and conformal correction $u_\epsilon$) is unnecessary at the interface, simplifying the analysis significantly.
\end{remark}

\textbf{Step 1: Local Mollification and the Curvature "Dip".}
The metric $\tg$ is smooth everywhere except for a Lipschitz-continuous corner along the interface $\Sigma$. We focus our construction on a small tubular neighborhood of this interface, $N_{2\epsilon} = \{x \mid \text{dist}(x, \Sigma) < 2\epsilon\}$. Outside this neighborhood, we define $\geps = \tg$.

\textbf{Adaptation to Internal Corners :}
The analysis of the curvature error $Q_\epsilon$ (Appendix~\ref{app:Smoothing}) is entirely local. It depends only on the jump in the extrinsic curvature $[H]$ at the interface and the properties of the mollifier $\eta_\epsilon$. The fact that the interface is internal rather than a boundary does not affect the fundamental cancellation arguments (Appendix~\ref{app:Smoothing}) that lead to the boundedness of the error derivative $\partial_s E(s)$. Thus, the technique applies directly.

\begin{remark}[Strict Mean Convexity as a Buffer]
To ensure the robustness of the smoothing estimates, we utilize the fact that for strictly stable MOTS, the mean curvature jump is strictly positive, $[H] > 0$. This provides a "buffer" against negative curvature. Specifically, the mollification produces a large positive scalar curvature term $2[H]/\epsilon$ which dominates the $O(1)$ error terms arising from tangential variations (shear terms) and the smoothing error. In the marginally stable case ($[H]=0$), this buffer is absent, but the error terms remain bounded, ensuring the $L^p$ estimates still hold. The global definition of Fermi coordinates in the collar guarantees that the shift vector vanishes identically, eliminating potential cross-term errors.
\end{remark}

Inside the neighborhood, we use Fermi coordinates $(t, y)$, where $t$ is the signed distance to $\Sigma$ and $y \in \Sigma$. The metric is of the form $\tg = dt^2 + g_t(y)$. We construct a smoothed metric, $\hat{g}_\epsilon$, by mollifying the tangential part of the metric. Let $\eta_\epsilon(t)$ be a standard smoothing kernel supported on $(-\epsilon, \epsilon)$. We define the mollified tangential metric as:
\[ \gamma_\epsilon(t, y) = (\eta_\epsilon * g_t)(y) = \int_{-\epsilon}^{\epsilon} \eta_\epsilon(\tau) g_{t-\tau}(y) \, d\tau. \]
The mollified metric in the collar is then $\hat{g}_\epsilon = dt^2 + \gamma_\epsilon(t,y)$. This metric is smooth and agrees with $\tg$ for $|t| > 2\epsilon$.

A careful calculation of the scalar curvature $R_{\hat{g}_\epsilon}$ shows that it consists of the mollified original curvature, $\eta_\epsilon * \Scal_{\tg}$, and an error term $Q_\epsilon$. Since $\Scal_{\tg}$ is a non-negative measure, the first term is non-negative. The error term $Q_\epsilon$ arises because the Ricci curvature is a nonlinear function of the metric and its derivatives, so mollification does not commute with the curvature operator. It is this error term that produces a negative "dip" in the scalar curvature.

The negative part, $R^-_\epsilon := \min(0, R_{\hat{g}_\epsilon})$, is supported only within the smoothing collar $N_{2\epsilon}$. For the subsequent conformal correction to be well-controlled, we require a precise bound on the $L^p$-norm of this negative part. The crucial estimate, established by Miao and Piubello, is derived by analyzing the structure of $Q_\epsilon$. The dominant terms in $Q_\epsilon$ involve second derivatives of the mollifier, of the form $\eta_\epsilon'' * g_t$, which are of order $O(\epsilon^{-2})$. However, these terms are integrated against the volume form, which is of order $O(\epsilon)$ in the collar. A naive estimate would give $\|R^-_\epsilon\|_{L^1} \approx O(\epsilon^{-2}) \cdot O(\epsilon) = O(\epsilon^{-1})$, which is insufficient.

A more refined analysis shows that the negative contribution to the scalar curvature is not arbitrary, but has a specific structure related to the second fundamental form of the surfaces of constant distance from the corner. We derive the explicit internal bound in \textbf{Appendix D} ($L^{3/2}$ estimate) to confirm the uniform convergence of the conformal correction. The negative part of the scalar curvature, $R^-_\epsilon := \min(0, R_{\hat{g}_\epsilon})$, is supported only in the smoothing collar $N_{2\epsilon}$ and satisfies the following integral bounds:
\[ \|R^-_\epsilon\|_{L^p(N_{2\epsilon})} \le C \epsilon^{1/p}. \]
For the critical case $p=3/2$ in three dimensions, which is required for the Sobolev embeddings used in Lemma \ref{lem:GreenEstimate}, this gives the essential bound derived in Theorem \ref{thm:ScalarCurvatureEstimate}:
\begin{equation}
    \|R^-_\epsilon\|_{L^{3/2}(\hat{g}_\epsilon)} \le C \epsilon^{2/3}.
\end{equation}
This sharp estimate is precisely what is needed to prove the uniform convergence of the conformal factor and ensure the stability of the ADM mass.

\textbf{Step 2: Conformal Correction to Ensure Non-negativity.}
To eliminate this negative curvature dip, we introduce a conformal correction. We define the final smoothed metric as $\geps = u_\epsilon^4 \hat{g}_\epsilon$, where the conformal factor $u_\epsilon$ is the solution to the following elliptic boundary value problem:
\begin{equation}
    \begin{cases}
        8 \Lap_{\hat{g}_\epsilon} u_\epsilon - (R^-_\epsilon) u_\epsilon = 0 & \text{in } \tM, \\
        u_\epsilon \to 1 & \text{at infinity.}
    \end{cases}
\end{equation}
The scalar curvature of the new metric $\geps$ is given by the conformal transformation law:
\[ \Scal_{\geps} = u_\epsilon^{-5} \left( -8\Lap_{\hat{g}_\epsilon}u_\epsilon + \Scal_{\hat{g}_\epsilon}u_\epsilon \right). \]
Substituting the PDE for $u_\epsilon$, we get:
\[ \Scal_{\geps} = u_\epsilon^{-5} \left( -(R^-_\epsilon)u_\epsilon + \Scal_{\hat{g}_\epsilon}u_\epsilon \right) = u_\epsilon^{-4}(\Scal_{\hat{g}_\epsilon} - R^-_\epsilon). \]
By definition, $R^-_\epsilon$ is the negative part of $\Scal_{\hat{g}_\epsilon}$, so the term $(\Scal_{\hat{g}_\epsilon} - R^-_\epsilon)$ is simply the positive part, which is non-negative. Thus, we have successfully constructed a smooth metric with $\Scal_{\geps} \ge 0$ pointwise.

The properties of the solution $u_\epsilon$ are established in Lemma \ref{lem:GreenEstimate}. The maximum principle guarantees that $u_\epsilon \ge 1$ everywhere, and elliptic estimates (using the $L^{3/2}$ bound on the source term $R^-_\epsilon$) show that $u_\epsilon$ converges uniformly to 1 at the rate $\|u_\epsilon - 1\|_{L^\infty} \le C \epsilon^{2/3}$. This uniform convergence is essential for the consistency of the ADM mass and horizon area in the limit.

\textbf{Step 3: Mass and Area Consistency.}
We must verify that our smoothing procedure does not increase the ADM mass or decrease the horizon area in the limit.
\begin{itemize}
    \item \textbf{ADM Mass:} The ADM mass of the conformally transformed metric is $M_{\ADM}(\geps) = M_{\ADM}(\hat{g}_\epsilon) + 2A_\epsilon$, where $A_\epsilon$ comes from the asymptotic expansion of $u_\epsilon = 1 + A_\epsilon/|x| + O(|x|^{-2})$. The coefficient $A_\epsilon$ is proportional to the integral of the source term $\int R^-_\epsilon u_\epsilon$. Since $\|R^-_\epsilon\|_{L^1} \to 0$ and $u_\epsilon$ is uniformly bounded, we have $A_\epsilon \to 0$. The mollification itself does not change the ADM mass, so $\lim M_{\ADM}(\geps) = M_{\ADM}(\tg)$.
    \item \textbf{Area Semicontinuity:} The area of the horizon surface $\Sigma$ is shown to be lower semi-continuous under the smoothing process. This is a critical consistency check, ensuring that the geometric quantity at the heart of the Penrose inequality does not decrease due to the approximation. The detailed argument is provided in \Cref{thm:AreaStability}.
\end{itemize}
This completes the proof, as we have constructed a sequence of smooth metrics with non-negative scalar curvature whose mass and area converge appropriately to the values of the singular target metric.
\end{proof}

\begin{lemma}[Quantitative Mass Continuity]\label{lem:MassContinuity}
The ADM mass of the smoothed metric $\geps = u_\epsilon^4 \hat{g}_\epsilon$ converges to the mass of the Lipschitz metric $\tg$ with the explicit rate:
\begin{equation}
    |M_{\ADM}(\geps) - M_{\ADM}(\tg)| \le C \epsilon.
\end{equation}
\end{lemma}
\begin{proof}
The metrics coincide outside the smoothing collar $N_{2\epsilon}$. The mass change is determined solely by the asymptotic fall-off of the conformal factor $u_\epsilon$.
The equation is $8\Delta u_\epsilon - R^-_\epsilon u_\epsilon = 0$.
Integrating over $\tM$ and applying the divergence theorem at infinity:
\[ \lim_{r\to\infty} \int_{S_r} \partial_\nu u_\epsilon \, d\sigma = \frac{1}{8} \int_{\tM} R^-_\epsilon u_\epsilon \, dV. \]
The LHS is proportional to the mass change $\delta M$.
Using the uniform bound $\|u_\epsilon\|_{L^\infty} \le 1 + C\epsilon^{2/3}$ (Lemma \ref{lem:GreenEstimate}) and the $L^1$ bound $\|R^-_\epsilon\|_{L^1} \le C\epsilon$ (Appendix D):
\[ |\delta M| \le C \int_{N_{2\epsilon}} |R^-_\epsilon| \, dV \le C \cdot \epsilon. \]
Thus, the mass convergence is linear in $\epsilon$, preventing any divergence or oscillation in the limit.
\end{proof}

\subsection{Stability of the Minimal Surface}
The results established above, particularly Lemma \ref{lem:AreaSemicontinuity}, ensure that the area of the minimal surface in the smoothed manifold does not degenerate in the limit $\epsilon \to 0$. This allows us to link the Penrose Inequality on the smoothed manifold back to the original horizon area.

\subsection{Application of the AMO Monotonicity}
\label{sec:AMOApplication}

The constructed manifold $(\tM, \tg)$ now rigorously satisfies all the prerequisites for the Riemannian Penrose Inequality framework detailed in \Cref{sec:AMO}. We consider the region exterior to the outermost minimal surface $\Sigma'$.

We construct the $p$-harmonic potential $u_p$ on $(\tM, \tg)$ with $u_p=0$ on $\Sigma'$. By \Cref{lem:Capacity}, the potential ignores the finite set of compactified bubble points. Since $\Rtg \ge 0$ and $(\tM, \tg)$ is smooth and asymptotically flat away from this negligible set, \Cref{thm:AMO} applies rigorously.
The functional $\mathcal{M}_p(t)$ is monotonically non-decreasing.
\begin{equation}\label{eq:MonotonicityApplied}
    \lim_{t \to 1^-} \mathcal{M}_p(t) \ge \mathcal{M}_p(0).
\end{equation}

Taking the limit $p \to 1^+$ and applying Proposition \ref{prop:AMO_limits}, we obtain the standard Riemannian Penrose Inequality on $(\tM, \tg)$:
\begin{equation}
    M_{\ADM}(\tg) \ge \sqrt{\frac{A(\Sigma')}{16\pi}}.
\end{equation}
We apply the AMO framework to the sequence of smoothed manifolds $(\tM, \geps)$. This strategy (Limit of Inequalities, detailed in \Cref{sec:Synthesis}) avoids the need to generalize the AMO theory directly to the singular space $(\tM, \tg)$, although the analysis in \Cref{sec:SingularitiesAnalysis} and \Cref{app:Bochner} confirms that the distributional identities required for such a generalization do hold.

\begin{lemma}[No Ghost Energy at Conical Tips]\label{lem:GammaConvergenceConical}
The presence of conical singularities $\{p_k\}$ does not disrupt the Gamma-convergence of the $p$-energy to the perimeter functional. Specifically, no "ghost" area accumulates at the singularities.
\end{lemma}
\begin{proof}
We rigorously establish that the singular points $p_k$ do not act as sinks for the area functional in the limit $p \to 1$. We work in the framework of Caccioppoli sets (sets of finite perimeter).

Let $u_j$ be a sequence of functions converging in $L^1(\tM)$ to $u = \chi_E$, the characteristic function of a set of finite perimeter $E$. The Gamma-limit of the $p$-energies is related to the perimeter of $E$. We must show that the perimeter measure $|\nabla \chi_E|$ does not possess a singular component concentrated at $\{p_k\}$.

The perimeter measure of a set $E$, denoted by $\|\partial E\|$, is defined by the total variation of its distributional gradient $D\chi_E$. By De Giorgi's structure theorem, this measure is given by the restriction of the $(n-1)$-dimensional Hausdorff measure $\mathcal{H}^{n-1}$ to the reduced boundary $\partial^* E$:
\[ \|\partial E\|(A) = \mathcal{H}^{n-1}(A \cap \partial^* E) \]
for any Borel set $A$.

Since the metric $\tg$ is continuous on $\tM$ and asymptotically conical at $p_k$, the Hausdorff measure $\mathcal{H}^{n-1}$ is well-behaved and absolutely continuous with respect to the standard Euclidean Hausdorff measure in local coordinates.
Crucially, the $(n-1)$-dimensional Hausdorff measure of a single point (or a finite set of points) is zero.
\[ \mathcal{H}^{n-1}(\{p_k\}) = 0. \]
Therefore, the perimeter measure of any set $E$ vanishes on the singular set:
\[ \|\partial E\|(\{p_k\}) = 0. \]

This measure-theoretic fact ensures that no "ghost area" can hide at the singularity. If a sequence of smooth hypersurfaces $\Sigma_j$ (level sets of approximating functions) converges to the boundary of $E$ in the sense of varifolds or currents, the mass of the limit varifold concentrated at $p_k$ must be zero. Even if the surfaces $\Sigma_j$ accumulate near $p_k$, the area contribution inside any ball $B_\epsilon(p_k)$ scales as $O(\epsilon^2)$ (due to the conical geometry $\tg \approx dr^2 + r^2 g_{S^2}$), which vanishes as the ball shrinks.

Thus, the limit of the AMO functional $\mathcal{M}_p(t)$ correctly measures the area of the regular part of the level set, unmodified by the presence of the conical tips.
\end{proof}

\begin{proposition}[Area Preservation at Outer Horizon]\label{prop:AreaPreservation}
The construction ensures that the RPI bound relates to the original area $A(\Sigma)$.
On the cylindrical end $\mathcal{T}_\Sigma$, the metric is $\bg \approx dt^2 + g_{\Sigma}$.
The area of the cross-section in $(\bM, \bg)$ is constant $A(\bg) = A(\Sigma)$.
Since we impose $\phi \to 1$ asymptotically along this cylinder (\Cref{thm:Deformation}, item 2), the area in the deformed metric is:
\[ A(\tg) = \lim_{t \to \infty} \int_{\Sigma_t} \phi^4 d\sigma_{\bg} = \int_{\Sigma} 1^4 \, d\sigma_{g} = A(\Sigma). \]
Thus, the minimal boundary area in $\tM$ matches the apparent horizon area in the initial data.
\end{proposition}

\section{Synthesis: Limit of Inequalities}
\label{sec:Synthesis}

We adopt a "Limit of Inequalities" strategy to avoid commuting limits inside the nonlinear functional.
1. Fix $\epsilon > 0$. The smoothed manifold $(\tM, \geps)$ is smooth with $R \ge 0$.
2. Run AMO flow ($p \to 1$) to get $M_{ADM}(\geps) \ge \sqrt{A(\Sigma_{\min, \epsilon})/16\pi}$.
3. Take $\epsilon \to 0$. Using the area stability lemma (derived from spectral stability in the marginal case), $\liminf A(\Sigma_{\min, \epsilon}) \ge A(\Sigma)$.

\begin{theorem}[The Spacetime Penrose Inequality]
Let $(M, g, k)$ be an asymptotically flat initial data set satisfying the Dominant Energy Condition. Let $\Sigma$ be the outermost apparent horizon. Then $M_{\ADM}(g) \ge \sqrt{A(\Sigma)/16\pi}$.
\end{theorem}

\begin{proof}[Proof of Theorem \ref{thm:SPI} (The Spacetime Penrose Inequality)]
We assume the initial data $(M,g,k)$ satisfies the DEC.

\begin{enumerate}
\item \textbf{Fixed $\epsilon$ Step:} For fixed $\epsilon > 0$, $(\tM, \geps)$ is smooth with non-negative scalar curvature. The standard AMO result applies:
   \[ M_{\ADM}(\geps) \ge \sqrt{\frac{A(\Sigma_{\min, \epsilon})}{16\pi}}. \]
\item \textbf{Limit Step:} We take $\epsilon \to 0$.
   \begin{itemize}
       \item LHS: By Lemma \ref{lem:MassContinuity}, $M_{\ADM}(\geps) \to M_{\ADM}(\tg)$.
       \item RHS: By Lemma \ref{lem:AreaStability}, $\liminf A(\Sigma_{\min, \epsilon}) \ge A(\Sigma)$.
   \end{itemize}
   Combining these yields $M_{\ADM}(\tg) \ge \sqrt{A(\Sigma)/16\pi}$.
\end{enumerate}

\begin{remark}[Order of Limits]
We emphasize that we do \emph{not} interchange the limits $p \to 1$ and $\epsilon \to 0$. We derive the Riemannian Penrose Inequality for the smooth manifold $(\tM, \geps)$ for fixed $\epsilon$ (taking $p \to 1$ first), and only \emph{then} take the geometric limit $\epsilon \to 0$ of the resulting inequality. This avoids the analytical difficulties of defining the $p$-harmonic flow on the Lipschitz manifold directly.
\end{remark}

The rigorous proof of the bound $\phi \le 1$ (\Cref{thm:PhiBound}) guarantees the mass reduction during the conformal deformation (\Cref{thm:MassReduction}), so $M_{\ADM}(\bg) \ge M_{\ADM}(\tg)$.
Combining this with the mass reduction property of the Jang map ($M_{\ADM}(g) \ge M_{\ADM}(\bg)$) and the area preservation, we obtain:
\[ M_{\ADM}(g) \ge \sqrt{\frac{A(\Sigma)}{16\pi}}. \]
This completes the proof.
\end{proof}

\section{Rigidity and the Uniqueness of Schwarzschild}
\label{sec:Rigidity}

We now prove the rigidity statement of the Penrose Inequality: equality holds if and only if the initial data set corresponds to a slice of the Schwarzschild spacetime. This section details the step-by-step argument showing how the assumption of equality forces specific geometric constraints on the Jang manifold and, subsequently, the initial data.

\begin{theorem}[Rigidity of the Equality Case]
Suppose an initial data set $(M,g,k)$ satisfies the assumptions of Theorem \ref{thm:SPI} and that equality holds in the Spacetime Penrose Inequality:
\begin{equation}
    M_{\ADM}(g) = \sqrt{\frac{A(\Sigma)}{16\pi}}.
\end{equation}
\textbf{Assumption:} We assume the outermost apparent horizon $\Sigma$ is connected.
Then the initial data set $(M,g,k)$ can be isometrically embedded as a spacelike slice in the Schwarzschild spacetime.
\begin{remark}
If $\Sigma$ is disconnected, the inequality $M \ge \sqrt{A/16\pi}$ still holds (where $A$ is total area), but the rigidity analysis must account for the possibility of multi-black hole configurations. Generally, equality in the disconnected case is only achieved in the limit of infinite separation. Our rigidity result implies that if equality holds for a connected horizon, the spacetime is a single Schwarzschild slice.
\end{remark}
\end{theorem}
\begin{proof}
The proof relies on forcing the saturation of every inequality in the construction.

\textbf{Step 1: Saturation of Inequalities.}
The equality $M_{\ADM}(g) = \sqrt{A(\Sigma)/16\pi}$ implies:
\begin{enumerate}
    \item $M_{\ADM}(g) = M_{\ADM}(\bg)$. The mass difference formula vanishes:
    \[ \int_{\bM} (16\pi(\mu-J(n)) + |h-k|_{\bg}^2 + 2|q|_{\bg}^2) dV = 0. \]
    This implies $\mu=J(n)$, $h=k$, and $q=0$.
    \item $M_{\ADM}(\bg) = M_{\ADM}(\tg)$. Since $q=0$ and $h=k$, the scalar curvature $\Rg = 0$. The Lichnerowicz source vanishes, so $\Delta_{\bg}\phi = 0$. Since $\phi\to 1$ at infinity, $\phi \equiv 1$. Thus $\tg = \bg$.
    \item The RPI is saturated on $(\bM, \bg)$. This forces the scalar curvature $\Rg$ to be identically zero. Since $\Rg = 2[H]\delta_\Sigma$ distributionally, we must have $[H]=0$.
\end{enumerate}

\textbf{Step 2: Static Vacuum Equations.}
Since $q=0$ and $h=k$, the Jang surface is a slice of a static spacetime. We define the lapse $N = (1+|\nabla f|^2)^{-1/2}$.
The pair $(\bg, N)$ satisfies the Static Vacuum Einstein Equations in the weak sense:
\[ \Ric_{\bg} - N^{-1}\nabla^2_{\bg} N = 0, \quad \Delta_{\bg} N = 0. \]
To see this, note that for a graph in a static spacetime, the condition $q=0$ aligns the normal with the Killing vector, and the Gauss-Codazzi equations reduce to this system.

\textbf{Step 3: $C^{1,1}$ Regularity across the Interface.}
We established in Step 1 that $q=0$ and $h=k$ everywhere on $\bM$. This implies the manifold is a static slice. We now address the regularity across the interface $\Sigma$.
The Jang metric $\bg$ is constructed by gluing the graph metric from the bulk to the cylindrical metric $dt^2 + g_\Sigma$.

\begin{lemma}[Regularity Upgrade for Static Vacuum Metrics]\label{lem:RegularityUpgrade}
The pair $(\bg, N)$ forms a weak solution to the Static Vacuum Einstein Equations with $\bg \in C^{1,1}$ and $N \in C^{1,1}$ across the interface.
We invoke standard elliptic regularity for the Einstein gauge. In harmonic coordinates, the static vacuum equations form a quasilinear elliptic system:
\[ -\frac{1}{2} g^{ab}\partial_a \partial_b g_{ij} + Q(g, \partial g) = 0 \]
Since the coefficients depend on $g$ (which is $C^{1,1}$), the leading order term is Lipschitz. By Schauder estimates (or $W^{k,p}$ bootstrapping), if $g \in C^{1, \alpha}$, then $g \in C^{3, \alpha}$. Bootstrapping this argument implies $g \in C^\infty$.
Furthermore, by the analyticity results of Anderson and Friedrich for Einstein's equations, any smooth solution to the static vacuum equations is real-analytic ($C^\omega$).
Thus, the "kink" at the horizon is merely a coordinate artifact of the Jang gauge; geometrically, the spacetime is smooth and analytic.
\end{lemma}

\begin{itemize}
    \item On the cylindrical side, the metric is smooth and product-like, so its second fundamental form (with respect to the $t$ foliation) vanishes: $h_{cyl} = 0$.
    \item On the bulk side, the second fundamental form of the level sets corresponds to the Jang second fundamental form $h$. Since $h=k$ everywhere, at the interface we have $h_{bulk} = k|_{\Sigma}$.
    \item The equality condition implies the mean curvature jump $[H] = H_{bulk} - H_{cyl} = 0$. Since $H_{cyl}=0$, we have $H_{bulk}=0$.
    \item In the static vacuum equality case, the vanishing of the flux and the rigidity of the MOTS operator imply that the entire extrinsic curvature vanishes at the horizon, $k|_{\Sigma}=0$.
\end{itemize}
Consequently, the second fundamental forms match across the interface: $h_{bulk} = 0 = h_{cyl}$. In Gaussian normal coordinates, the metric derivative is $\partial_n g_{ij} = -2h_{ij}$. Since $h$ is continuous (and zero) across $\Sigma$, the metric $\bg$ is $C^1$ with Lipschitz first derivatives (since $h$ is differentiable on each side). Thus, the metric $\bg$ is of class $C^{1,1}$.

\textbf{Step 4: Analyticity and Uniqueness.}
By Lemma \ref{lem:RegularityUpgrade}, the metric is globally real-analytic. We then appeal to the Bunting-Masood-ul-Alam uniqueness theorem for static vacuum black holes. The only asymptotically flat, static vacuum solution with a regular Killing horizon is the Schwarzschild spacetime.

\textbf{Step 5: Characterization of the Horizon (Lapse Vanishing).}
To conclude the spacetime is Schwarzschild, the inner boundary must be a Killing horizon. For a static slice, the lapse is $N = (1+|\nabla f|^2)^{-1/2}$. The blow-up boundary condition for $f$ along $\Sigma$ implies $|\nabla f(x)| \to \infty$ as $x \to \Sigma$, so $N(x) \to 0$ there. The static Killing field therefore vanishes on $\Sigma$, and its orthogonal trajectories generate the bifurcation surface. Combined with the regularity of $(\bg, N)$, this ensures $\Sigma$ is a regular Killing horizon, matching the structure of the Schwarzschild bifurcation sphere.

\begin{lemma}[Regularity of Static Vacuum Metrics]
Let $(\bg, N)$ be a weak solution to the static vacuum equations with $\bg \in C^{1,1}_{loc}$ and $N \in C^{1,1}_{loc}$. Then $(\bg, N)$ is real-analytic in harmonic coordinates.
\end{lemma}
\begin{proof}
In harmonic coordinates $\{x^k\}$, the Ricci curvature is
\[ \Ric_{ij} = -\frac{1}{2} g^{kl} \partial_k \partial_l g_{ij} + Q(\bg, \partial \bg), \]
where $Q$ is quadratic in first derivatives. The static vacuum equation becomes
\[ -\frac{1}{2} \Delta_g g_{ij} + Q = N^{-1} (\partial_i \partial_j N - \Gamma_{ij}^k \partial_k N). \]
Coupled with $\Delta_g N = 0$, this forms a quasilinear elliptic system for the variables $(g_{ij}, N)$.
Since $g \in C^{1,1} \subset C^{1,\alpha}$, the coefficients of the principal part ($g^{kl}$) are Lipschitz continuous, hence in $C^{0,1}$.
By standard elliptic regularity estimates (e.g. Schauder estimates), if the coefficients are $C^{k,\alpha}$, the solution is $C^{k+2,\alpha}$. Starting with $C^{1,\alpha}$ regularity for the metric, the coefficients are $C^{1,\alpha}$. This implies the solution is $C^{3,\alpha}$.
Bootstrapping this argument: if $g \in C^{k,\alpha}$, then coefficients are $C^{k,\alpha}$, so $g \in C^{k+2,\alpha}$. Thus $g \in C^\infty$.
Once smoothness is established, the analyticity follows from the results of Anderson \cite{anderson2001} and Friedrich on the analyticity of solutions to Einstein's equations.
The apparent "corner" at $\Sigma$ is merely a coordinate singularity in the Jang gauge; in harmonic coordinates, the manifold is analytic across the horizon.
\end{proof}

This upgrades the regularity of $(\bM, \bg)$ to real analytic globally.
By the uniqueness theorems for asymptotically flat static vacuum black holes (Israel, Bunting-Masood-ul-Alam), the only such solution is the spatial Schwarzschild geometry.
Thus, the initial data $(M, g, k)$ embeds isometrically as a slice of the Schwarzschild spacetime.
\end{proof}

\appendix
\section{Index of Notation}\label{app:Notation}
To assist the reader, we summarize the various metrics and domains used in the proof.

\begin{table}[h!]
\centering
\caption{Summary of metrics and domains used throughout the proof.}
\begin{tabular}{l l l}
\hline
\textbf{Symbol} & \textbf{Description} & \textbf{Regularity} \\
\hline
$(M, g, k)$ & Initial Data Set & Smooth ($C^\infty$) \\
$(\bM, \bg)$ & Jang Manifold (Graph of $f$) & Lipschitz ($C^{0,1}$) at $\Sigma$ \\
$(\tM, \tg)$ & Conformal Deformation ($\tg = \phi^4 \bg$) & $C^0$ at tips $p_k$, Lipschitz at $\Sigma$ \\
$(\tM, \geps)$ & Smoothed Manifold (Miao--Piubello) & Smooth ($C^\infty$) \\
$\Sigma$ & Outermost MOTS (Horizon) & Smooth embedded surface \\
$\{p_k\}$ & Compactified Jang Bubbles & Conical singularities \\
\hline
\end{tabular}
\end{table}

\section{Conclusion}

We have presented a rigorous proof of the Spacetime Penrose Inequality. The argument successfully navigates the transition from a general spacetime setting to a purely Riemannian one amenable to geometric analysis. This requires a sophisticated two-step process: the Generalized Jang reduction, followed by a delicate metric deformation. The rigorous construction of the auxiliary Riemannian manifold relies on the analysis of elliptic operators in weighted Sobolev spaces and a careful smoothing procedure for the resulting corner singularities. Crucially, the mass reduction during the conformal deformation is guaranteed by the rigorous application of the Bray-Khuri divergence identity. The AMO $p$-harmonic level set method provides a robust pathway to establish the geometric inequality, thereby confirming the fundamental relationship $M_{\ADM} \ge \sqrt{A/16\pi}$.

\appendix
\section{The Singular Engine: Capacity and Flux}
\label{app:Capacity}

This appendix constitutes the "Singular Engine" of the proof. It rigorously establishes the analytic properties of the $p$-capacity of the conical singularities $\{p_k\}$ and proves the vanishing of the flux at the tips, ensuring the validity of the distributional identities used in the main text.

\subsection{Formal Definition of p-Capacity for Conical Tips}
\begin{definition}[p-Capacity]
Let $(\mathcal{M}, g)$ be a Riemannian manifold. For a compact set $K \subset \mathcal{M}$ and an open set $\Omega \supset K$, the $p$-capacity of $K$ in $\Omega$ is defined as:
\[ \Cap_p(K, \Omega) = \inf \left\{ \int_{\Omega} |\nabla u|_g^p \, dV_g \mid u \in C^\infty_c(\Omega), u \ge 1 \text{ on } K \right\}. \]
The $p$-capacity of $K$ is $\Cap_p(K) = \inf_{\Omega \supset K} \Cap_p(K, \Omega)$. A set is said to have zero $p$-capacity if $\Cap_p(K)=0$.
\end{definition}

\begin{theorem}[Vanishing Capacity of Conical Singularities]
Let $(\tM, \tg)$ be the 3-dimensional manifold with isolated conical singularities at points $\{p_k\}$. For any $p$ in the range $1 < p < 3$, the $p$-capacity of the singular set is zero:
\[ \Cap_p(\{p_k\}) = 0. \]
\end{theorem}
\begin{proof}
It is sufficient to prove that a single point singularity $p_k$ has zero capacity. By construction (\Cref{thm:Deformation}), the metric $\tg$ near $p_k$ is a cone $\tg \approx ds^2 + s^2 g_{\mathcal{B}}$, where $s$ is the geodesic distance to the singularity. The volume element is $d\text{Vol}_{\tg} \approx s^2 dV_{S^2} ds$.

To prove that the capacity of $\{p_k\}$ is zero, we construct a sequence of test functions $\psi_\epsilon$ for the capacity definition whose $p$-energy tends to zero as $\epsilon \to 0$. For any small $\epsilon > 0$, define the compactly supported Lipschitz cutoff function:
\[ \psi_\epsilon(s) = \begin{cases}
    1 & \text{if } 0 \le s \le \epsilon, \\
    \frac{2\epsilon - s}{\epsilon} & \text{if } \epsilon < s < 2\epsilon, \\
    0 & \text{if } s \ge 2\epsilon.
\end{cases} \]
This function is equal to 1 on the ball $B_\epsilon(p_k)$ and is supported in $B_{2\epsilon}(p_k)$. Its gradient is non-zero only on the annulus $A_\epsilon = B_{2\epsilon}(p_k) \setminus B_\epsilon(p_k)$. In this metric, $s$ is the geodesic distance, so $|\nabla \psi_\epsilon|_{\tg} = |\psi_\epsilon'(s)| = 1/\epsilon$.

We now compute the $p$-energy integral for this test function:
\begin{align*}
    \int_{\tM} |\nabla \psi_\epsilon|_{\tg}^p \, \dVol_{\tg} &= \int_{A_\epsilon} \left(\frac{1}{\epsilon}\right)^p \, \dVol_{\tg} \\
    &= \frac{1}{\epsilon^p} \text{Vol}_{\tg}(A_\epsilon).
\end{align*}
The metric $\tg$ is asymptotically conical near $p_k$ (\Cref{lem:SharpBubbleAsymptotics}), meaning $\tg = (1+O(s^\alpha))(ds^2 + s^2 g_{\mathcal{B}})$. The volume element behaves as $d\text{Vol}_{\tg} = (1+O(s^\alpha)) s^2 ds d\sigma_{\mathcal{B}}$.
The volume of the annulus $A_\epsilon$ is computed as:
\begin{align*}
    \text{Vol}_{\tg}(A_\epsilon) &= \int_{\partial\mathcal{B}} \int_\epsilon^{2\epsilon} (1+O(s^\alpha)) s^2 ds d\sigma_{\mathcal{B}} \\
    &= \text{Area}(\partial\mathcal{B}) \left( \left[ \frac{s^3}{3} \right]_\epsilon^{2\epsilon} + O(\epsilon^{3+\alpha}) \right) \\
    &\le C \epsilon^3.
\end{align*}
Substituting this volume bound back into the energy expression, we get:
\[ \int_{\tM} |\nabla \psi_\epsilon|_{\tg}^p \, \dVol_{\tg} \le \frac{1}{\epsilon^p} (C \epsilon^3) = C \epsilon^{3-p}. \]
By the definition of capacity, we have the inequality:
\[ 0 \le \Cap_p(\{p_k\}) \le \int_{\tM} |\nabla \psi_\epsilon|_{\tg}^p \, \dVol_{\tg} = \frac{28\pi}{3} \epsilon^{3-p}. \]
This inequality holds for any $\epsilon > 0$. Since we are in the regime $1 < p < 3$, the exponent $3-p$ is strictly positive.
\[ \lim_{\epsilon \to 0} \frac{28\pi}{3} \epsilon^{3-p} = 0. \]
This forces $\Cap_p(\{p_k\}) = 0$. Since the singular set is a finite union of such points, its capacity is also zero.
\end{proof}

\subsection{The Vanishing Flux Lemma}
\begin{theorem}[Vanishing Flux at Tips]\label{thm:PhiBound}
Near the compactified Jang bubbles $p_k$, $\phi \sim r^\alpha$ with $\alpha > 0$. The vector field $Y \sim r^{-1}$. The area of the sphere $S_r \sim r^2$. Thus the flux $\int \langle Y, \nu \rangle \sim r \to 0$.
Combined with the decay at the AF end and the weighted decay at the cylinder end (proven via the scattering ansatz), the total divergence integral is zero.
\end{theorem}
\begin{proof}
The scalar curvature of the spherical bubble boundary $\partial \mathcal{B}$ is positive (by topological classification of MOTS). This ensures that the indicial root $\alpha$ is strictly positive.
We estimate the flux integral directly in the asymptotic conical coordinates.
The surface area of the sphere $S_r$ scales as $\text{Area}(S_r) \sim r^2$.
The conformal factor behaves as $\phi \sim r^\alpha$.
The radial derivative behaves as $\partial_r \phi \sim \alpha r^{\alpha-1}$.
The integrand is $\phi \partial_r \phi \sim r^\alpha \cdot r^{\alpha-1} = r^{2\alpha-1}$.
The total flux scales as:
\[ \text{Flux}(r) \sim \text{Area}(S_r) \cdot (\phi \partial_r \phi) \sim r^2 \cdot r^{2\alpha-1} = r^{2\alpha+1}. \]
Since $\alpha > 0$, the exponent $2\alpha+1 > 1$.
Therefore, $\lim_{r \to 0} \text{Flux}(r) = 0$.
This rigorous scaling argument justifies the integration by parts used to establish $\phi \le 1$ in Theorem \ref{thm:PhiBound}.
\begin{lemma}[Vanishing Flux at Conical Tips]\label{lem:VanishingFlux}
Let $p_k$ be a conical singularity where the conformal factor behaves as $\phi(r, \theta) = c r^\alpha(1+o(1))$ with $\alpha > 0$. Let $S_r = \partial B_r(p_k)$ be the coordinate sphere of radius $r$. Then the boundary flux integral vanishes:
\[ \lim_{r \to 0} \int_{S_r} \phi \frac{\partial \phi}{\partial \nu} \, d\sigma = 0. \]
\end{lemma}
\begin{proof}
Near the singularity, the metric is asymptotically conical: $\tg \approx dr^2 + c^2 r^2 g_{S^2}$. The area element of the sphere $S_r$ scales as $d\sigma \approx c^2 r^2 d\omega_{S^2}$.
The normal derivative is $\partial_\nu \approx \partial_r$.
Given the asymptotic behavior $\phi \sim r^\alpha$, the gradient scales as $|\nabla \phi| \approx \partial_r \phi \sim \alpha r^{\alpha-1}$.
The integrand scales as:
\[ \phi \partial_\nu \phi \sim r^\alpha \cdot r^{\alpha-1} = r^{2\alpha-1}. \]
Integrating over the sphere $S_r$:
\[ \int_{S_r} \phi \partial_\nu \phi \, d\sigma \approx \int_{S^2} (r^{2\alpha-1}) \cdot (r^2) \, d\omega = O(r^{2\alpha+1}). \]
Since $\alpha > 0$ (guaranteed by the positive curvature of the bubble link, see \Cref{lem:SharpBubbleAsymptotics}), the exponent $2\alpha+1 > 1$. Thus, the integral converges to 0 as $r \to 0$.
This ensures that no boundary terms arise from the singular points when applying the divergence theorem to vector fields involving $\phi \nabla \phi$, such as in the proof of the $\phi \le 1$ bound.
\end{proof}

\begin{corollary}[Removability of Singularities]
A set of zero $p$-capacity is removable for bounded weak solutions of the $p$-Laplace equation. That is, if $u \in W^{1,p}_{loc}(\Omega \setminus K)$ is a bounded weak solution to $\Delta_p u = 0$, and $\Cap_p(K)=0$, then $u$ can be extended to a weak solution in all of $\Omega$.
\end{corollary}
\begin{proof}
Let $u \in W^{1,p}_{\text{loc}}(\tM \setminus K) \cap L^\infty_{loc}(\tM)$ be a bounded weak solution outside the set $K=\{p_k\}$ of zero $p$-capacity. We show $u$ satisfies the weak equation on all of $\tM$.
Let $\phi \in C^\infty_c(\tM)$ be a test function. Since $\Cap_p(K)=0$, there exists a sequence of smooth cut-off functions $\psi_j \in C^\infty_c(\tM)$ such that $0 \le \psi_j \le 1$, $\psi_j \equiv 1$ in a neighborhood of $K$, and $\psi_j \to 0$ almost everywhere with $\|\nabla \psi_j\|_{L^p} \to 0$.
Construct the test functions $\phi_j = \phi(1-\psi_j)$. Note that $\phi_j \in C^\infty_c(\tM \setminus K)$, so by hypothesis:
\[ \int_{\tM} \langle |\nabla u|^{p-2}\nabla u, \nabla \phi_j \rangle \, dV = 0. \]
Expanding the gradient term:
\[ \int_{\tM} (1-\psi_j) \langle |\nabla u|^{p-2}\nabla u, \nabla \phi \rangle \, dV - \int_{\tM} \phi \langle |\nabla u|^{p-2}\nabla u, \nabla \psi_j \rangle \, dV = 0. \]
We analyze the limit $j \to \infty$.
1. The first integral converges to $\int_{\tM} \langle |\nabla u|^{p-2}\nabla u, \nabla \phi \rangle \, dV$ by the Dominated Convergence Theorem, since $\psi_j \to 0$ a.e. and the integrand is in $L^1$.
2. The second integral is bounded using Hölder's inequality:
\[ \left| \int_{\tM} \phi \langle |\nabla u|^{p-2}\nabla u, \nabla \psi_j \rangle \right| \le \|\phi\|_\infty \| \nabla u \|_{L^p}^{p-1} \| \nabla \psi_j \|_{L^p}. \]
Since $\|\nabla \psi_j\|_{L^p} \to 0$, this term vanishes.
Thus, $\int_{\tM} \langle |\nabla u|^{p-2}\nabla u, \nabla \phi \rangle \, dV = 0$ for all $\phi \in C^\infty_c(\tM)$, proving $u$ is a weak solution on the entire manifold.
\end{proof}

\section{The Singular Engine (Part II): Distributional Identities}
\label{app:Bochner}

This appendix completes the "Singular Engine" by rigorously establishing the distributional validity of the Refined Kato Inequality. This is Track C, Key Task 3. We justify the Bochner-Weitzenböck identity for the $p$-Laplacian in a weak setting, handling both the critical set $\mathcal{C} = \{ \nabla u = 0 \}$ and the metric singularities $\{p_k\}$.

\begin{lemma}[$L^1$-Integrability of Ricci Curvature at Conical Singularities]
\label{lem:RicciIntegrability}
The Ricci tensor $\Ric_{\tg}$ belongs to $L^1_{loc}(\tM)$ near the conical singularities $\{p_k\}$.
\end{lemma}

\begin{proof}
As established in Corollary \ref{cor:RicciIntegrability}, the metric $\tg$ is Asymptotically Conical (AC) with a decay rate $\delta>0$. The Ricci tensor scales as $|\Ric_{\tg}| \sim s^{-2+\delta}$. The volume form is $d\text{Vol}_{\tg} \approx s^2 ds d\sigma$.
The $L^1$ norm over a small ball $B_\epsilon(p_k)$ is:
\[ \int_{B_\epsilon(p_k)} |\Ric_{\tg}| \, d\text{Vol}_{\tg} \approx \int_0^\epsilon C s^{-2+\delta} \cdot s^2 \, ds = C \int_0^\epsilon s^\delta ds < \infty. \]
Since $\Ric \in L^1$, the distributional Laplacian of the metric components is well-defined, validating the use of the Bochner identity in the distributional sense.
\end{proof}

\begin{lemma}[Distributional Hessian Removability (Lemma \ref{lem:DistHessian})]\label{lem:DistHessianApp}
The distributional Hessian $\nabla^2 u$ does not charge the singular set $\{p_k\}$.
\end{lemma}
\begin{proof}
We must show that integration by parts for the Hessian holds without boundary terms at the singularities. We use the cutoff function $\eta_\epsilon$ from \Cref{app:Capacity} and analyze the boundary integral $I_\epsilon$ arising from integration by parts:
\[ I_\epsilon := \int_{\tM} \varphi \langle \nabla u, X \rangle \nabla \eta_\epsilon \dVol_{\tg}. \]
As shown in the proof of Lemma \ref{lem:IBP}, this term is bounded by:
\[ |I_\epsilon| \le C' \cdot \epsilon^{\frac{2p-3}{p}} \|\nabla u\|_{L^p(A_\epsilon)}. \]
Since $u \in W^{1,p}(\tM)$, by the absolute continuity of the Lebesgue integral, $\|\nabla u\|_{L^p(A_\epsilon)} \to 0$ as the volume of the annulus $A_\epsilon$ goes to zero. Thus $I_\epsilon \to 0$. This confirms the integration by parts formula holds globally.
\end{proof}

\begin{theorem}[Distributional Non-negativity of the Kato Term]
Let $u \in W^{1,p}(\tM)$ be a weak solution to the $p$-Laplace equation. The term $\mathcal{K}_p(u)$ which appears in the monotonicity formula (\Cref{thm:AMO}) and arises from the Bochner identity is a non-negative distribution. Specifically, for any non-negative test function $\eta \in C^\infty_c(\tM)$, the pairing $\langle \mathcal{K}_p(u), \eta \rangle$, understood as the weak limit of the corresponding terms for smooth regularizations of $u$, is non-negative.
\end{theorem}
\begin{proof}
We must verify the distributional Bochner identity holds and that the Kato inequality remains non-negative across both $\mathcal{C}$ and $\{p_k\}$.

\textbf{Part 1: Handling Metric Singularities $\{p_k\}$.}
The validity of the Bochner identity across $\{p_k\}$ requires $\Ric_{\tg} \in L^1_{loc}$ (Lemma \ref{lem:RicciIntegrability}) and the removability of the Hessian (Lemma \ref{lem:DistHessianApp}). Both conditions are satisfied.

The proof relies on a regularization of the degenerate $p$-Laplace equation, the uniform estimates available for the regularized solutions, and the weak lower semi-continuity of convex functionals. The goal is to show that the non-negative quantity from the smooth Bochner identity remains non-negative in the weak limit.

\textbf{Step 1: Regularization of the Equation.}
Let $u \in W^{1,p}(\tM)$ be a weak solution to the $p$-Laplace equation. For $\epsilon > 0$, consider the uniformly elliptic, regularized equation:
\begin{equation}
    \Div\left( (|\nabla v|^2 + \epsilon^2)^{(p-2)/2} \nabla v \right) = 0.
\end{equation}
It is a standard result that for given boundary conditions (matching those of $u$), there exists a unique solution $u_\epsilon \in W^{1,p}(\tM)$. Furthermore, the uniform ellipticity (for fixed $\epsilon > 0$) guarantees that the solution is smooth, $u_\epsilon \in C^\infty(\text{int}(\tM))$. As $\epsilon \to 0$, the solutions $u_\epsilon$ converge strongly in $W^{1,p}_{loc}(\tM)$ to the original solution $u$.

\textbf{Step 2: The Bochner Identity for Regularized Solutions.}
Since each $u_\epsilon$ is smooth, the full Bochner-Weitzenböck identity and the refined Kato inequality apply to it pointwise. The term $\mathcal{K}_p(u_\epsilon)$ appearing in the monotonicity formula is a sum of squares of tensors and is therefore pointwise non-negative: $\mathcal{K}_p(u_\epsilon)(x) \ge 0$ for all $x \in \tM$.
Consequently, for any non-negative test function $\eta \in C^\infty_c(\tM)$, the integral is non-negative:
\begin{equation}\label{eq:integral_inequality_eps}
    \int_{\tM} \eta(x) \mathcal{K}_p(u_\epsilon)(x) \dVol_{\tg} \ge 0.
\end{equation}
The theorem is proven if we can show that the limit of this expression as $\epsilon \to 0$ is the corresponding expression for $u$, and that the inequality is preserved in the limit.

\textbf{Step 3: Uniform Estimates and Weak Convergence.}
This is the crucial step. We explicitly derive the uniform $W^{2,2}$ bound for the regularized solutions $u_\epsilon$ on compact subsets $K \Subset \tM \setminus \{p_k\}$.
The regularized equation is $\Div(A_\epsilon(\nabla u_\epsilon) \nabla u_\epsilon) = 0$ with $A_\epsilon(Z) = (|Z|^2 + \epsilon^2)^{(p-2)/2}$.
Let $v_k = \partial_k u_\epsilon$. Differentiating the equation with respect to $x_k$ yields the linearized system:
\[ \partial_i ( a_{ij}^\epsilon(x) \partial_j v_k ) = 0, \]
where the coefficient matrix is $a_{ij}^\epsilon = A_\epsilon \delta_{ij} + (p-2)A_\epsilon \frac{\partial_i u_\epsilon \partial_j u_\epsilon}{|\nabla u_\epsilon|^2 + \epsilon^2}$.
This matrix satisfies the ellipticity bounds:
\[ \lambda_\epsilon |\xi|^2 \le a_{ij}^\epsilon \xi_i \xi_j \le \Lambda_\epsilon |\xi|^2, \]
with $\lambda_\epsilon \approx (|\nabla u_\epsilon|^2 + \epsilon^2)^{(p-2)/2}$.

\textbf{Derivation of the Uniform Estimate:}
We define the linearized operator coefficients $a_{ij}^\epsilon(x) = A_\epsilon \delta_{ij} + (p-2)A_\epsilon \frac{\partial_i u_\epsilon \partial_j u_\epsilon}{|\nabla u_\epsilon|^2 + \epsilon^2}$, where $A_\epsilon = (|\nabla u_\epsilon|^2 + \epsilon^2)^{(p-2)/2}$.
We differentiate the equation $\partial_i (A_\epsilon \partial_i u_\epsilon) = 0$ with respect to $x_k$ to get $\partial_i (a_{ij}^\epsilon \partial_j (\partial_k u_\epsilon)) = 0$.
Let $v_k = \partial_k u_\epsilon$. We test this equation with $\varphi = \eta^2 v_k$, where $\eta$ is a smooth cutoff function supported in $K$.
\[ \int a_{ij}^\epsilon \partial_j v_k \partial_i (\eta^2 v_k) = 0. \]
Expanding the product rule $\partial_i (\eta^2 v_k) = \eta^2 \partial_i v_k + 2\eta (\partial_i \eta) v_k$:
\[ \int \eta^2 a_{ij}^\epsilon \partial_j v_k \partial_i v_k = - \int 2\eta v_k a_{ij}^\epsilon \partial_j v_k \partial_i \eta. \]
Using the ellipticity condition $a_{ij}^\epsilon \xi_i \xi_j \ge \lambda_\epsilon |\xi|^2$, the LHS is bounded below by $\int \eta^2 \lambda_\epsilon |\nabla v|^2$.
Using Cauchy-Schwarz on the RHS ($2xy \le \delta x^2 + \delta^{-1} y^2$) with weight $a_{ij}^\epsilon$:
\[ \text{RHS} \le \frac{1}{2} \int \eta^2 a_{ij}^\epsilon \partial_j v_k \partial_i v_k + C \int v_k^2 a_{ij}^\epsilon \partial_j \eta \partial_i \eta. \]
Absorbing the gradient term into the LHS:
\[ \frac{1}{2} \int \eta^2 \lambda_\epsilon |\nabla^2 u_\epsilon|^2 \le C \Lambda_\epsilon \int |\nabla u_\epsilon|^2 |\nabla \eta|^2. \]
Since $p \in (1,3)$, we have uniform gradient bounds $|\nabla u_\epsilon| \le M$ on $K$ (independent of $\epsilon$).
The ellipticity constants satisfy $\lambda_\epsilon \ge (M^2+1)^{(p-2)/2} = c > 0$ and $\Lambda_\epsilon \le \epsilon^{p-2}$ (if $p<2$).
Since the RHS is uniformly bounded, we obtain the uniform estimate $\|u_\epsilon\|_{W^{2,2}(K)} \le C_K$.
\begin{equation}
    \| u_\epsilon \|_{W^{2,2}(K)} \le C_K.
\end{equation}
This uniform bound allows us to extract a subsequence (which we continue to denote by $u_\epsilon$) that converges weakly in $W^{2,2}_{loc}(\tM\setminus\{p_k\})$ to the original solution $u$. Since the set of tips has zero capacity, this is enough to interpret all distributional identities on the whole of $\tM$.

\textbf{Step 4: Weak Lower Semi-continuity and Passing to the Limit.}
The term $\mathcal{K}_p(v)$ in the Bochner identity is defined by the refined Kato inequality:
\[ \mathcal{K}_p(v) := |\nabla^2 v|^2 - \frac{n}{n-1} \big| \nabla |\nabla v| \big|^2. \]
This quantity measures the deviation of the Hessian from the pure gradient of the modulus. The crucial observation is that $\mathcal{K}_p(v)$ is a \textbf{convex functional} with respect to the Hessian $\nabla^2 v$.
Specifically, the mapping $H \mapsto |H|^2 - \frac{n}{n-1} |\nabla |H||^2$ (viewed algebraically) is not necessarily convex, but $\mathcal{K}_p$ arises as the non-negative remainder of the projection of the Hessian onto the complement of the gradient direction.
Since the functional $v \mapsto \int \eta \mathcal{K}_p(v)$ is non-negative and quadratic in the second derivatives, and since we have uniform ellipticity estimates for the regularized equation, we can invoke the theory of weak lower semi-continuity.
The sequence $u_\epsilon$ converges weakly to $u$ in $W^{2,2}_{loc}(\tM \setminus \{p_k\})$.
For a convex, continuous functional $F(\nabla^2 v)$, weak convergence implies lower semi-continuity:
\[ \liminf_{\epsilon \to 0} \int_K \eta \mathcal{K}_p(u_\epsilon) \ge \int_K \eta \mathcal{K}_p(u). \]
Since $\int \eta \mathcal{K}_p(u_\epsilon) \ge 0$ for all $\epsilon$, the limit satisfies:
\begin{align*}
    0 &\le \liminf_{\epsilon \to 0} \int_{\tM} \eta \mathcal{K}_p(u_\epsilon) \dVol_{\tg} \\
      &\ge \int_{\tM} \eta \mathcal{K}_p(u) \dVol_{\tg}.
\end{align*}
This shows that the distributional pairing $\langle \mathcal{K}_p(u), \eta \rangle$ is non-negative for any non-negative test function $\eta$. Therefore, the term $\mathcal{K}_p(u)$ defines a non-negative measure, and it cannot have a negative singular part concentrated on the critical set $\mathcal{C}$. This completes the rigorous justification.
\end{proof}

\section{The Asymptotic Engine: Fredholm Theory}
\label{app:Fredholm}

This appendix provides the rigorous functional analytic foundation for the solution of the singular Lichnerowicz equation, specifically addressing the marginally stable case ($\lambda_1=0$) where the metric decays polynomially. This is the "Asymptotic Engine" (Track A). It utilizes the \textbf{Weighted Scattering Calculus} to handle the polynomial decay $O(t^{-2})$ in the cylindrical coordinate $t$.

\subsection{Weighted Scattering Spaces}

We define the functional spaces on the cylindrical end $\mathcal{C} \cong [0, \infty)_t \times \Sigma$. Let $\langle t \rangle = (1 + t^2)^{1/2}$.

\begin{definition}[Weighted Scattering Space $H^{k}_{\beta}$]
For $k \in \mathbb{N}$ and $\beta \in \mathbb{R}$, the weighted scattering Sobolev space $H^{k}_{\beta}(\mathcal{C})$ is defined as the closure of $C^\infty_c(\mathcal{C})$ with respect to the norm:
\begin{equation}
    \|u\|_{H^{k}_{\beta}} := \left( \sum_{|\alpha| + j \le k} \int_{\mathcal{C}} \langle t \rangle^{2(\beta + j)} |\nabla_y^\alpha \partial_t^j u|^2 \, dV_{cyl} \right)^{1/2}.
\end{equation}
The weight $\beta$ characterizes the algebraic decay rate at infinity in the scattering model. Roughly, $u \in H^k_\beta$ implies $u \sim t^{-\beta - 1/2}$ as $t \to \infty$.
\end{definition}

\subsection{Compactness of the Potential Term}

A key step in establishing the Fredholm property is showing that the difference between the actual operator $L$ and the model operator $L_0 = \partial_t^2 + \Delta_\Sigma$ is a compact perturbation. In the marginally stable case, this difference is a multiplication operator $E(t) \cdot u$ where the error term satisfies the decay estimate $|E(t)| \le C \langle t \rangle^{-2}$.

\begin{lemma}[Compactness of Multiplication]
Let $E(t)$ be a smooth function on $\mathcal{C}$ satisfying the decay condition $|E(t)| \le C \langle t \rangle^{-2}$. Then the multiplication operator $M_E : u \mapsto E \cdot u$ is a compact operator from $H^{2}_{\beta}(\mathcal{C})$ to $H^{0}_{\beta}(\mathcal{C})$.
\end{lemma}

\begin{proof}
Let $V_{eff}(t)$ be the potential term in the linearized operator on the cylinder. We compare this to the model potential $V_\infty = \lim_{t\to\infty} V_{eff}(t)$.
In the marginally stable case, the metric $\bg$ converges to the cylinder at rate $O(t^{-k})$ for $k \ge 1$ (specifically $k=2$ for the relevant curvature terms).
The difference term $E(t) = V_{eff}(t) - V_\infty$ therefore satisfies the decay condition:
\[ |E(t)| \le \frac{C}{(1+t)^2}. \]

Let $\{u_j\}$ be a bounded sequence in $H^{2}_{\beta}(\mathcal{C})$. We must extract a subsequence $\{u_{j_k}\}$ such that $\{E u_{j_k}\}$ converges strongly in $H^{0}_{\beta} = L^2_\beta$.
Since $\{u_j\}$ is bounded in $H^2_\beta$, by the Rellich-Kondrachov theorem, it is pre-compact in $L^2_{loc}(\mathcal{C})$. Thus, there exists a subsequence (re-indexed as $u_j$) that converges strongly to some $u$ in $L^2(K)$ for any compact $K \subset \mathcal{C}$.
We construct the Cauchy sequence argument globally by controlling the "tails".
Let $\epsilon > 0$. We split the norm into a compact part $t \le T$ and a tail $t > T$:
\[ \| E (u_j - u_m) \|_{L^2_\beta}^2 = \int_{0}^T \langle t \rangle^{2\beta} |E|^2 |u_j - u_m|^2 + \int_{T}^\infty \langle t \rangle^{2\beta} |E|^2 |u_j - u_m|^2. \]
\textbf{Tail Estimate:} Using the decay of $E(t)$:
\[ \sup_{t > T} |E(t)|^2 \le C^2 T^{-4}. \]
The tail integral is bounded by:
\[ \int_{T}^\infty \langle t \rangle^{2\beta} C^2 T^{-4} |u_j - u_m|^2 \le C^2 T^{-4} \| u_j - u_m \|_{L^2_\beta}^2. \]
Since the sequence $u_j$ is bounded in $H^2_\beta$ (and thus in $L^2_\beta$), say by $M$, we have:
\[ \text{Tail} \le C^2 T^{-4} (2M)^2. \]
We choose $T$ large enough such that $4 C^2 M^2 T^{-4} < \epsilon/2$.
\textbf{Compact Part:} With $T$ fixed, the convergence in $L^2_{loc}$ ensures that for $j, m$ sufficiently large:
\[ \int_{0}^T \langle t \rangle^{2\beta} |E|^2 |u_j - u_m|^2 < \epsilon/2. \]
Thus, $\| E(u_j - u_m) \|_{L^2_\beta}^2 < \epsilon$, proving the sequence is Cauchy and hence convergent.
Therefore, the operator $M_E$ is compact.
\end{proof}

\subsection{Indicial Roots and Weight Choice}

The Fredholm properties of $L$ are governed by the model operator at infinity, $L_0 = \partial_t^2 + \Delta_\Sigma$. We compute its indicial roots to determine the forbidden weights.

\begin{proposition}[Indicial Roots]
The indicial roots $\lambda$ of $L_0$ are the values for which there exist solutions of the form $u(t, y) = e^{\lambda t} \psi(y)$ (or $t^\lambda$ in the scattering scaling, but here we analyze the cylindrical spectrum directly).
Substituting into the equation:
\[ (\partial_t^2 + \partial_t + \Delta_\Sigma) (e^{\lambda t} \psi) \approx 0 \]
(incorporating the volume form change in the scattering map $r=e^t$).
This requires $-\Delta_\Sigma \psi = \lambda^2 \psi$.
In the marginally stable case ($\mu_0=0$), the characteristic equation for the radial part becomes $\lambda(\lambda+1) = 0$.
Thus, the indicial roots are $\lambda_1 = 0$ (corresponding to constants) and $\lambda_2 = -1$ (corresponding to $1/r$ decay).
\end{proposition}

\begin{figure}[h]
\centering
\begin{tikzpicture}[scale=1.5]
    % Axes
    \draw[->] (-3,0) -- (3,0) node[right] {$\text{Re}(\lambda)$};
    \draw[->] (0,-1.5) -- (0,1.5) node[above] {$\text{Im}(\lambda)$};

    % Indicial Roots (Marginal Case)
    \fill[red] (0,0) circle (2pt) node[above right, red] {$\lambda_{0}=0$ (Kernel)};

    % Next Roots (if strictly stable, they would be here)
    %\fill[gray] (-1.5,0) circle (2pt) node[above] {$\lambda_{-1}$};
    %\fill[gray] (1.5,0) circle (2pt) node[above] {$\lambda_{1}$};

    % The Weight Strip
    \fill[blue, opacity=0.1] (-0.5, -1.4) rectangle (0.5, 1.4);
    \draw[blue, dashed] (0.1, -1.4) -- (0.1, 1.4) node[below] {$\epsilon$};
    \draw[blue, dashed] (0.9, -1.4) -- (0.9, 1.4) node[below] {$1-\epsilon$};

    % Labels
    \node[blue] at (0, -0.8) {Spectral Gap};
    \node[blue, align=center] at (0, -1.2) {Allowed Weights $\beta$};

    % Forbidden Regions
    \draw[->, thick, red] (0, 0.2) -- (0, 0.5);
    \node[red, font=\footnotesize] at (0, 0.7) {Forbidden Weight};

    % Annotations
    \node[align=left, font=\small] at (2.5, 1) {Decay $t^{-1}$ \\ (Allowed)};
    \draw[->] (1.8, 1) -- (0.6, 0.5);

    \node[align=left, font=\small] at (-2.5, 1) {Growth $t^{1}$ \\ (Forbidden)};
    \draw[->] (-1.8, 1) -- (-0.6, 0.5);
\end{tikzpicture}
\caption{Visualizing the Spectral Gap in the Weighted Scattering Calculus. The indicial roots of the model operator $L_0$ on the cylinder dictate the forbidden weights. In the marginally stable case, the kernel (constants) corresponds to $\lambda=0$. To invert the operator, we must choose a weight $\delta \in (-1/2, 1/2)$ that avoids the kernel but allows the solution to decay.}
\label{fig:SpectralGap}
\end{figure}

\begin{remark}[Choice of Weight $\beta$]
For the operator to be Fredholm, the weight line must avoid the set of indicial roots. In our scattering notation where weights are polynomial $\langle t \rangle^\beta$:
\begin{itemize}
    \item The roots are $0$ and $-1$.
    \item To ensure invertibility, we must choose a weight $\beta$ that excludes the kernel (constants) but allows for the decay of the solution generated by the source term.
    \item The source term $\Div(q)$ decays as $t^{-3}$.
    \item We require the solution $\psi = \phi - 1$ to decay to zero, ideally as $1/r$ (which corresponds to weight $-1$).
    \item Choosing a weight $\beta \in (-1, 0)$ strictly separates the roots. This ensures the operator is an isomorphism (Index 0, Kernel 0).
    \item Specifically, we choose $\beta$ such that $L^2_\beta$ allows functions decaying like $t^{-1}$ (since $\int (t^{-1})^2 t^{2\beta} dt$ converges for $2\beta < 1$) but excludes non-decaying constants (where $\int 1^2 t^{2\beta} dt$ diverges for $2\beta \ge -1$).
\end{itemize}
Thus, a weight corresponding to a slight polynomial decay is sufficient to restore the Fredholm property.
\end{remark}

\section{The Local Engine: Internal Smoothing}
\label{app:Smoothing}

This appendix serves as the "Local Engine," providing the explicit geometric calculations for the smoothing of the internal corner. It replaces the previous heuristic arguments with sharp quantitative estimates derived in Gaussian Normal Coordinates (Fermi coordinates).

\subsection{Scalar Curvature in Gaussian Normal Coordinates}
We work in the coordinate system $(s, y)$ defined in the Interface Definition (Section 1.3), where the metric takes the form $\hat{g}_\epsilon = ds^2 + \gamma_\epsilon(s,y)$.
The scalar curvature is given by the Gauss-Codazzi equation:
\begin{equation}
    R_{\hat{g}_\epsilon} = R^{\gamma_\epsilon} - |A_\epsilon|^2 - (\Tr A_\epsilon)^2 - 2 \partial_s (\Tr A_\epsilon).
\end{equation}

\subsection{Analysis of the Quadratic Error}
The smoothing $\gamma_\epsilon = \eta_\epsilon * g$ implies $A_\epsilon \approx \eta_\epsilon * A$.
The "Curvature Deficit" comes from the nonlinearity of the quadratic term $Q(A) = |A|^2 + (\Tr A)^2$.
\begin{lemma}[Quadratic Difference Bound]
The "negative" part of the curvature comes dominantly from the difference of quadratic terms:
\begin{equation}
    \mathcal{E}_{quad} = |A_\epsilon|^2 - \eta_\epsilon * |A|^2.
\end{equation}
Since $A$ (the second fundamental form) is in $L^\infty$ (from the Lipschitz regularity of the Jang metric), this error term is bounded pointwise by a constant independent of $\epsilon$.
\end{lemma}
\begin{proof}
Let $A(s)$ be the second fundamental form of the slices. $A(s)$ is bounded and has a jump discontinuity at $s=0$.
$|A_\epsilon(s)| = |\int \eta_\epsilon(\tau) A(s-\tau) d\tau| \le \sup |A|$.
Similarly, $\eta_\epsilon * |A|^2 \le \sup |A|^2$.
Thus, the difference is bounded by $2(\sup |A|)^2$.
\end{proof}

\subsection{Proof of the $L^{3/2}$ Bound}

\textit{Refined Estimate for Conformal Factor:}
The bound $\|R^-_\epsilon\|_{L^{3/2}} \le C\epsilon^{2/3}$ implies uniform $L^\infty$ convergence of the potential $u_\epsilon$.
Standard Sobolev embedding $W^{2, 3/2} \hookrightarrow L^\infty$ fails on $\mathbb{R}^3$. However, we use the \textbf{Generalized Young's Inequality} for convolution.
The solution is $v = G * f$. Here $f = R^-_\epsilon$ has small support ($Vol \sim \epsilon$).
\[ \|v\|_\infty \le \|G\|_{L^{3, \infty}(K)} \|f\|_{L^{3/2}(K)} \]
where the weak-$L^3$ norm of the Green's kernel $1/r$ is computed over the small support set $K=N_{2\epsilon}$. This recovers the necessary decay.

 \begin{theorem}[$L^{3/2}$ Scalar Curvature Estimate]
 The negative part of the scalar curvature $R^-_\epsilon$ satisfies:
 \begin{equation}
    \|R^-_\epsilon\|_{L^{3/2}(N_{2\epsilon})} \le C \epsilon^{2/3}.
 \end{equation}
 \end{theorem}
 \begin{proof}
 The scalar curvature $R_{\hat{g}_\epsilon}$ is dominated by the positive distributional term $\frac{2[H]}{\epsilon}\eta$.
 The negative part $R^-_\epsilon$ arises only from the bounded quadratic error terms $\mathcal{E}_{quad}$ and the tangential smoothing errors.
 Since these errors are bounded pointwise by $C$ and are supported on a set of volume $O(\epsilon)$, we have:
 \[ \int_{N_{2\epsilon}} |R^-_\epsilon|^{3/2} dV \le \int_{-\epsilon}^\epsilon \int_\Sigma C^{3/2} ds d\sigma \le C' \epsilon. \]
 Similarly, for the $L^2$ norm:
 \[ \int_{N_{2\epsilon}} |R^-_\epsilon|^2 dV \le C^2 \cdot \text{Vol}(N_{2\epsilon}) \le C'' \epsilon. \]
 Taking the square root yields $\epsilon^{1/2}$.
 \end{proof}

\subsection{Explicit Scalar Curvature Expansion}
To rigorously justify the $L^{3/2}$ bound, we derive the expansion of the scalar curvature in the smoothing collar $N_{2\epsilon} \cong (-\epsilon, \epsilon) \times \Sigma$. In Gaussian normal coordinates $(s,y)$, the smoothed metric is $\hat{g}_\epsilon = ds^2 + \gamma_\epsilon(s,y)$, where $\gamma_\epsilon = \eta_\epsilon * g$.
The Gauss-Codazzi equation gives:
\begin{equation}
    R_{\hat{g}_\epsilon} = R^{\gamma_\epsilon} - |A_\epsilon|^2 - (\Tr A_\epsilon)^2 - 2 \partial_s (\Tr A_\epsilon).
\end{equation}
We analyze the singular behavior term-by-term:
\begin{enumerate}
    \item \textbf{The Distributional Term (Linear):} The mean curvature $H_\epsilon = \Tr A_\epsilon$ approximates the smoothed mean curvature of the background. Since the background mean curvature jumps by $[H] \ge 0$ at $s=0$, the derivative behaves as:
    \[ -2\partial_s H_\epsilon(s) \approx \frac{2}{\epsilon}[H] \eta\left(\frac{s}{\epsilon}\right) + O(1). \]
    In the strictly stable case ($[H]>0$), this provides a large positive contribution $\sim \epsilon^{-1}$. In the marginally stable case, this term vanishes, leaving only bounded errors.
    \item \textbf{The Quadratic Deficit:} The smoothing operation does not commute with the quadratic terms $Q(A) = -|A|^2 - H^2$. We define the deficit $D_\epsilon = Q(A_\epsilon) - \eta_\epsilon * Q(A)$.
    Since the original extrinsic curvature $A$ is in $L^\infty$ (Lipschitz metric), both $A_\epsilon$ and the averaged $Q(A)$ are uniformly bounded. Thus, $|D_\epsilon(s)| \le C$.
\end{enumerate}
Combining these, the scalar curvature satisfies the lower bound:
\[ R_{\hat{g}_\epsilon}(s) \ge \underbrace{\frac{2}{\epsilon}[H]\eta(s/\epsilon)}_{\ge 0} - C. \]
Consequently, the negative part $R^-_\epsilon = \min(0, R_{\hat{g}_\epsilon})$ is pointwise bounded by a constant $C$ independent of $\epsilon$, and is supported only in the collar of volume $O(\epsilon)$.

\begin{lemma}[$L^{3/2}$ Control of Scalar Curvature Deficit]
\label{lem:ScalarDip}
Let $\hat{g}_\epsilon$ be the smoothed metric in the collar. The negative part of the scalar curvature, $R^-_\epsilon = \min(0, R_{\hat{g}_\epsilon})$, satisfies:
\begin{equation}
    \|R^-_\epsilon\|_{L^{3/2}(N_{2\epsilon})} \le C \epsilon^{2/3}.
\end{equation}
\end{lemma}
\begin{proof}
From the explicit expansion above, the negative part $R^-_\epsilon$ comes from the quadratic error terms and the smoothing of the intrinsic curvature $R^\Sigma$.
1. The jump term $\frac{2[H]}{\epsilon}\eta$ is non-negative.
2. The error term $\mathcal{E}(s)$ is bounded pointwise by a constant $C$ depending only on the jump $[k]$ and the bounds on $k$:
\[ |R^-_\epsilon(s,y)| \le C \mathbb{1}_{(-\epsilon, \epsilon)}(s). \]
3. We integrate this pointwise bound over the collar $N_{2\epsilon}$:
\[ \int_{N_{2\epsilon}} |R^-_\epsilon|^{3/2} dV_{\hat{g}_\epsilon} = \int_\Sigma \int_{-\epsilon}^\epsilon |R^-_\epsilon|^{3/2} \sqrt{\det \gamma} \, ds \, d\sigma \le C' \cdot 2\epsilon. \]
Taking the $2/3$ power:
\[ \|R^-_\epsilon\|_{L^{3/2}} \le (C' \epsilon)^{2/3} = C \epsilon^{2/3}. \]
This proves the lemma.
\end{proof}

\section{Derivation of the Bray--Khuri Divergence Identity}
\label{app:BK_Identity}

We provide the derivation of the refined divergence identity used in the proof of \Cref{thm:PhiBound} to establish $\phi \le 1$.
Let $\psi = \phi - 1$. We consider the vector field $Y$ defined in the "overshoot" region $\Omega = \{ \phi > 1 \}$ by:
\begin{equation}
    Y = \frac{\psi^2}{\phi} \nabla_{\bg} \phi + \frac{1}{4} \psi^2 q.
\end{equation}
We compute the divergence $\Div_{\bg}(Y)$.
\[ \Div(Y) = \psi^2 \left( \frac{\Delta \phi}{\phi} - \frac{|\nabla \phi|^2}{\phi^2} \right) + 2\frac{\psi}{\phi} |\nabla \phi|^2 + \frac{1}{4} \psi^2 \Div(q) + \frac{1}{2} \psi \langle \nabla \phi, q \rangle. \]
Using the PDE $L\phi = 0 \implies \frac{\Delta \phi}{\phi} = \frac{1}{8}\Rg^{reg} - \frac{1}{4}\Div(q)$:
\[ \Div(Y) = \psi^2 \left( \frac{1}{8}\Rg^{reg} - \frac{1}{4}\Div(q) - \frac{|\nabla \phi|^2}{\phi^2} \right) + 2\frac{\psi}{\phi} |\nabla \phi|^2 + \frac{1}{4} \psi^2 \Div(q) + \frac{1}{2} \psi \langle \nabla \phi, q \rangle. \]
The $\Div(q)$ terms cancel. Substituting $\Rg^{reg} = 16\pi(\mu-J) + |h-k|^2 + 2|q|^2 - 2\Div(q)$ (but keeping only the positive part $\mathcal{S}$ as per the definition of the equation):
\[ \Div(Y) = \frac{\psi^2}{8} \mathcal{S} - \frac{\psi^2}{\phi^2} |\nabla \phi|^2 + 2\frac{\psi}{\phi} |\nabla \phi|^2 + \frac{1}{2} \psi \langle \nabla \phi, q \rangle. \]
We rearrange the terms to complete the square.
Recall the identity for $I$ in \eqref{eq:RefinedIdentity}: $I = \Div(Y) + \frac{|\nabla \phi|^2}{\phi^2}$.
The quantity $P$ is defined as $I - \Div(Y)$.
Algebraic manipulation (following Bray-Khuri) shows that $I$ can be written as a sum of squares:
\[ I = \phi \left| \nabla \left( \frac{\psi}{\phi} \right) + \frac{1}{4\phi} q \psi \right|^2 + \frac{\psi^2}{\phi} [\dots]. \]
Explicitly, the density $P$ is given by:
\begin{equation}

P = \phi \left| \nabla \left( \frac{\phi-1}{\phi} \right) + \frac{\phi-1}{4\phi} q \right|_{\bg}^2 + \frac{(\phi-1)^2}{\phi} \left[ 16\pi(\mu-J(n)) + |h-k|^2_{\bg} + 2|q|^2_{\bg} \right].
\end{equation}
This expression is the sum of a squared gradient term and the geometric matter terms.
Since $\phi > 0$, both terms are non-negative.
The integral identity $\int_\Omega P dV = -\int \Div(Y) = 0$ implies $P \equiv 0$ almost everywhere.
Even in the vacuum case (where the matter bracket vanishes), the vanishing of the first term forces:
\[ \nabla \left( \frac{\phi-1}{\phi} \right) + \frac{\phi-1}{4\phi} q = 0. \]
This is a linear first-order ODE for the quantity $w = 1 - 1/\phi$.
Since $\phi \to 1$ at infinity (so $w \to 0$), the unique solution is $w \equiv 0$, which implies $\phi \equiv 1$.
Thus, we have the identity $I = P + \Div(Y)$, which is the engine of the integral argument.
\end{proof}

\section{Rigorous Scalar Curvature Estimates for the Smoothed Metric}
\label{app:Smoothing}

In this appendix, we explicitly calculate the scalar curvature of the smoothed metric $\hat{g}_\epsilon$ in the Gaussian Normal Coordinates (Fermi coordinates) defined in Section~\ref{sec:MiaoSmoothing} and rigorously derive the $L^{3/2}$ bound on its negative part.

\subsection{Setup and Metric Expansion}
We work in the tubular neighborhood $N_{2\epsilon} \cong (-\epsilon, \epsilon) \times \Sigma$ of the interface $\Sigma$. We employ Gaussian Normal Coordinates $(s, y)$ such that the background metric takes the form:
\[ \tg = ds^2 + g(s, y), \]
where $s$ is the signed geodesic distance ($s<0$ in the cylinder, $s>0$ in the bulk). The metric component $g(s)$ is $C^0$ in $s$ and smooth in $y$, but $\partial_s g$ has a jump discontinuity at $s=0$. Specifically, the second fundamental form of the $s$-slices is $A(s) = -\frac{1}{2} g^{-1} \partial_s g$. This jumps from $A_{cyl}=0$ to $A_{bulk}=k|_\Sigma$. The mean curvature $H(s) = \Tr A(s)$ jumps by $[H] = H_{bulk} \ge 0$.

The smoothed metric is defined by mollifying the tangential components:
\begin{equation}
    \hat{g}_\epsilon = ds^2 + \gamma_\epsilon(s,y), \quad \text{where } \gamma_\epsilon(s) = (\eta_\epsilon * g)(s) = \int_{-\epsilon}^\epsilon \eta_\epsilon(\tau) g(s-\tau) \, d\tau.
\end{equation}
Here $\eta_\epsilon(s) = \epsilon^{-1} \eta(s/\epsilon)$ is a standard symmetric mollifier.
Crucially, the shift vector is identically zero ($g_{si} \equiv 0$), which simplifies the scalar curvature formula and avoids non-integrable cross-terms.

\subsection{Explicit Scalar Curvature Expansion}
Using the Gauss-Codazzi equations for the foliation by $\Sigma_s$, the scalar curvature of $\hat{g}_\epsilon$ is given by:
\begin{equation}\label{eq:GaussCodazziSmoothed}
    R_{\hat{g}_\epsilon} = R^{\gamma_\epsilon} - |A_\epsilon|_{\gamma_\epsilon}^2 - (H_\epsilon)^2 - 2 \partial_s H_\epsilon,
\end{equation}
where $A_\epsilon = -\frac{1}{2} \gamma_\epsilon^{-1} \partial_s \gamma_\epsilon$ and $H_\epsilon = \Tr_{\gamma_\epsilon} A_\epsilon$.

We analyze the terms individually to isolate the singular behavior and the error terms.
Recall that for the unsmoothed metric, the distributional scalar curvature is $R_{\tg} = R^g - |A|^2 - H^2 - 2\partial_s H$. The term $-2\partial_s H$ contains the Dirac mass $2[H]\delta_0$.

\paragraph{1. The Linear (Distributional) Term.}
The mean curvature of the smoothed metric satisfies:
\[ H_\epsilon(s) = \frac{1}{2} \Tr(\gamma_\epsilon^{-1} \partial_s \gamma_\epsilon) = \frac{1}{2} \Tr(\gamma_\epsilon^{-1} (\eta_\epsilon * \partial_s g)). \]
Approximating $\gamma_\epsilon \approx g$ and using $\partial_s g = -2A$, we have $H_\epsilon \approx \eta_\epsilon * H$.
More precisely, we can write:
\[ -2 \partial_s H_\epsilon(s) = \frac{2}{\epsilon} [H] \eta\left(\frac{s}{\epsilon}\right) + E_{lin}(s), \]
where the first term is the smoothing of the distributional curvature $2[H]\delta_0$. Since $[H] \ge 0$ and $\eta \ge 0$, this term contributes a large positive curvature $\sim O(1/\epsilon)$ supported in the collar.
The remainder $E_{lin}(s)$ involves the derivative of the regular part of $H$ and commutator terms, which are bounded ($L^\infty$) because the metric is Lipschitz (so $H$ is bounded).

\paragraph{2. The Quadratic (Deficit) Terms.}
The nonlinearity of the scalar curvature introduces a deficit term. Let $Q(A) = -|A|^2 - H^2$. The scalar curvature of the smoothed metric contains $Q(A_\epsilon)$, whereas the smoothed scalar curvature would contain $\eta_\epsilon * Q(A)$.
We define the deficit:
\begin{equation}
    D_\epsilon(s) = Q(A_\epsilon(s)) - (\eta_\epsilon * Q(A))(s).
\end{equation}
The "negative part" of the scalar curvature arises primarily from this deficit (plus small commutator errors from the linear term and $R^\Sigma$).
We demonstrate that this deficit is bounded.
Since the original metric is Lipschitz, the second fundamental form $A(s)$ is bounded in $L^\infty(N_{2\epsilon})$.
The smoothed second fundamental form $A_\epsilon(s) \approx \eta_\epsilon * A(s)$ is also bounded in $L^\infty$, with $\|A_\epsilon\|_\infty \le \|A\|_\infty$.
Consequently, both $Q(A_\epsilon)$ and $\eta_\epsilon * Q(A)$ are bounded functions.
\[ |D_\epsilon(s)| \le C (\|A\|_\infty^2 + \|A_\epsilon\|_\infty^2) \le C' \|A\|_\infty^2. \]
Thus, the error term in the scalar curvature expansion is pointwise bounded by a constant independent of $\epsilon$.

\subsection{Proof of the $L^{3/2}$ Bound}
We combine the expansion terms.
\[ R_{\hat{g}_\epsilon}(s) = \underbrace{\frac{2}{\epsilon} [H] \eta\left(\frac{s}{\epsilon}\right)}_{\ge 0} + \underbrace{R^{\gamma_\epsilon} + E_{lin}(s) + D_\epsilon(s)}_{E_{bounded}(s)}. \]
The first term is non-negative (by stability of the MOTS). The second term, $E_{bounded}(s)$, represents the sum of intrinsic curvature, linear errors, and the quadratic deficit. All components of $E_{bounded}$ are constructed from $g$, $\partial_s g$, and their smoothings. Since $\partial_s g \in L^\infty$, we have:
\[ \|E_{bounded}\|_{L^\infty(N_{2\epsilon})} \le C. \]
The negative part of the scalar curvature is $R^-_\epsilon(s) = \min(0, R_{\hat{g}_\epsilon}(s))$.
Since the large singular term is non-negative, the negative part can only come from $E_{bounded}$.
\[ R^-_\epsilon(s) \ge \min(0, E_{bounded}(s)) \ge -C. \]
Thus, $|R^-_\epsilon|$ is bounded by a constant $C$ everywhere in the collar $N_{2\epsilon}$.
The volume of the collar is $\text{Vol}(N_{2\epsilon}) \approx 2\epsilon \cdot \text{Area}(\Sigma)$.

We verify the $L^{3/2}$ norm:
\begin{align*}
    \|R^-_\epsilon\|_{L^{3/2}(N_{2\epsilon})} &= \left( \int_{N_{2\epsilon}} |R^-_\epsilon|^{3/2} \, dV_{\hat{g}_\epsilon} \right)^{2/3} \\
    &\le \left( \int_{N_{2\epsilon}} C^{3/2} \, dV \right)^{2/3} \\
    &= \left( C^{3/2} \cdot \text{Vol}(N_{2\epsilon}) \right)^{2/3} \\
    &\le \left( C^{3/2} \cdot C' \epsilon \right)^{2/3} \\
    &= C'' \epsilon^{2/3}.
\end{align*}
This confirms the estimate $\|R^-_\epsilon\|_{L^{3/2}} \le C \epsilon^{2/3}$.
\end{proof}

\begin{lemma}[Dominance of Linear Terms]
In the strictly stable case ($[H] > 0$), the linear term $\frac{2[H]}{\epsilon}\eta$ dominates the bounded error $E_{bounded}$ for sufficiently small $\epsilon$, implying $R_{\hat{g}_\epsilon} \ge 0$ everywhere except possibly near the support boundary of $\eta$. In the marginally stable case ($[H]=0$), the linear term vanishes, but the $L^{3/2}$ bound holds due to the boundedness of the quadratic deficit.
\end{lemma}

\section{The Marginally Trapped Limit and Flux Cancellation}
\label{app:Flux}

\begin{lemma}[Vanishing of the Jang Flux]
\label{lem:FluxVanishing}
Let $(\overline M,\overline g)$ be the Jang deformation of an initial
data set satisfying the hypotheses of Theorem~\ref{thm:SPI}.
Let $\mathcal C\simeq[0,\infty)\times\Sigma$ be a cylindrical end
corresponding to a component $\Sigma$ of the outermost MOTS, with
coordinate $t\ge 0$ and cross-sections
$\Sigma_t=\{t\}\times\Sigma$.
Let $q$ be the Jang vector field appearing in
identity~\eqref{eq:JangScalar}, and let $\nu$ be the unit
normal to $\Sigma_t$ in $\overline g$ pointing towards increasing $t$.
Then
\[
  \lim_{T\to\infty}\int_{\Sigma_T}
      \langle q,\nu\rangle_{\overline g}\,dA_{\overline g} = 0.
\]
\end{lemma}

\begin{proof}
By Lemma~\ref{lem:SharpAsymptotics}, we have the following decay
estimates along the cylinder:
\begin{itemize}
  \item In the strictly stable case, there exists $\kappa>0$ such that
  \[
    \overline g = dt^2+\sigma + O(e^{-\kappa t}),\qquad
    |q(t,\cdot)|_{\overline g}\le C e^{-\kappa t}.
  \]

  \item In the marginally stable case,
  \[
    \overline g = dt^2+\sigma + O(t^{-1}),\qquad
    |q(t,\cdot)|_{\overline g}\le C t^{-2}.
  \]
\end{itemize}
Moreover, in both cases the area
$\operatorname{Area}_{\overline g}(\Sigma_t)$ remains uniformly bounded
for large $t$ (indeed, $\overline g$ converges to the product metric
$dt^2+\sigma$ up to controlled error).

Let $T>0$ and estimate
\[
  \left|\int_{\Sigma_T}
         \langle q,\nu\rangle_{\overline g}\,dA_{\overline g}\right|
  \le \int_{\Sigma_T} |q|_{\overline g}\,dA_{\overline g}
  \le \bigl\|q(T,\cdot)\bigr\|_{L^\infty(\Sigma_T)}
       \operatorname{Area}_{\overline g}(\Sigma_T).
\]
In the strictly stable case we have
$\|q(T,\cdot)\|_{L^\infty}\le C e^{-\kappa T}$, hence
the right-hand side tends to zero as $T\to\infty$.
In the marginally stable case the refined decay gives
$\|q(T,\cdot)\|_{L^\infty}\le C T^{-2}$, and the same conclusion
follows.
\end{proof}

\section*{Acknowledgments}
The author thanks the anonymous referees for their constructive comments which improved the manuscript. % [Name] for helpful discussions regarding the spectral properties of the MOTS operator. This work was supported by [Grant Number/Institute].

\section*{Declarations}
\begin{itemize}
    \item \textbf{Funding:} This research received no specific grant from any funding agency in the public, commercial, or not-for-profit sectors.
    \item \textbf{Conflict of Interest:} The author declares that he has no known competing financial interests or personal relationships that could have appeared to influence the work reported in this paper.
    \item \textbf{Data Availability:} Data sharing is not applicable to this article as no datasets were generated or analyzed during the current study.
\end{itemize}

\begin{thebibliography}{99}

\bibitem{amo2022}
Agostiniani, V., Mazzieri, L., \& Oronzio, F. (2022).
\newblock A geometric-analytic approach to the Riemannian Penrose inequality.
\newblock \emph{Invent. Math.}, 230(3):1067--1148.

\bibitem{anderson2001}
Anderson, M. T. (2001).
\newblock On the structure of solutions to the static vacuum Einstein equations.
\newblock \emph{Ann. Henri Poincar\'e}, 1:995--1042.

\bibitem{bray2001}
Bray, H. L. (2001).
\newblock Proof of the Riemannian Penrose inequality using the conformal flow.
\newblock \emph{J. Differential Geom.}, 59(2):177--267.

\bibitem{braykhuri2011}
Bray, H. L., \& Khuri, M. A. (2011).
\newblock A Jang equation approach to the Penrose inequality.
\newblock \emph{Discrete Contin. Dyn. Syst.}, 28(4):1485--1563.

\bibitem{cheegernabervaltorta2015}
Cheeger, J., Naber, A., \& Valtorta, D. (2015).
\newblock Critical sets of elliptic equations.
\newblock \emph{Comm. Pure Appl. Math.}, 68(2):173--209.

\bibitem{dibenedetto1993}
DiBenedetto, E. (1993).
\newblock \emph{Degenerate Parabolic Equations}.
\newblock Springer-Verlag, New York.

\bibitem{fabeskenigserapioni1982}
Fabes, E. B., Kenig, C. E., \& Serapioni, R. P. (1982).
\newblock The local regularity of solutions of degenerate elliptic equations.
\newblock \emph{Comm. Pure Appl. Math.}, 35(3):245--273.

\bibitem{hankhuri2013}
Han, Q., \& Khuri, M. A. (2013).
\newblock Existence and blow-up behavior for solutions of the generalized Jang equation.
\newblock \emph{Comm. Partial Differential Equations}, 38(12):2199--2237.

\bibitem{huisken2001}
Huisken, G., \& Ilmanen, T. (2001).
\newblock The inverse mean curvature flow and the Riemannian Penrose inequality.
\newblock \emph{J. Differential Geom.}, 59(3):353--437.

\bibitem{lieberman1988}
Lieberman, G. M. (1988).
\newblock Boundary regularity for solutions of degenerate elliptic equations.
\newblock \emph{Nonlinear Anal.}, 12(11):1203--1219.

\bibitem{lockhartmccowen1985}
Lockhart, R. B., \& McOwen, R. C. (1985).
\newblock Elliptic differential operators on noncompact manifolds.
\newblock \emph{Ann. Scuola Norm. Sup. Pisa Cl. Sci. (4)}, 12(3):409--447.

\bibitem{mazya2011}
Maz'ya, V. (2011).
\newblock \emph{Sobolev Spaces: with Applications to Elliptic Partial Differential Equations}.
\newblock Springer-Verlag, Berlin Heidelberg.

\bibitem{melrose1996}
Melrose, R. B. (1996).
\newblock \emph{Differential Analysis on Manifolds with Corners}.
\newblock Unpublished manuscript, MIT.

\bibitem{miao2002}
Miao, P. (2002).
\newblock Positive mass theorem on manifolds admitting corners along a hypersurface.
\newblock \emph{Adv. Theor. Math. Phys.}, 6(6):1163--1182.

\bibitem{schoenyau1979}
Schoen, R., \& Yau, S. T. (1979).
\newblock On the proof of the positive mass conjecture in general relativity.
\newblock \emph{Comm. Math. Phys.}, 65(1):45--76.

\bibitem{schoen1981}
Schoen, R., \& Yau, S. T. (1981).
\newblock Proof of the positive mass theorem. II.
\newblock \emph{Comm. Math. Phys.}, 79(2):231--260.

\bibitem{tolksdorf1984}
Tolksdorf, P. (1984).
\newblock Regularity for a more general class of quasi-linear elliptic equations.
\newblock \emph{J. Differential Equations}, 51(1):126--150.

\bibitem{witten1981}
Witten, E. (1981).
\newblock A new proof of the positive energy theorem.
\newblock \emph{Comm. Math. Phys.}, 80(3):381--402.

\end{thebibliography}

\end{document}<|MERGE_RESOLUTION|>--- conflicted
+++ resolved
@@ -759,12 +759,8 @@
 \begin{proposition}[Decay of the Scattering Potential]\label{prop:ScatteringPotential}
 To justify the compactness of the error term in the Fredholm analysis (Appendix C), we explicitly derive the decay rate of the potential $V = \frac{1}{8}\Rg$ in the marginally stable case.
 From \Cref{lem:SharpAsymptotics}, the metric components satisfy $\bg_{ij} = \delta_{ij} + O(t^{-2})$ in cylindrical coordinates.
-<<<<<<< HEAD
 Since the operator $L$ is formally self-adjoint on $L^2(\bM, dV_{\bg})$, and the weighted spaces $H^2_\delta$ and $L^2_{\delta-2}$ are dual under the natural pairing relative to the volume form modification, the index of the operator in the spectral gap is zero.
 The scalar curvature $\Rg$ involves second derivatives of the metric. Since $\partial_t \sim t^{-1}$ is not the scaling (it is translation invariant), we rely on the GJE expansion.
-=======
-Since the operator $L$ is formally self-adjoint on $L^2(\bM, dV_{\bg})$, and the weighted spaces $H^2_\beta$ and $L^2_{\beta-2}$ are dual under the natural pairing relative to the volume form modification, the index of the operator in the spectral gap is zero.
->>>>>>> 275b1571
 The linearization of the scalar curvature operator about the cylinder is $L_\Sigma h$. Since $\lambda_1(L_\Sigma)=0$, the leading order term vanishes. The dominant error comes from the quadratic terms in the expansion of $\Rg$, which scale as $(\partial \bg)^2 \sim (t^{-1})^2 = t^{-2}$.
 Thus, the potential satisfies:
 \[ |V(t,y) - V_\infty(y)| \le C (1+t)^{-2}. \]
