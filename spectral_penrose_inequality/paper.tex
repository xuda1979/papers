--- conflicted
+++ resolved
@@ -742,9 +742,6 @@
 We decompose the scalar curvature as $\Rg = \mathcal{S} - 2\Div_{\bg}(q)$, where $\mathcal{S} \ge 0$ by the DEC. We say the Jang manifold satisfies the \emph{Spectral Condition} if the principal eigenvalue of $L$ (with Dirichlet boundary conditions on the horizon) is positive, i.e., $\lambda_1(L) > 0$. Equivalently, the operator $L$ admits no bound states with non-positive energy.
 \end{definition}
 
-<<<<<<< HEAD
-This condition is necessary to prevent the conformal factor from crossing zero, which would create a singularity (a "false horizon") in the bulk.
-=======
 \textbf{Part 1: Positivity via the Maximum Principle.}
 We first establish that the solution $\phi$ must be strictly positive. The existence of a positive solution relies on the spectral properties of the operator $L$.
 To guarantee positivity, we invoke the \textbf{Dominant Energy Condition (DEC)}, which ensures that the scalar curvature term $\mathcal{S}$ is non-negative. However, the full potential includes the divergence term: $L \phi = \Delta \phi - (\frac{1}{8}\mathcal{S} - \frac{1}{4}\Div(q)) \phi = 0$.
@@ -759,7 +756,6 @@
 This implies $\Lap_{\bg} \phi(x_0) \le 0$. Combining this with the minimum condition $\Lap_{\bg} \phi(x_0) \ge 0$, we are forced to conclude that $\Lap_{\bg} \phi(x_0) = 0$. This, in turn, implies $V(x_0)\phi(x_0)=0$.
 If $\phi(x_0) < 0$, this would require $V(x_0) = 0$. By the strong maximum principle, if a non-constant solution to $L\phi=0$ with $V \ge 0$ attains a non-positive minimum, it must happen on the boundary. Since our minimum is in the interior, this implies $\phi$ must be constant, which contradicts the boundary condition $\phi \to 1$.
 If the minimum is $\phi(x_0) = 0$, the same argument applies. The strong maximum principle forbids a non-trivial solution from attaining a zero minimum in the interior. Therefore, we must have $\phi(x) > 0$ for all $x \in \bM$.
->>>>>>> 60a1d638
 
 \begin{lemma}[Maximum Principle under DEC]\label{lem:MaxPrincipleDEC}
 Assume the Initial Data Set satisfies the Dominant Energy Condition (DEC) and the Jang metric satisfies the Spectral Condition. Then the operator $L$ allows a maximum principle: any solution $\phi$ to $L\phi = 0$ with non-negative boundary values must be non-negative everywhere. Furthermore, if the boundary values are strictly positive, then $\phi > 0$ in the interior.
