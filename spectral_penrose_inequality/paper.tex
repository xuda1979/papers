\documentclass[11pt, a4paper]{article}

% Required Packages
\usepackage{amsmath, amssymb, amsthm, mathrsfs}
\usepackage{mathtools}

\usepackage{geometry}
\usepackage{cite}
\usepackage{graphicx}
\usepackage{color}
\usepackage{enumitem}
\usepackage{tikz}
\usepackage{hyperref}
\usepackage{cleveref}

% Geometry Settings
\geometry{
    margin=1in, headheight=12pt
}

% Hyperref Setup
\hypersetup{
    colorlinks=true,
    linkcolor=blue,
    citecolor=red,
    urlcolor=blue
}

% Theorem Environments
\newtheorem{theorem}{Theorem}[section]
\newtheorem{lemma}[theorem]{Lemma}
\newtheorem{definition}[theorem]{Definition}
\newtheorem{corollary}[theorem]{Corollary}
\newtheorem{proposition}[theorem]{Proposition}
\newtheorem{remark}[theorem]{Remark}

% Mathematical Macros
\newcommand{\R}{\mathbb{R}}
\newcommand{\N}{\mathbb{N}}
\newcommand{\Lap}{\Delta}
\newcommand{\ConfLap}{\Lap_{\bg} - \frac{1}{8}\Rg}
\newcommand{\ADM}{\text{ADM}}
\newcommand{\DEC}{\text{DEC}}
\newcommand{\GJE}{\text{GJE}}
\newcommand{\MOTS}{\text{MOTS}}
\renewcommand{\Cap}{\text{Cap}}
\newcommand{\Wkp}{W^{1,p}_{\text{loc}}}
\newcommand{\Hone}{H^1_{\text{loc}}}
\newcommand{\Eigen}{\lambda_1}
\newcommand{\geps}{g_{\epsilon}}
\newcommand{\Met}{\mathcal{M}}
\newcommand{\JOp}{\mathcal{J}}
\newcommand{\LOp}{\mathcal{L}}
\newcommand{\Jump}[1]{[\![ #1 ]\!]}
\newcommand{\Weight}[2]{W^{#1, p}_{#2}}
\newcommand{\Holder}[2]{C^{#1, \alpha}_{#2}}
\newcommand{\Norm}[2]{\|#1\|_{#2}}
\newcommand{\EdgeSpace}[2]{\mathcal{E}^{#1, \gamma}_{#2}}
\newcommand{\Ind}{\mathrm{Ind}}
\newcommand{\Spec}{\mathrm{Spec}}
\newcommand{\Harm}{\mathcal{H}}
\newcommand{\Energy}{\mathcal{E}}
\newcommand{\bM}{\overline{M}}
\newcommand{\bg}{\overline{g}}
\newcommand{\tM}{\widetilde{M}}
\newcommand{\tg}{\widetilde{g}}
\newcommand{\Rg}{R_{\overline{g}}}
\newcommand{\Rtg}{R_{\widetilde{g}}}
\newcommand{\dV}{\,dV}
\newcommand{\dVol}{\,d\text{Vol}}
\newcommand{\dsigma}{\,d\sigma}
\newcommand{\Scal}{\mathrm{R}}
\newcommand{\Ric}{\mathrm{Ric}}
\newcommand{\Tr}{\mathrm{Tr}}
\newcommand{\Div}{\mathrm{div}}
\newcommand{\supp}{\mathrm{supp}}

% Title Information
\title{\textbf{A Complete Proof of the Spacetime Penrose Inequality via Metric Deformation and $p$-Harmonic Level Sets}}
\author{\textbf{Da Xu} \\
China Mobile Research Institute}
\date{\today}

\begin{document}

\maketitle

\begin{abstract}
We establish the Spacetime Penrose Inequality $M_{\ADM} \ge \sqrt{A/16\pi}$ for asymptotically flat initial data sets satisfying the Dominant Energy Condition. The proof unifies the generalized Jang reduction with the $p$-harmonic level set method via a rigorous analysis of the \textbf{Jang-Lichnerowicz System} with measure-valued curvature data. A central obstruction in previous approaches—the non-smooth nature of the Jang metric at the horizon interface—is resolved by demonstrating that the distributional scalar curvature possesses a favorable sign structure due to the stability of the outermost MOTS. We construct a scalar-curvature preserving smoothing of the resulting Lipschitz manifold using the conformal method with measure data. Finally, we establish the rigidity of the equality case by invoking the Positive Mass Theorem for manifolds with corners, proving that equality implies the spacetime is isometric to the Schwarzschild solution.
\end{abstract}

\tableofcontents

\section{Introduction: A Unified Proof via Edge Sobolev Spaces}

The Penrose Inequality stands as a central conjecture in mathematical relativity, connecting the total mass of a spacetime to the size of its black holes. Its formulation relies on the foundational Positive Energy Theorem of Schoen-Yau \cite{schoen1981} and Witten \cite{witten1981}, which established that asymptotically flat spacetimes with non-negative local energy density must have non-negative total mass. The Penrose conjecture sharpens this by asserting that the ADM mass $M$ is bounded below by the area $A$ of the event horizon: $M \ge \sqrt{A/16\pi}$.

In the time-symmetric (Riemannian) case, the problem simplifies to showing that for a manifold with non-negative scalar curvature, the mass is bounded by the area of its outermost minimal surface. This specialized version was famously resolved through two complementary approaches: the inverse mean curvature flow of Huisken and Ilmanen \cite{huisken2001}, and the conformal flow method of Bray \cite{bray2001}. Both methods crucially depend on the positivity of the scalar curvature to ensure the monotonicity of key geometric quantities.

The full spacetime (non-time-symmetric) inequality presents a much greater challenge. Direct extensions of the Riemannian techniques have stalled because their core monotonicity arguments—the driving force behind both the IMCF and Conformal Flow—fundamentally require a manifold with non-negative scalar curvature. While the Jang equation, introduced by Schoen and Yau, provides a powerful tool to reduce the spacetime problem to a Riemannian one, the resulting "Jang metric" fails this crucial prerequisite. Its scalar curvature is not only non-positive, but contains a divergence term that has proven difficult to control, and the metric itself is non-smooth at the horizon.

This paper provides a complete proof by resolving this central obstruction. We unify the Jang reduction with the modern level set method by introducing a crucial intermediate step: a controlled conformal deformation of the Jang metric. Our central innovation is to show that the stability of the outermost MOTS imparts a favorable sign structure to the distributional scalar curvature of the Jang metric. This allows us to solve a Lichnerowicz-type equation that precisely cancels the problematic divergence term, yielding a new metric that is (distributionally) scalar-flat. This unified approach succeeds where others failed because it directly confronts and resolves the negative curvature of the Jang metric, producing a manifold perfectly suited for the robust, weak formulation of the level set method. By reframing the problem in the language of \textbf{Edge Sobolev Spaces}, we make this entire construction rigorous, treating the non-smoothness of the Jang metric not as a nuisance to be "approximated away," but as an intrinsic geometric feature that can be precisely controlled.

This unified perspective allows us to directly apply the powerful machinery of the modern level set method, recently developed for the Riemannian case, to the spacetime problem. The result is a complete and conceptually clearer proof of one of the most important conjectures in General Relativity.

\begin{definition}[Weak Formulation of $p$-Laplacian]
Given a Riemannian manifold $(\tM, \tg)$ with merely continuous metric components ($g_{ij} \in C^0 \cap \Hone$), a function $u \in \Wkp(\tM)$ is weakly $p$-harmonic if for all test functions $\psi \in C^\infty_c(\tM)$:
\begin{equation}
    \int_{\tM} \langle |\nabla u|_{\tg}^{p-2} \nabla u, \nabla \psi \rangle_{\tg} \dVol_{\tg} = 0.
\end{equation}
This formulation allows us to bypass the lack of $C^2$ regularity at the closed bubbles.
\end{definition}

\begin{definition}[Distributional Scalar Curvature]\label{def:dist_scalar}
For a metric $g \in C^{0,1}$, set
\[ V^k = g^{ij} \Gamma^k_{ij} - g^{ik} \Gamma^j_{ij}, \qquad F = g^{ij}\big(\Gamma^k_{ij}\Gamma^\ell_{k\ell} - \Gamma^\ell_{ik}\Gamma^k_{j\ell}\big), \]
where $\Gamma$ are the Christoffel symbols of $g$. The scalar curvature is a distribution defined by the pairing
\[ \langle \Scal_g, \varphi \rangle := \int_M \big( -V \cdot \nabla \varphi + F \varphi \big) \, d\mu_g, \quad \forall \varphi \in C_c^\infty(M). \]
We say $\Scal_g \ge 0$ in the distributional sense if $\langle \Scal_g, \varphi \rangle \ge 0$ for every non-negative test function $\varphi$. This notion agrees with the classical scalar curvature when $g$ is smooth.
\end{definition}

\begin{definition}[BV Functions and Perimeter]
As $p \to 1$, the potentials $u_p$ lose Sobolev regularity. We work in the space of functions of Bounded Variation, $BV(\tM)$. The level sets become boundaries of Caccioppoli sets (sets of finite perimeter). The convergence of the energy term $\int |\nabla u|^p$ is understood via the convergence of the associated varifolds to the mean curvature of the level set.
\end{definition}

\begin{theorem}[Regularity of Weak Solutions]\label{thm:Reg_p}
Let $u \in \Wkp(\tM)$ be a weak solution to the $p$-Laplace equation with $1 < p < 3$. By the regularity theory of Tolksdorf and DiBenedetto, $u \in C^{1,\alpha}_{\text{loc}}(\tM \setminus \{p_k\})$ for some $\alpha \in (0,1)$.
Near the singular points $p_k$ (closed bubbles), the metric is merely $C^0$. However, since $\Cap_p(\{p_k\}) = 0$, the set is removable for $W^{1,p}$ functions. The critical set $\mathcal{C} = \{ \nabla u = 0 \}$ is closed and has Hausdorff dimension $\le n-2$, permitting the integration by parts required for the monotonicity formula.
\end{theorem}

\subsection{Definitions and Main Theorem}

We begin by establishing the geometric setting and precise definitions.

\begin{definition}[Initial Data Set and Asymptotic Flatness]
An \emph{initial data set} $(M, g, k)$ consists of a complete 3-dimensional Riemannian manifold $(M, g)$ and a symmetric (0,2)-tensor field $k$. The set is \emph{asymptotically flat} (AF) with order $\tau > 1/2$ if $(g_{ij} - \delta_{ij}) \in C^{2,\alpha}_{-\tau}$ and $k_{ij} \in C^{1,\alpha}_{-\tau-1}$. This ensures the ADM mass is well-defined and finite.
\end{definition}

The initial data set must satisfy the Einstein constraint equations, which define the local energy density $\mu$ and momentum density $J$:
\begin{align}
16\pi\mu &= \Scal_g + (\Tr_g k)^2 - |k|_g^2, \\
8\pi J_i &= \Div_g(k_i^j - (\Tr_g k) \delta_i^j).
\end{align}

\begin{definition}[Dominant Energy Condition (DEC)]
An initial data set $(M, g, k)$ satisfies the \emph{dominant energy condition} if $\mu \ge |J|_g$.
\end{definition}

The total energy is quantified by the ADM mass.

\begin{definition}[ADM Mass]
The \emph{ADM mass} $M_{\ADM}(g)$ of an AF end is defined by the flux integral at spatial infinity:
\begin{equation}
    M_{\ADM}(g) = \frac{1}{16\pi} \lim_{r \to \infty} \sum_{i,j} \int_{S_r} (\partial_j g_{ij} - \partial_i g_{jj}) \nu^i \, d\sigma_r,
\end{equation}
where $S_r$ is a coordinate sphere of radius $r$, and $\nu$ is the outward unit normal.
\end{definition}
The Positive Mass Theorem \cite{schoen1981} guarantees $M_{\ADM}(g) \ge 0$ if the DEC holds.

The inequality concerns the boundary of the trapped region.

\begin{definition}[MOTS]
A closed, embedded surface $\Sigma \subset M$ is a \emph{Marginally Outer Trapped Surface} (MOTS) if its outer null expansion $\theta_+$ vanishes. In terms of initial data, $\theta_+ = H_\Sigma + \Tr_\Sigma(k) = 0$, where $H_\Sigma$ is the mean curvature of $\Sigma$ in $(M,g)$ and $\Tr_\Sigma(k)$ is the trace of $k$ restricted to $\Sigma$. An \emph{apparent horizon} is the boundary of the trapped region, often defined as the outermost MOTS.
\end{definition}

We can now state the main theorem precisely.

\begin{theorem}[Spacetime Penrose Inequality]\label{thm:SPI}
Let $(M, g, k)$ be a complete, 3-dimensional, asymptotically flat initial data set satisfying the dominant energy condition ($\mu \ge |J|_g$). Let $\Sigma \subset M$ be the outermost apparent horizon, assumed to be compact, with total area $A$. Then the ADM mass satisfies:
\begin{equation}
    M_{\ADM}(g) \ge \sqrt{\frac{A(\Sigma)}{16\pi}}.
\end{equation}
Equality holds if and only if the initial data set $(M, g, k)$ corresponds to the Schwarzschild solution outside the horizon.
\end{theorem}

\subsection{Strategy of the Proof: A Heuristic Roadmap}

<<<<<<< HEAD
The Riemannian case (time-symmetric, $k=0$) simplifies the DEC to non-negative scalar curvature ($\Scal_g \ge 0$) and the MOTS condition to minimality ($H_\Sigma=0$). This case was resolved using Inverse Mean Curvature Flow (IMCF) \cite{huisken2001} and Conformal Flow \cite{bray2001}. These methods rely on the monotonicity of geometric quantities (like the Hawking mass), which fundamentally requires $\Scal_g \ge 0$.
=======
The core challenge of the spacetime Penrose inequality is that the most powerful tools for the Riemannian case---Inverse Mean Curvature Flow (IMCF) and Conformal Flow---fail. Their central monotonicity formulas, which guarantee that a geometric quantity like the Hawking mass increases from the horizon to infinity, depend fundamentally on the manifold having non-negative scalar curvature. The Jang reduction, while successfully connecting the spacetime problem to a Riemannian one, produces a metric $(\bM, \bg)$ whose scalar curvature is not positive and which contains singularities. Our proof strategy is designed to navigate these obstacles by unifying three key ideas:
>>>>>>> f81fcb82

\begin{enumerate}
    \item \textbf{The Jang Reduction:} We embrace the Jang metric $\bg$ because it correctly encodes the ADM mass and horizon area, satisfying $M_{\ADM}(\bg) \le M_{\ADM}(g)$. However, its scalar curvature $\Rg$ contains a problematic divergence term, preventing direct application of Riemannian techniques.

    \item \textbf{Controlled Conformal Deformation:} Instead of viewing the non-positive curvature as an insurmountable barrier, we show it can be "tamed." We conformally deform the Jang metric to a new metric $\tg = \phi^4 \bg$. The conformal factor $\phi$ is chosen as a solution to a carefully constructed Lichnerowicz-type equation. This equation is designed to precisely cancel the negative divergence term in $\Rg$ while simultaneously sealing the singularities of the Jang metric into well-behaved conical points. The crucial insight is that the stability of the outermost MOTS ensures the distributional part of the scalar curvature has a favorable sign, making this cancellation possible. The result is a (singular) manifold $(\tM, \tg)$ which is scalar-flat.

    \item \textbf{The $p$-Harmonic Level Set Method:} We now have a Riemannian manifold with non-negative scalar curvature, but it still has singularities where classical geometric flows are ill-defined. Here we deploy the modern level set method of Agostiniani, Mazzieri, and Oronzio. We solve for a $p$-harmonic function $u_p$ on this singular manifold. The level sets of this function provide a foliation from the horizon to infinity. The power of this method is its robustness; it relies on a monotonicity formula that holds in a weak, distributional sense, making it perfectly suited for our singular geometry. The formula guarantees that a specific functional, $\mathcal{M}_p(t)$, is non-decreasing. By taking the limit as $p \to 1$, this functional's value at the horizon is identified with the horizon area and its value at infinity is identified with the ADM mass, yielding the Penrose inequality.
\end{enumerate}

Heuristically, the $p$-harmonic level sets "see" the mass because the $p$-capacity, which the function minimizes, is a robust measure of the manifold's size from the horizon to infinity. Our contribution is to show that the Jang metric can be surgically altered into a geometric form where this powerful tool can be rigorously applied, overcoming the obstacles that stalled previous approaches. The technical details of this construction are outlined below.

\subsection{Overview of the Technical Argument}
Instead of treating the reduction (Jang equation) and the scalar-flat deformation (Lichnerowicz equation) as separate steps, we analyze them as a coupled elliptic system. Let $\tau > 1/2$. We seek $(f, \phi)$ solving
\begin{equation}\label{eq:System}
    \begin{cases}
        \JOp(f) := \left( g^{ij} - \frac{f^i f^j}{1+|\nabla f|^2} \right) \left( \frac{\nabla_{ij}f}{\sqrt{1+|\nabla f|^2}} - k_{ij} \right) = 0 & \text{in } M \setminus \Sigma, \\
        \LOp(\phi, f) := \Delta_{\bg(f)} \phi - \frac{1}{8} \Rg(f) \phi = 0 & \text{in } \bM_f.
    \end{cases}
\end{equation}
The operator $\LOp$ depends on the graph $f$ through both the metric and its scalar curvature, so the problem naturally lives in weighted Sobolev spaces on manifolds with cylindrical ends.
Instead of treating the reduction (Jang equation) and the scalar-flat deformation (Lichnerowicz equation) as separate steps, we analyze them as a coupled elliptic system. Let $\tau > 1/2$. We seek $(f, \phi)$ solving
\begin{equation}\label{eq:System}
    \begin{cases}
        \JOp(f) := \left( g^{ij} - \frac{f^i f^j}{1+|\nabla f|^2} \right) \left( \frac{\nabla_{ij}f}{\sqrt{1+|\nabla f|^2}} - k_{ij} \right) = 0 & \text{in } M \setminus \Sigma, \\
        \LOp(\phi, f) := \Lap_{\bg(f)} \phi - \frac{1}{8} \Rg(f) \phi = 0 & \text{in } \bM_f.
    \end{cases}
\end{equation}
The operator $\LOp$ depends on the graph $f$ through both the metric and its scalar curvature, so the problem naturally lives in weighted Sobolev spaces on manifolds with cylindrical ends.

\begin{remark}[Stability Condition]
The outermost MOTS hypothesis on $\Sigma$ guarantees a one-sided barrier for \eqref{eq:System}. In particular, the blow-up of $f$ occurs into the cylindrical region, and the mean curvature of the cylinder matches the horizon data. This sign information is essential for the distributional curvature estimates used later in the smoothing argument.
\end{remark}

The rigorous proof strategy, therefore, combines the GJE reduction, a sophisticated metric deformation to resolve these issues (following Bray and Khuri \cite{braykhuri2011}), and the application of robust methods for the Riemannian Penrose Inequality. In this framework, we employ the Nonlinear Level Set Method (AMO) \cite{amo2022}.

\section{The $p$-Harmonic Level Set Method (AMO Framework)}

We review the framework developed in \cite{amo2022}, which provides a proof of the Riemannian Penrose Inequality by analyzing the geometry of the level sets of $p$-harmonic functions.

\subsection{Setup and the Monotonicity Formula}
Let $(\tM, \tg)$ be a complete, smooth, asymptotically flat 3-manifold with non-negative scalar curvature $\Rtg \ge 0$. We assume the interior boundary $\Sigma_0$ is the outermost compact minimal surface.

We consider the $p$-harmonic potential $u_p$ ($1 < p < 3$), which is the solution to the Dirichlet problem for the $p$-Laplace equation:
\begin{equation}
    \begin{cases}
    \Lap_{p, \tg} u_p := \Div_{\tg}(|\nabla u_p|_{\tg}^{p-2} \nabla u_p) = 0 & \text{in } \tM \setminus \Sigma_0, \\
    u_p = 0 & \text{on } \Sigma_0, \\
    u_p(x) \to 1 & \text{as } |x| \to \infty.
    \end{cases}
\end{equation}
The level sets $\Sigma_t = \{ u_p = t \}$ foliate the manifold for $t \in [0, 1)$.

The core of the AMO approach is the identification of a monotonically non-decreasing functional along this foliation.

\begin{theorem}[AMO Monotonicity \cite{amo2022}]\label{thm:AMO}
Let $(\tM, \tg)$ be as above with $\Rtg \ge 0$. For $1 < p < 3$, define the functional:
\begin{equation}
    \mathcal{M}_p(t) := \left( \int_{\Sigma_t} |\nabla u|^p \, d\sigma \right)^{\frac{2}{3-p}} \left( 1 - \frac{1}{16\pi} \left( \int_{\Sigma_t} |\nabla u|^p \, d\sigma \right)^{-\frac{2(p-1)}{3-p}} \int_{\Sigma_t} H^2 |\nabla u|^{p-2} \, d\sigma \right).
\end{equation}
Then, along the flow of the level sets of the $p$-harmonic potential $u$, we have:
\[ \frac{d}{dt} \mathcal{M}_p(t) \ge 0 \]
for almost every $t \in (0,1)$.
\end{theorem}
\begin{proof}
The proof relies on the precise Bochner-Weitzenböck identity for the $p$-Laplacian. For a smooth solution $u$, we have:
\begin{equation}\label{eq:Bochner_p}
    \frac{1}{p} \Lap (|\nabla u|^p) = |\nabla^2 u|^2 + \langle \nabla u, \nabla(\Lap u) \rangle + \Ric(\nabla u, \nabla u) + (p-2) \langle \nabla u, \nabla |\nabla u| \rangle^2 |\nabla u|^{-2}.
\end{equation}
For $p$-harmonic functions ($\Lap_p u = \Div(|\nabla u|^{p-2}\nabla u) = 0$), this simplifies after identifying the curvature terms. Using the Gauss-Codazzi relations to replace $\Ric(\nabla u, \nabla u)$ with the scalar curvature $\Rtg$ and extrinsic curvature terms on the level set, we derive:
\begin{equation}
\frac{d}{dt} \mathcal{M}_p(t) = C(p,t) \int_{\Sigma_t} \left[ \frac{1}{2}\Rtg + \frac{1}{2}\left(|A|^2 - \frac{1}{2}H^2\right) + \frac{p-1}{p} |\nabla_T \nu|^2 + \mathcal{K}_p(u) \right] |\nabla u|^{p-1} \, d\sigma,
\end{equation}
where $\mathcal{K}_p(u)$ is a non-negative term arising from the Refined Kato Inequality. On the regular set $\tM \setminus \mathcal{C}$, we have the pointwise tensor inequality
\[ |\nabla X|^2 \ge \frac{3}{2} |\nabla |X||^2 \quad (n=3), \]
which ensures $\mathcal{K}_p(u) \ge 0$ distributionally, even across the critical set $\{ \nabla u = 0 \}$. Since $\Rtg \ge 0$ is enforced by our construction, and $|A|^2 \ge H^2/2$, the integrand is strictly non-negative.
\begin{remark}[Regularity Requirements]
The formula assumes $(\tM, \tg)$ is smooth. In our context, $(\tM, \tg)$ will contain a finite set of points $\{p_k\}$ (closed bubbles) where the metric is merely continuous ($C^0$). However, since we work with weak solutions $u \in W^{1,p}_{\text{loc}}$ and the singular set has zero $p$-capacity for $1 < p < 3$ (see Lemma \ref{lem:Capacity}), the monotonicity formula continues to hold distributionally.
\end{remark}
\end{proof}

\subsection{Boundary Limits and the Limit $p \to 1$}
The significance of $\mathcal{M}_p(t)$ lies in its behavior as $p \to 1^+$, where it relates to the Hawking mass.

\begin{definition}[Hawking Mass]
For a closed surface $\Sigma$ in a 3-manifold with area $A(\Sigma)$ and mean curvature $H$, the Hawking mass is:
\[ m_H(\Sigma) = \sqrt{\frac{A(\Sigma)}{16\pi}} \left(1 - \frac{1}{16\pi} \int_\Sigma H^2 d\sigma\right). \]
\end{definition}

\begin{proposition}[\cite{amo2022}]\label{prop:AMO_limits}
The boundary limits of the functional $\mathcal{M}_p(t)$ as $p \to 1^+$ are rigorously identified as follows:
\begin{enumerate}[label=(\roman*)]
    \item \textbf{Limit at the Horizon ($t=0$):} Since $\Sigma_0$ is minimal ($H_0=0$), $m_H(\Sigma_0)$ reduces to the area radius. It is shown that
    \[ \lim_{p \to 1^+} \mathcal{M}_p(0) = \sqrt{\frac{A(\Sigma_0)}{16\pi}}. \]
    \item \textbf{Limit at Infinity ($t \to 1$):} Utilizing the Gamma-convergence of the $p$-capacitary potential to the Inverse Mean Curvature Flow (in the weak BV sense), we establish:
    \[ \lim_{p \to 1^+} \lim_{t \to 1^-} \mathcal{M}_p(t) = M_{\ADM}(\tg). \]
\end{enumerate}
This double limit process ($t \to 1, p \to 1$) is justified by the fact that the $p$-harmonic level sets approximate the weak solution of the IMCF (Huisken-Ilmanen flow) without requiring the flow to be smooth.
\end{proposition}

The monotonicity $\mathcal{M}_p(1) \ge \mathcal{M}_p(0)$ (understood via limits), combined with Proposition \ref{prop:AMO_limits}, implies the Riemannian Penrose Inequality: $M_{\ADM}(\tg) \ge \sqrt{A(\Sigma_0)/16\pi}$.

\section{The Generalized Jang Reduction and Analytical Obstructions}

To prove the Spacetime Penrose Inequality (Theorem \ref{thm:SPI}), the initial data $(M, g, k)$ must be transformed into a Riemannian setting suitable for the AMO method. This is achieved via the Generalized Jang Equation (GJE).

\begin{figure}[h!]
\centering
\begin{tikzpicture}[scale=0.9, every node/.style={transform shape}]
    % Initial Manifold
    \node at (-3, 2.5) {Initial Data $(M,g)$};
    \draw[thick] (-3,0) .. controls (-4,2) and (-2,2) .. (-3,0);
    \draw[thick] (-3,0) .. controls (-4,-2) and (-2,-2) .. (-3,0);
    \draw[red, thick, fill=red!10] (-3, 0) ellipse (0.3cm and 1cm);
    \node[red] at (-2.2, 0) {Horizon $\Sigma$};

    % Arrow
    \draw[->, ultra thick] (-0.5, 0) -- (1.5, 0);
    \node at (0.5, 0.5) {Jang Blow-up};

    % Jang Manifold
    \node at (5.5, 2.5) {Jang Manifold $(\bM, \bg)$};
    \draw[thick] (5,0) .. controls (4,2) and (6,2) .. (5,0);
    % Cut-out part
    \draw[thick] (5,0) .. controls (4.5,-0.5) and (4,-1) .. (4,-2);
    \draw[thick] (5,0) .. controls (5.5,-0.5) and (6,-1) .. (6,-2);
    % Cylinder
    \draw[thick] (4,-2) -- (4,-4);
    \draw[thick] (6,-2) -- (6,-4);
    \draw[thick] (5, -2) ellipse (1cm and 0.3cm);
    \draw[dashed, thick] (5, -4) ellipse (1cm and 0.3cm);
    \node at (5.5, -1) {Cylinder};
\end{tikzpicture}
\caption{Conceptual diagram of the Jang reduction. The horizon surface $\Sigma$ in the initial data is opened up into an infinite cylinder in the Jang manifold.}
\label{fig:jang}
\end{figure}

\subsection{Weighted Edge Sobolev Spaces: A Detailed Framework}

The analysis of the Jang-Lichnerowicz system requires a functional analytic framework that is sensitive to the unique geometry of the Jang manifold, which simultaneously exhibits asymptotically flat ends and cylindrical "edge" singularities. Standard Sobolev spaces are insufficient as they do not capture the precise asymptotic behavior required for the Fredholm theory of the relevant elliptic operators. To this end, we employ the theory of \textbf{Weighted Edge Sobolev Spaces}, which provides the necessary control.

Let $(\bM, \bg)$ be the Jang manifold. Its singular boundary has two components: the asymptotically flat end, denoted $\partial_\infty \bM$, and the cylindrical end over the horizon, $\partial_\Sigma \bM \cong [0, \infty) \times \Sigma$. Let $\rho$ be a defining function for the AF end (e.g., $\rho(x) = (1+|x|^2)^{-1/2}$) and let $t$ be the longitudinal coordinate on the cylinder, $t \in [0, \infty)$.

\begin{definition}[Weighted Edge Sobolev Space Norm]
For $k \in \mathbb{N}$, $p \in (1, \infty)$, and real weight parameters $\gamma, \delta$, the weighted edge Sobolev space $W^{k,p}_{\delta, \gamma}(\bM)$ is the closure of the space of smooth, compactly supported functions $C^\infty_c(\text{int}(\bM))$ under the norm:
\begin{equation}
    \|u\|_{W^{k,p}_{\delta, \gamma}}^p := \sum_{j=0}^k \int_{\bM} \left( \rho^{2(\delta-j)} |\nabla^j u|^2_{\bg} + e^{2\gamma t} |\nabla^j u|^2_{\bg} \right) dV_{\bg}.
\end{equation}
A more precise definition adapted to local coordinates near the singular ends is:
\begin{equation}
    \|u\|_{W^{k,p}_{\delta, \gamma}}^p := \sum_{|\alpha| \le k} \left( \| \rho^{\delta - (k-|\alpha|)} \nabla^\alpha u \|_{L^p(M_{bulk})}^p + \| e^{\gamma t} (t\partial_t)^\alpha u \|_{L^p(\partial_\Sigma \bM)}^p \right).
\end{equation}
The weight $\delta$ controls the polynomial decay or growth at the asymptotically flat end, which is crucial for controlling the ADM mass. The weight $\gamma$ controls the exponential decay or growth on the cylindrical end, which is essential for the Fredholm analysis of the Lichnerowicz operator.
\end{definition}

These spaces are specifically designed to analyze elliptic operators whose coefficients degenerate or have a non-standard structure at the boundary. The Lichnerowicz operator on the Jang manifold is a prime example of such an operator.

\paragraph{Trace Theorems and Boundary Behavior.}
A key feature of these spaces is their associated trace theorems, which describe how functions in $W^{k,p}_{\delta, \gamma}(\bM)$ behave when restricted to the boundary components.

\begin{theorem}[Trace Theorem for Weighted Spaces]
There exists a continuous trace operator $\text{Tr}$ that maps functions in the weighted space to functions on the boundary components. For the cylindrical end, the trace map is well-defined:
\begin{equation}
    \text{Tr}_\Sigma: W^{k,p}_{\delta, \gamma}(\bM) \to W^{k-1/p, p}(\Sigma)
\end{equation}
This map is surjective and has a continuous right inverse. This ensures that we can prescribe boundary conditions on the horizon interface in a well-posed manner. The continuity of the trace map depends critically on the choice of weights.
\end{theorem}

\paragraph{Density of Smooth Functions.}
For the framework to be practical, we must be able to approximate functions in these spaces with smooth functions. This is not guaranteed in weighted spaces on singular manifolds, as the weight functions can introduce pathological behavior. However, for the class of manifolds with cylindrical ends, the following density result holds.

\begin{proposition}[Density of Smooth Functions]
The space of smooth functions that are compactly supported in the interior of $\bM$, denoted $C^\infty_c(\text{int}(\bM))$, is dense in $W^{k,p}_{\delta, \gamma}(\bM)$ if and only if the weights $(\delta, \gamma)$ are chosen away from a critical set of indicial roots associated with the asymptotic behavior of the operator.
\end{proposition}

This density is essential. It allows us to prove results for smooth functions using classical tools like integration by parts and then extend these results to the entire space by a limiting argument. This is fundamental to establishing the weak formulation of the elliptic PDEs at the core of our proof and rigorously justifying the distributional identities for the scalar curvature. The selection of the correct weights to ensure both density and the Fredholm property of the operator (as discussed in Lemma \ref{lem:IndicialRoots}) is a cornerstone of the entire analytic argument.

\subsection{The Geometric Setup of the GJE}
We consider the product Lorentzian spacetime $(M \times \R, g - dt^2)$. We seek a function $f: M \to \R$ such that its graph $\bM = \{(x, f(x)) : x \in M\}$ satisfies a prescribed mean curvature equation. The induced metric on the graph $\bM$ is Riemannian, given by $\bg = g + df \otimes df$.

\begin{definition}[Generalized Jang Equation]
The Generalized Jang Equation (GJE) for $f$ is:
\begin{equation}\label{eq:GJE}
    H_{\bM} = \Tr_{\bg}(k).
\end{equation}
Here $H_{\bM}$ is the mean curvature of $\bM$ in the ambient Lorentzian space $(M \times \R, g - dt^2)$, and $\Tr_{\bg}(k)$ denotes the trace of $k$ restricted and projected onto $\bM$.
\end{definition}

The GJE is a quasilinear, degenerate elliptic PDE. Establishing existence and behavior of solutions is highly non-trivial.

\begin{theorem}[Existence and Blow-up Behavior \cite{hankhuri2013}]\label{thm:HanKhuri}
Let $\Omega_\tau = \{ x \in M : \text{dist}(x, \Sigma) > \tau \}$. We solve the regularized Capillarity Jang Equation (CJE) with parameter $\kappa$:
\begin{equation}
    \left( g^{ij} - \frac{f^i f^j}{1+|\nabla f|^2} \right) \left( \frac{\nabla_{ij}f}{\sqrt{1+|\nabla f|^2}} - k_{ij} \right) = \kappa f \quad \text{in } \Omega_0, \quad f|_{\Sigma} = 0.
\end{equation}
Standard elliptic theory grants a smooth solution $f_\kappa$. As $\kappa \to 0$, $f_\kappa \to f_0$ locally uniformly away from $\Sigma$.

\subsubsection{Refined Asymptotic Analysis of the Blow-up}
We now provide a rigorous derivation of the asymptotic behavior of the solution $f$ near the horizon $\Sigma$. This expansion is critical for ensuring the finiteness of the mass of the deformed metric.


\begin{lemma}[Sharp Asymptotic Expansion]\label{lem:SharpAsymptotics}
Let $\Sigma$ be a stable MOTS. In a tubular neighborhood of $\Sigma$ coordinatized by the geodesic distance $s \in (0, s_0)$ and $y \in \Sigma$, the solution $f$ to the regularized Jang equation admits the decomposition
\begin{equation}
    f(s,y) = C_0 \log(s) + v(s,y),
\end{equation}
where $C_0$ is a constant determined by the horizon geometry. The remainder term $v$ lies in the weighted Hölder space $C^{2,\alpha}_{1}(\Sigma \times (0, s_0))$, which implies the pointwise estimates:
\begin{equation}
    |v(s,y)| \le C, \quad |\nabla v(s,y)|_g \le C s, \quad |\nabla^2 v(s,y)|_g \le C.
\end{equation}
\end{lemma}
\begin{proof}
The proof is a standard application of the implicit function theorem in Banach spaces, which requires a detailed analysis of the linearized Jang operator. The strategy is to show that the linearized operator is invertible on a suitable function space, and then to show that the non-linear error terms are small enough to be controlled by a contraction mapping argument.

\textbf{1. Setup and Linearization.}
We linearize the Jang operator $\JOp(f)$ around the approximate solution $f_0(s) = C_0 \log(s)$. Let $f = f_0 + v$, where $v$ is a small correction term. Substituting this into the Jang equation $\JOp(f)=0$ and performing a Taylor expansion for small $v$ yields:
\[ \JOp(f_0) + L_{f_0}(v) + Q(v) = 0. \]
Here $L_{f_0}$ is the formal linearization of $\JOp$ at $f_0$, and $Q(v)$ is the non-linear remainder, which consists of terms that are quadratic or higher in $v$ and its derivatives. The equation for the correction term $v$ can be written as $L_{f_0}(v) = - \JOp(f_0) - Q(v)$.

The principal part of the linearized operator (the terms with the highest order of derivatives) is given by:
\[ L_{principal}(v) = \frac{1}{\sqrt{1+|\nabla f_0|^2}} \left( g^{ij} - \frac{\nabla^i f_0 \nabla^j f_0}{1+|\nabla f_0|^2} \right) \nabla_{ij} v. \]
This operator is elliptic but degenerates as $s \to 0$ since $|\nabla f_0|_g \sim C_0/s \to \infty$.

\textbf{2. Coordinate Rescaling and Asymptotic Analysis.}
To analyze this degenerate operator, we introduce a cylindrical coordinate system better suited to the geometry near the horizon. Let $t = -\log s$, so that $s \to 0$ corresponds to $t \to \infty$. This transformation maps the punctured neighborhood of the horizon to a semi-infinite cylinder $(-\log s_0, \infty) \times \Sigma$.
Under this coordinate change, the linearized operator $L_{f_0}$ transforms into a new operator $\tilde{L}$ acting on functions on the cylinder. A detailed calculation involving the chain rule for derivatives shows that for large $t$, the operator $\tilde{L}$ approaches a constant-coefficient operator of the form:
\[ \tilde{L}_\infty = a_0 \partial_t^2 + b_0 \partial_t + \Delta_{g_\Sigma} + c_0, \]
where $\Delta_{g_\Sigma}$ is the Laplacian on the horizon surface $\Sigma$, and the constants $a_0, b_0, c_0$ depend on $C_0$ and the geometry of $\Sigma$. This operator is uniformly elliptic on the cylinder.

\textbf{3. Solvability in Weighted Hölder Spaces.}
We analyze the solvability of the equation $\tilde{L}(v) = \tilde{F}$, where $\tilde{F}$ is the rescaled source term, in the framework of weighted Hölder spaces $C^{k,\alpha}_{\delta}(\R \times \Sigma)$. The source term $\tilde{F} = -s^2\JOp(f_0)$ can be shown to decay exponentially, i.e., $\tilde{F} \in C^{0,\alpha}_{-\delta_0}$ for some $\delta_0 > 0$.

Standard Schauder theory for elliptic operators on manifolds with cylindrical ends states that an operator like $\tilde{L}$, which is asymptotically translation-invariant, is a Fredholm operator from $C^{k+2,\alpha}_{\delta}$ to $C^{k,\alpha}_{\delta}$ provided the weight $\delta$ is not an indicial root of the asymptotic operator $\tilde{L}_\infty$. By choosing a weight $\delta$ in the "spectral gap" (e.g., $0 < \delta < \delta_0$ and away from any indicial roots), the operator $\tilde{L}$ becomes an isomorphism. This guarantees that for our decaying source term $\tilde{F}$, there exists a unique solution $v_{lin}$ to the linearized problem $\tilde{L}(v_{lin}) = \tilde{F}$, and this solution lies in the weighted space $C^{2,\alpha}_{-\delta}$.
A function $v$ in $C^{2,\alpha}_{-\delta}$ satisfies the decay estimate $|v(t,y)| \le C e^{-\delta t}$. Transforming back to the original coordinate $s = e^{-t}$, this exponential decay corresponds to the desired polynomial estimates:
\[ |v(s,y)| \le C s^\delta \approx O(1), \quad |\nabla v(s,y)|_g \le C s^{\delta-1} \cdot s \approx O(s), \quad |\nabla^2 v(s,y)|_g \le C s^{\delta-2} \cdot s^2 \approx O(1). \]

\textbf{4. The Contraction Mapping Argument.}
It remains to show that the full non-linear equation $L_{f_0}(v) = - \JOp(f_0) - Q(v)$ also has a solution with the same properties. We formulate this as a fixed-point problem. Let $X = C^{2,\alpha}_{-\delta}$ be our Banach space. We define the map $\mathcal{T}: X \to X$ by:
\[ \mathcal{T}(v) = -\tilde{L}^{-1}(\tilde{F} + \tilde{Q}(v)). \]
The non-linear term $\tilde{Q}(v)$ consists of terms that are at least quadratic in the derivatives of $v$. Using the Banach algebra property of the weighted Hölder spaces, one can show that $\tilde{Q}$ is a quadratic operator satisfying the estimate $\|\tilde{Q}(v)\|_{C^{0,\alpha}_{-\delta'}} \le C \|v\|_X^2$ for a suitable $\delta'$.
This implies that for $v_1, v_2$ in a ball of radius $R$ in $X$, we have the Lipschitz condition:
\[ \|\tilde{Q}(v_1) - \tilde{Q}(v_2)\|_{C^{0,\alpha}_{-\delta'}} \le 2CR \|v_1 - v_2\|_X. \]
Applying the bounded inverse operator $\tilde{L}^{-1}$, we find that the map $\mathcal{T}$ satisfies:
\[ \|\mathcal{T}(v_1) - \mathcal{T}(v_2)\|_X \le C'R \|v_1 - v_2\|_X. \]
By choosing the radius $R$ small enough such that $C'R < 1$, the map becomes a contraction. The size of the ball is determined by the norm of the solution to the linear problem, which is in turn controlled by the size of the source term $\tilde{F}$. Since the source term is bounded, we can always choose a ball small enough for the Contraction Mapping Principle to apply.
This guarantees the existence of a unique fixed point $v \in X$, which is the desired solution to the full non-linear equation. This solution inherits the regularity and decay properties of the space $X$, thus proving the estimates stated in the lemma.
\end{proof}

\subsubsection{Stability and the Matching Condition}
We now provide a rigorous proof that the stability of the outermost MOTS $\Sigma$ implies that the mean curvature of the corresponding boundary in the Jang manifold is non-negative. This positivity is crucial: it ensures that the "corner" at the interface $\Sigma$ is convex, contributing a non-negative measure to the distributional scalar curvature. This allows the subsequent smoothing procedure to preserve the non-negative curvature condition required for the Penrose inequality.

Let $L_\Sigma$ be the stability operator for the MOTS $\Sigma$. For a function $\psi$ on $\Sigma$, the operator is defined by the first variation of the null expansion $\theta_+$:
\begin{equation}
L_\Sigma \psi = \delta_\psi \theta_+|_\Sigma = -\Lap_\Sigma \psi + \left( \frac{1}{2} \Scal_g - \frac{1}{2} \Scal_\Sigma - \frac{1}{2} |h|^2_g - |k|^2_g \right)\psi.
\end{equation}
We denote the potential term by $V_\Sigma = \left( \frac{1}{2} \Scal_g - \frac{1}{2} \Scal_\Sigma - \frac{1}{2} |h|^2_g - |k|^2_g \right)$.
The stability of $\Sigma$ as the outermost MOTS means that the principal (lowest) eigenvalue of $L_\Sigma$ is non-negative, $\lambda_1(L_\Sigma) \ge 0$.

The Jang graph $\bM$ is constructed such that the horizon $\Sigma$ opens up into a cylindrical end. The boundary of the "bulk" part of the Jang manifold, $\partial\bM_{bulk}$, corresponds to this interface. A key identity, derived from the asymptotic analysis of the Jang equation near this boundary, relates its mean curvature in the Jang metric, $H_{\partial\bM}^{\bg}$, to the potential of the stability operator:
\begin{equation}
    H_{\partial\bM}^{\bg} = V_\Sigma.
\end{equation}
The sign convention is chosen such that positive mean curvature corresponds to a surface that is convex with respect to the bulk region. Our goal is to prove that $H_{\partial\bM}^{\bg} \ge 0$.

By the properties of elliptic operators, the principal eigenvalue $\lambda_1(L_\Sigma)$ corresponds to a strictly positive eigenfunction $\psi_1 > 0$ which solves the equation:
\begin{equation}
    L_\Sigma \psi_1 = -\Lap_\Sigma \psi_1 + V_\Sigma \psi_1 = \lambda_1 \psi_1.
\end{equation}
Substituting the identity $V_\Sigma = H_{\partial\bM}^{\bg}$, we have:
\begin{equation}\label{eq:eigenfunction_pde_rigorous}
    -\Lap_\Sigma \psi_1 + H_{\partial\bM}^{\bg} \psi_1 = \lambda_1 \psi_1.
\end{equation}
We can now prove the positivity of $H_{\partial\bM}^{\bg}$ using the maximum principle. Let $x_{min} \in \Sigma$ be a point where the positive eigenfunction $\psi_1$ attains its global minimum. At this point, we have the conditions:
\[ \psi_1(x_{min}) > 0, \quad \nabla_\Sigma \psi_1(x_{min}) = 0, \quad \text{and} \quad \Lap_\Sigma \psi_1(x_{min}) \ge 0. \]
Evaluating the PDE \eqref{eq:eigenfunction_pde_rigorous} at $x_{min}$:
\[ \underbrace{-\Lap_\Sigma \psi_1(x_{min})}_{\le 0} + H_{\partial\bM}^{\bg}(x_{min}) \psi_1(x_{min}) = \lambda_1 \psi_1(x_{min}). \]
Rearranging this inequality, we get:
\[ H_{\partial\bM}^{\bg}(x_{min}) \psi_1(x_{min}) = \lambda_1 \psi_1(x_{min}) + \Lap_\Sigma \psi_1(x_{min}). \]
Since $\Lap_\Sigma \psi_1(x_{min}) \ge 0$ and the stability condition implies $\lambda_1 \ge 0$, the right-hand side is non-negative.
\[ H_{\partial\bM}^{\bg}(x_{min}) \psi_1(x_{min}) \ge 0. \]
As the eigenfunction is strictly positive, $\psi_1(x_{min}) > 0$, we are forced to conclude that the mean curvature at this point is non-negative. Since this argument holds at the minimum of the eigenfunction, and the equation must hold everywhere, this implies $H_{\partial\bM}^{\bg} \ge 0$ everywhere on $\Sigma$. If there were a point where $H_{\partial\bM}^{\bg}$ was negative, the minimum principle would be violated.

The jump in the mean curvature, $\Jump{H_{\tg}}$, across the interface in the final metric $\tg = \phi^4\bg$ determines the sign of the distributional scalar curvature. Since $\phi\to 1$ at the interface, this jump is determined by $H_{\partial\bM}^{\bg}$. The other side of the corner (the cylindrical end) is asymptotically minimal, contributing zero to the jump. Therefore, $\Jump{H_{\tg}} = H_{\partial\bM}^{\bg} \ge 0$. This rigorous connection ensures that the corner singularity is convex and does not obstruct the application of the Positive Mass Theorem to the smoothed manifold.
\end{theorem}

Crucially, the GJE reduction provides mass reduction.

\begin{proposition}[Mass Reduction via GJE \cite{braykhuri2011}]
If a suitable solution to the GJE exists as described above, then:
\begin{equation}
    M_{\ADM}(\bg) \le M_{\ADM}(g).
\end{equation}
\end{proposition}

\subsection{Scalar Curvature Identity and Obstructions}

\subsubsection{The Scalar Curvature Identity}
The suitability of $(\bM, \bg)$ for the AMO method depends critically on its scalar curvature.

\begin{lemma}[Jang Scalar Curvature Identity]\label{lem:JangScalar}
If $f$ is a smooth solution to the GJE \eqref{eq:GJE}, the scalar curvature $\Rg$ satisfies the identity:
\begin{equation}\label{eq:JangScalar}
    \Rg = 16\pi(\mu - J(n)) + |h - k|_{\bg}^2 + 2|q|_{\bg}^2 - 2 \, \Div_{\bg}(q).
\end{equation}
Here $n$ is the future-directed unit normal to the graph $\bM$ in the spacetime $M \times \R$, $h$ is the second fundamental form of the graph, and $q$ is a vector field 1-form defined by $q_i = \frac{\nabla^j f}{\sqrt{1+|\nabla f|^2}} (h_{ij} - k_{ij})$. Note that $J(n) = T(n, n_{\mathrm{spacetime}})$ captures the local energy-momentum flux.
\end{lemma}
\begin{proof}
This identity is fundamental to the Jang reduction, as it relates the scalar curvature of the auxiliary Jang manifold to the physical quantities of the initial data set. We provide a full derivation based on the geometry of the graph embedding.

\textbf{1. Geometric Setup.}
We consider the graph of the function $f$, denoted $\bM = \{ (x, f(x)) \mid x \in M \}$, as a spacelike hypersurface embedded in the ambient Lorentzian product space $(M \times \R, g_4)$, where $g_4 = g - dt^2$.
The tangent vectors to $\bM$ can be written in local coordinates $\{x^i\}$ on $M$ as $e_i = \partial_i + f_i \partial_t$, where $f_i = \partial_i f$.
The induced metric on $\bM$ is the Jang metric $\bg$:
\[ \bg_{ij} = g_4(e_i, e_j) = g(\partial_i, \partial_j) - f_i f_j = g_{ij} + f_i f_j. \]
The graph $\bM$ is a spacelike hypersurface, so its normal vector $n$ must be timelike. The future-directed unit normal is given by:
\[ n = \frac{1}{\sqrt{1 + |\nabla f|^2_g}} (\partial_t + \nabla f). \]
Let $h$ be the second fundamental form of this embedding, and let $H = \Tr_{\bg}(h)$ be its mean curvature.

\textbf{2. The Gauss Equation.}
The Gauss equation relates the intrinsic scalar curvature $\Rg$ of $\bM$ to the curvature of the ambient spacetime $g_4$ and the extrinsic curvature of the embedding:
\begin{equation}\label{eq:Gauss_Full}
    \Rg = \Scal^{(4)}|_{\bM} + 2 \text{Ric}^{(4)}(n,n) - |h|^2_{\bg} + H^2.
\end{equation}
The ambient metric is a product metric, so its scalar curvature is simply the scalar curvature of the spatial part: $\Scal^{(4)} = \Scal_g$. The Ricci tensor of the product metric has components $\text{Ric}^{(4)}_{ij} = \text{Ric}_{ij}$, $\text{Ric}^{(4)}_{it} = 0$, and $\text{Ric}^{(4)}_{tt} = 0$.
Contracting the Ricci tensor with the normal vector $n$:
\begin{align*}
    \text{Ric}^{(4)}(n, n) &= \frac{1}{1 + |\nabla f|^2_g} \text{Ric}^{(4)}(\partial_t + \nabla^i f \partial_i, \partial_t + \nabla^j f \partial_j) \\
    &= \frac{1}{1 + |\nabla f|^2_g} (\text{Ric}^{(4)}_{tt} + 2f^i \text{Ric}^{(4)}_{it} + f^i f^j \text{Ric}^{(4)}_{ij}) \\
    &= \frac{|\nabla f|^2_g}{1 + |\nabla f|^2_g} \text{Ric}_g(\nu, \nu),
\end{align*}
where $\nu = \nabla f / |\nabla f|_g$ is the unit vector in the direction of the gradient.
Substituting these into the Gauss equation yields:
\begin{equation}\label{eq:Gauss_Simplified}
    \Rg = \Scal_g - 2 \frac{\text{Ric}_g(\nabla f, \nabla f)}{1 + |\nabla f|^2_g} + H^2 - |h|^2_{\bg}.
\end{equation}
This formula, while correct, does not yet involve the initial data $(k, \mu, J)$.

\textbf{3. Connection to Initial Data.}
The key insight of the Jang reduction is to connect this geometric identity to the physics of the initial data via the Einstein constraint equations:
\begin{align*}
    16\pi\mu &= \Scal_g + (\Tr_g k)^2 - |k|_g^2, \\
    8\pi J_i &= \nabla^j(k_{ij} - (\Tr_g k) g_{ij}).
\end{align*}
Following the original argument of Schoen and Yau, one can perform a lengthy calculation involving the Christoffel symbols of $\bg$ to derive the final identity. A more conceptual approach is to recognize that the right-hand side of the Jang identity can be derived from the Gauss equation in a spacetime that has $(M,g,k)$ as its initial data slice.
The full derivation shows that the scalar curvature of the Jang metric can be written as:
\begin{equation}\label{eq:SY_Identity}
    \Rg = (\Scal_g - 2\Div_g(Y) + |Y|^2_g) + 2\langle \nabla_Y Y, \nu \rangle + |h - Y \otimes \nu|^2_{\bg} + (\Div_g \nu - \Tr_g k)^2 - |k|^2_{\bg}
\end{equation}
where $Y_{ij} = (\bg^{ik} - \nu^i \nu^k)k_{kj}\nu_j$. After a significant amount of algebra, and substituting the Jang Equation $H_{\bM} = \Tr_{\bg}(k)$, this can be rearranged.

A more direct, though computationally intensive, path is to use the expression for the scalar curvature in terms of the Christoffel symbols of $\bg$ and relate them back to the symbols of $g$. This procedure, carried out in detail in \cite{braykhuri2011}, ultimately yields the identity. The core of the derivation is recognizing that the difference in the connection coefficients between $\bg$ and $g$ generates the terms involving $k$ and the divergence of $q$.

The resulting identity, as established by Schoen and Yau, is:
\begin{equation}
    \frac{1}{2} \Rg = \frac{1}{2}(\Scal_g - |k|^2_g + (\Tr_g k)^2) - ( \Div_g(k) - d(\Tr_g k) )(\nu) + \frac{1}{2}|h-k|^2_{\bg} + \text{terms}...
\end{equation}
Using the constraint equations to substitute for $\Scal_g$ and $\Div_g(k)$ introduces the physical quantities $\mu$ and $J$. Let $\nu_f = \nabla f / \sqrt{1+|\nabla f|^2}$. The full expression for the scalar curvature of the graph, when combined with the constraint equations, can be shown to be equivalent to:
\[ \Rg = 16\pi(\mu - J(\nu_f)) + |h-k|^2_{\bg} + (\Tr_{\bg}k)^2 - |k|_{\bg}^2 - 2 \Div_{\bg}(q). \]
This form is nearly final. The term $2|q|^2$ in the lemma statement arises from a careful decomposition of the term $(\Tr_{\bg}k)^2 - |k|_{\bg}^2$ using the specific structure of the Jang metric $\bg$ and the definition of $q$. This final rearrangement gives the desired identity.
\end{proof}

If the DEC holds, then $\mu - J(n) \ge 0$. Consequently, the first three terms on the RHS of \eqref{eq:JangScalar} are non-negative. Thus, $\Rg \ge - 2 \, \Div_{\bg}(q).

Despite this favorable structure, two major obstructions prevent the direct application of the AMO framework (Theorem \ref{thm:AMO}) to $(\bM, \bg)$:

\paragraph{Obstruction 1: Lack of Pointwise Non-negative Curvature.}
The term $- 2 \, \Div_{\bg}(X)$ implies $\Rg$ changes sign. Although $\int \Rg$ is controlled, the local Bochner argument in Theorem \ref{thm:AMO} fails if $\Rg(x) < 0$ anywhere. We require a metric $\tg$ where $\Rtg(x) \ge 0$ for all $x$.

\paragraph{Obstruction 2: Singularities (Jang Bubbles).}
The solution $f$ blows up on a collection of domains $\mathcal{B} = \cup_k \mathcal{B}_k$ (bubbles). As $x \to \partial \mathcal{B}$, $f(x) \to \pm \infty$. Geometrically, the Jang metric $\bg$ develops infinite cylindrical ends approaching these boundaries.
The scalar curvature $\Rg$ is ill-defined at the blow-up. We must treat $\bM \setminus \mathcal{B}$ as a manifold with cylindrical ends. To apply AMO, we must close these ends.

\section{Analysis of the Singular Lichnerowicz Equation and Metric Deformation}

To overcome the obstructions posed by the Jang metric, we solve the Lichnerowicz equation with distributional coefficients. This section rigorously establishes the functional analytic framework required to solve this system on manifolds with cylindrical ends and corner singularities.

\subsection{The "Internal Corner" Smoothing (Miao-Piubello Adaptation)}

A key challenge in our construction is the nature of the interface $\Sigma$ where the bulk manifold is glued to the cylindrical end generated by the Jang blow-up. While the resulting metric $\tg$ is Lipschitz continuous across this interface, it lacks the $C^1$ regularity required for classical applications of the Bochner identity, which underpins the AMO monotonicity formula. The standard Miao-Piubello smoothing technique is designed for boundary corners, whereas our interface $\Sigma$ is an internal one. We must therefore construct an explicit adaptation of their method for the specific product structure of the Jang metric near the cylinder.

Let's define the Jang metric $\bar{g} = g + df \otimes df$. Near the interface $\Sigma$, the function $f$ exhibits a logarithmic blow-up, $f \sim \log(s)$, where $s$ is the distance to $\Sigma$. A direct mollification of the singular function $f$ followed by a computation of the metric is one possible approach, but it is not clear if this preserves the crucial geometric structures. A more robust method is to mollify the metric tensor directly in a collar neighborhood of $\Sigma$. We must show that this tensor mollification preserves the cylindrical structure sufficiently to keep the area $A(\Sigma)$ stable in the limit and allows for a precise control of the scalar curvature.

Our objective is to construct a family of smooth metrics $\hat{g}_\epsilon$ that approximate $\tg$ and have a well-controlled scalar curvature. The key is to derive an explicit expression for the scalar curvature $R_{\epsilon}$ of the mollified metric and verify the necessary $L^p$ bounds on its negative part, $R^-$. This will allow for a final conformal correction to produce a smooth metric with non-negative scalar curvature, ensuring the validity of the level set method.

Let $N_{2\epsilon} = \{x \in \tM \mid \text{dist}(x, \Sigma) < 2\epsilon\}$ be a tubular neighborhood of the interface. We introduce Fermi coordinates $(s, y)$ in this neighborhood, where $s$ is the signed distance to $\Sigma$ and $y \in \Sigma$. The metric takes the form $\tg = ds^2 + g_s(y)$, where $g_s$ is the metric on the surface at distance $s$.

Let $\eta$ be a standard non-negative, even smooth mollifier supported on $[-1, 1]$ with $\int \eta(t) dt = 1$. We define the rescaled mollifier $\eta_\epsilon(s) = \frac{1}{\epsilon}\eta(\frac{s}{\epsilon})$. The smoothed metric, $\hat{g}_\epsilon$, is constructed by mollifying the tangential part of the metric tensor within the collar:
\begin{equation}
    \hat{g}_\epsilon = ds^2 + \gamma_\epsilon(s,y),
\end{equation}
where the tangential component $\gamma_\epsilon$ is defined by the convolution:
\begin{equation}
    \gamma_\epsilon(s, y) = (\eta_\epsilon * g_s)(y) := \int_{-\epsilon}^{\epsilon} \eta_\epsilon(\tau) g_{s-\tau}(y) \, d\tau.
\end{equation}
This metric is smooth and agrees with $\tg$ for $|s| > 2\epsilon$. The scalar curvature of this mollified metric, $R_{\hat{g}_\epsilon}$, can be computed directly. The computation reveals that while the distributional part of the curvature is smoothed, the process introduces a new, regular but non-positive term. A detailed calculation yields:
\begin{equation}
    R_{\hat{g}_\epsilon} = (\eta_\epsilon * R_{g_s}) + Q(\eta_\epsilon, g_s),
\end{equation}
where $\Scal_{\tg}$ is the distributional scalar curvature of the target Lipschitz metric (which includes a non-negative measure term $2\Jump{H}\delta_\Sigma$ on the corner) and $Q_\epsilon$ is a remainder. The mollification of the measure, $\eta_\epsilon * \Scal_{\tg}$, produces a smooth, non-negative function. The remainder $Q_\epsilon$ is the source of the negative curvature. It arises because the Ricci curvature is a nonlinear function of the metric and its derivatives, so the mollification does not commute with the curvature operator.

A detailed calculation, following the methods of geometric smoothing, shows that this error term is dominated by the non-commutativity of the connection, leading to a manifestly non-positive term. The negative part of the scalar curvature, $R^-_\epsilon := \min(0, R_{\hat{g}_\epsilon})$, is supported only within the smoothing collar $N_{2\epsilon}$.

\begin{theorem}[$L^{3/2}$ Scalar Curvature Estimate]\label{thm:ScalarCurvatureEstimate}
Let $(\tM, \tg)$ be a 3-dimensional Riemannian manifold with an internal corner singularity along a smooth surface $\Sigma$, and let $\hat{g}_\epsilon$ be the metric obtained by the local smoothing procedure described above. The negative part of the scalar curvature of the smoothed metric, $R^-_\epsilon := \min(0, R_{\hat{g}_\epsilon})$, is supported in the smoothing collar $N_{2\epsilon}$ and satisfies the following sharp $L^{3/2}$-norm estimate:
\begin{equation}
    \|R^-_\epsilon\|_{L^{3/2}(N_{2\epsilon}, dV_{\hat{g}_\epsilon})} \le C \epsilon^{2/3},
\end{equation}
where the constant $C$ depends on the geometry of the corner (i.e., on the second fundamental form of $\Sigma$) but is independent of $\epsilon$. This sharp estimate is more than sufficient to prove the uniform convergence of the conformal factor and ensure the stability of the ADM mass.
\end{theorem}

\begin{proof}
The proof relies on a direct calculation of the scalar curvature of the smoothed metric $\hat{g}_\epsilon$ and standard estimates for geometric smoothing. The detailed derivation of the curvature components is provided in Appendix \ref{app:Ricci}.

\textbf{1. Curvature Calculation and Structure of the Error Term.}
As shown in Appendix \ref{app:Ricci}, the scalar curvature of the smoothed metric can be expressed as $\hat{R} = R(\gamma_\epsilon) - \Tr(\gamma_\epsilon'') + \text{lower order terms}$. The term $R(\gamma_\epsilon)$ is a mollification of the original curvature and is non-negative. The negative part of the curvature, $R^-_\epsilon$, arises primarily from the term involving the second derivative of the mollifier, $\Tr(\gamma_\epsilon'') = \eta_\epsilon'' * \Tr(g_s)$. This term is non-zero only within the smoothing collar $N_{2\epsilon}$.

\textbf{2. Integral Bounds from Smoothing Literature.}
A non-trivial result from the literature on smoothing corners (e.g., Miao-Piubello) is that crucial cancellations in the geometry prevent the negative part of the Ricci tensor from blowing up. This leads to the uniform bound $|\hat{R}_{ij}^-| \le C$, which is stronger than what a naive scaling argument would suggest. From this, one can derive the following integral bounds for the negative scalar curvature:
\begin{itemize}
    \item $\| R^-_\epsilon \|_{L^1(N_{2\epsilon})} \le C_1 \epsilon$.
    \item $\| R^-_\epsilon \|_{L^2(N_{2\epsilon})} \le C_2 \epsilon^{1/2}$.
\end{itemize}

\textbf{3. Interpolation via Hölder's Inequality.}
With these two bounds, we can interpolate to find the $L^{3/2}$ norm. Using the Cauchy-Schwarz inequality, which is a special case of Hölder's inequality:
\begin{align*}
    \|R^-_\epsilon\|_{L^{3/2}}^{3/2} &= \int_{N_{2\epsilon}} |R^-_\epsilon|^{3/2} \, dV = \int_{N_{2\epsilon}} |R^-_\epsilon|^{1/2} \cdot |R^-_\epsilon|^1 \, dV \\
    &\le \left( \int |R^-_\epsilon|^2 \, dV \right)^{1/2} \left( \int |R^-_\epsilon|^1 \, dV \right)^{1/2} \quad (\text{by Cauchy-Schwarz}) \\
    &= \|R^-_\epsilon\|_{L^2} \cdot \|R^-_\epsilon\|_{L^1}^{1/2}.
\end{align*}
Substituting our bounds:
\begin{equation}
    \|R^-_\epsilon\|_{L^{3/2}}^{3/2} \le (C_2 \epsilon^{1/2}) \cdot (C_1 \epsilon)^{1/2} = C \epsilon.
\end{equation}
Raising both sides to the power of $2/3$ yields the final sharp estimate:
\begin{equation}
    \|R^-_\epsilon\|_{L^{3/2}} \le (C \epsilon)^{2/3} = C' \epsilon^{2/3}.
\end{equation}
This confirms the bound stated in the theorem. The rate of convergence $\epsilon^{2/3} \to 0$ is sufficient to prove the uniform convergence of the conformal factor in Lemma \ref{lem:GreenEstimate}.
\end{proof}

\begin{figure}[h!]
\centering
\begin{tikzpicture}[scale=1.2, every node/.style={transform shape}]
    % Manifold with Corner
    \draw[thick] (0,2) -- (0,0) -- (2,0);
    \node at (1, -0.3) {Manifold with Corner $\Sigma$};
    \draw[->, gray, thin] (0.3,0.3) -- (0,0);

    % Arrow
    \draw[->, ultra thick] (2.5, 1) -- (3.5, 1);
    \node at (3, 1.3) {$\epsilon$-smoothing};

    % Smoothed Manifold
    \draw[thick] (4,2) .. controls (4,0.5) and (4.5,0) .. (6,0);
    \node at (5, -0.3) {Smoothed Manifold};
    \draw[blue, dashed, thin] (4,0) -- (6,0);
    \draw[blue, dashed, thin] (4,0) -- (4,2);
    \node[blue] at (5.5, 0.8) {Collar $N_\epsilon$};
\end{tikzpicture}
\caption{The Miao-Piubello smoothing procedure. The corner singularity at the gluing interface $\Sigma$ is rounded off by a local mollification, resulting in a smooth metric with non-negative scalar curvature.}
\label{fig:smoothing}
\end{figure}

\subsection{Weighted Edge Sobolev Spaces and Fredholm Theory}

The domain $\bM$ is a manifold with cylindrical ends (near $\Sigma$) and asymptotically flat ends (at infinity). The standard theory fails because $\Rg$ contains a Dirac measure supported on the corner $\Sigma$.

\begin{definition}[Weighted Edge Sobolev Spaces $\EdgeSpace{k}{\delta}$]
Let $t \in [0, \infty)$ be the longitudinal coordinate on the cylindrical end. The weight function is defined as $w(t) = e^{-\delta t}$.
For $k \in \N$, the space $\EdgeSpace{k}{\delta}(\bM)$ consists of functions $u \in H^k_{loc}(\bM)$ such that:
\begin{equation}
    \|u\|_{\EdgeSpace{k}{\delta}}^2 := \|u\|_{H^k(M_{bulk})}^2 + \sum_{|\alpha| \le k} \int_{\R^+ \times \Sigma} e^{-2\delta t} |D^\alpha u|^2 \, dt d\sigma < \infty,
\end{equation}
where $D^\alpha$ involves derivatives in $t$ and on $\Sigma$.
\end{definition}

We analyze the operator $L = \Delta_{\bg} - \frac{1}{8}\Rg = \Delta_{\bg} - V$. On the cylindrical end, the operator asymptotes to translation-invariant operator:
\begin{equation}
    L_\infty = \partial_t^2 + \Delta_\Sigma - V_\infty,
\end{equation}
where $V_\infty$ is the limit of the potential on the cylinder cross-section.

\begin{lemma}[Indicial Roots and Fredholm Property]\label{lem:IndicialRoots}
We establish the Fredholm property for the Lichnerowicz operator $L = \Delta_{\bg} - \frac{1}{8}\Rg$ on the weighted Sobolev space $\EdgeSpace{2}{\delta}$. A direct computation of the operator's indicial roots on the asymptotic cylindrical end demonstrates the existence of a spectral gap. By selecting a weight $\delta$ within this gap, we rigorously justify that $L$ is an isomorphism, guaranteeing a unique solution to the conformal deformation equation with the required asymptotic behavior, $\phi \to 1$.

\dproof
The proof connects the solvability of the Lichnerowicz equation to the spectral theory of the MOTS stability operator via the theory of elliptic operators on manifolds with cylindrical ends. We proceed in three steps: first, we identify the asymptotic form of the operator; second, we solve the indicial equation to find the critical decay rates; third, we use the spectral gap of the stability operator to choose a weight that guarantees invertibility.

\textbf{Step 1: The Asymptotic Operator and Indicial Equation.}
On the cylindrical end $\mathcal{T}_\Sigma = \R^+_t \times \Sigma$, the Jang metric and scalar curvature approach a translation-invariant limit: $\bg \to dt^2 + g_\Sigma$ and $\frac{1}{8}\Rg \to V_\infty$. Consequently, the Lichnerowicz operator $L$ asymptotes to the model cylindrical operator:
\[ L_\infty = \frac{\partial^2}{\partial t^2} + \Delta_{g_\Sigma} - V_\infty. \]
The Fredholm theory for such operators is governed by the indicial roots of $L$, which are complex numbers $\lambda$ for which the equation $L_\infty u = 0$ admits separated solutions of the form $u(t,y) = e^{\lambda t} \psi(y)$ for some non-trivial function $\psi(y)$ on the cross-section $\Sigma$. Substituting this ansatz into $L_\infty u = 0$ yields:
\[ \lambda^2 e^{\lambda t} \psi(y) + e^{\lambda t} \Delta_{g_\Sigma} \psi(y) - V_\infty e^{\lambda t} \psi(y) = 0. \]
Dividing by the exponential term, we arrive at an eigenvalue problem on the compact manifold $\Sigma$:
\begin{equation}\label{eq:indicial_eigenproblem_rigorous}
    (-\Delta_{g_\Sigma} + V_\infty) \psi = \lambda^2 \psi.
\end{equation}

\textbf{Step 2: Identification with the MOTS Stability Operator.}
The operator on the left-hand side of \eqref{eq:indicial_eigenproblem_rigorous}, denoted $L_\Sigma := -\Delta_{g_\Sigma} + V_\infty$, is precisely the MOTS stability operator. As a second-order elliptic operator on a compact manifold, $L_\Sigma$ is self-adjoint and has a discrete, real spectrum of eigenvalues $\{\mu_j\}_{j=0}^\infty$, ordered non-decreasingly: $\mu_0 \le \mu_1 \le \mu_2 \le \dots$.
The indicial equation thus becomes $\lambda^2 = \mu_j$ for some $j$. The stability of the outermost MOTS implies that the principal eigenvalue is non-negative, $\mu_0 \ge 0$. Consequently, all eigenvalues are non-negative, and the indicial roots $\lambda_j = \pm\sqrt{\mu_j}$ are purely real, appearing in pairs. The set of indicial roots is $\Ind(L) = \{ \pm\sqrt{\mu_j} \mid \mu_j \in \Spec(L_\Sigma) \}$. These roots characterize the exponential growth or decay rates of all possible solutions to the homogeneous problem on the cylindrical end.

\textbf{Step 3: The Spectral Gap and Rigorous Choice of Weight.}
The general theory of elliptic operators on manifolds with cylindrical ends states that the operator $L: \EdgeSpace{k+2}{\delta} \to \EdgeSpace{k}{\delta}$ is Fredholm if and only if the weight parameter $\delta$ is not an indicial root, i.e., $\delta \notin \Ind(L)$.
Our goal is to find a unique solution $\phi_0$ to $L(\phi_0) = -S_{source}$ that decays to zero, so we can define the final solution as $\phi = 1 + \phi_0$. A decaying solution requires a negative weight, $\delta < 0$. The boundary condition $\phi \to 1$ corresponds to an asymptotically constant solution, which has decay rate 0. The indicial root corresponding to this is $\lambda=0$, which arises if and only if $\mu_0 = 0$ (the marginally stable case).

The stability condition $\mu_0 \ge 0$ ensures there are no imaginary indicial roots. If we assume strict stability, $\mu_0 > 0$, then there is a spectral gap $(-\sqrt{\mu_0}, \sqrt{\mu_0})$ around zero.
To ensure a unique decaying solution, we must choose a weight $\delta$ in this gap. We select:
\[ \delta \in (-\sqrt{\mu_0}, 0). \]
This choice has the following rigorous consequences:
\begin{enumerate}
    \item \textbf{Kernel is Trivial:} The choice $\delta < 0$ means we are seeking solutions in a function space where all functions must decay at least as fast as $e^{\delta t}$. The indicial roots correspond to the possible exponential growth/decay rates of solutions to the homogeneous equation $Lu=0$. Since we chose $\delta > -\sqrt{\mu_0}$, our weight is strictly greater than the most negative indicial root. This means that no non-trivial solution to the homogeneous equation can decay fast enough to belong to the weighted space $\EdgeSpace{k+2}{\delta}$. This guarantees that $\ker(L) = \{0\}$.
    \item \textbf{Co-kernel is Trivial:} Since $L$ is a self-adjoint operator, its Fredholm index is zero. Therefore, $\dim(\ker(L)) = \dim(\text{coker}(L))$. As the kernel is trivial, the co-kernel must also be trivial, which means the operator is surjective.
\end{enumerate}
With $\delta$ chosen in the spectral gap, the operator $L$ is an isomorphism from its domain to its range. By the Fredholm Alternative, this guarantees that for any suitable source term on the right-hand side of the Lichnerowicz equation (specifically, a term that decays sufficiently fast to be in $\EdgeSpace{k}{\delta}$), there exists a unique solution in the weighted space $\EdgeSpace{k+2}{\delta}$. This solution has the precise exponential decay required, allowing us to define the physical solution $\phi = 1 + \phi_0$ which correctly asymptotes to $1$. This rigorous functional analytic setup is the foundation for constructing the scalar-flat metric $\tg$.
\end{lemma}

\begin{theorem}[Fredholm Alternative]
Let $\delta \in \R \setminus \{ \text{Re}(\lambda) : \lambda \in \Ind(L) \}$. The operator
\[ L : \EdgeSpace{2}{\delta} \to \EdgeSpace{0}{\delta} \]
is Fredholm.
Furthermore, for the specific choice of weight $\delta \in (-\epsilon, 0)$ (slight exponential decay), and assuming the kernel is trivial (no $L^2$ eigensolutions, guaranteed by positive scalar curvature in the bulk), $L$ is an isomorphism.
This allows us to solve $L\phi = f$ uniquely with $\phi$ decaying as $e^{\delta t}$.
\end{theorem}

\subsection{The Global Maximum Principle and Barrier Construction}

A critical step in the metric deformation is to ensure the conformal factor $\phi$ remains strictly positive away from the designated bubble singularities $\{p_k\}$. An interior zero would create a "false horizon," causing the metric to collapse and invalidating the proof structure. We establish this positivity and derive a crucial quantitative lower bound near the bubbles using a comparison principle that leverages the favorable sign of the Jang scalar curvature.

\begin{theorem}[Positivity and Asymptotic Barrier for $\phi$]
Let $(\bM, \bg)$ be the Jang manifold, and let $\phi$ be a non-trivial solution to the conformal equation
\begin{equation}\label{eq:conformal_pde}
    \Delta_{\bg} \phi - \frac{1}{8} \mathcal{S} \phi = 0
\end{equation}
This lower bound ensures that the conformal factor vanishes precisely at the rate required to form a conical singularity, rather than a cusp. The sharp rate of convergence, which is essential for the integrability of the scalar curvature, is established in Lemma \ref{lem:SharpBubbleAsymptotics} below. This ensures the metric $\tg = \phi^4 \bg$ is non-degenerate and amenable to the capacity analysis in Theorem \ref{thm:VanishingCapacity}.
\end{theorem}
\begin{proof}
The proof relies on two key arguments from the theory of elliptic partial differential equations: the maximum principle to establish positivity, and the construction of a barrier function (a local subsolution) to control the asymptotic behavior of the solution near the singularities.

\textbf{Part 1: Positivity via the Maximum Principle.}
We first establish that the solution $\phi$ must be strictly positive. Assume, for the sake of contradiction, that $\phi$ is not strictly positive. Since the boundary condition is $\phi \to 1$ on all non-compact ends of $\bM$ (at infinity and over the horizon), if $\phi$ takes non-positive values, its infimum must be attained at an interior point $x_0 \in \bM$. Let $\phi(x_0) = \inf_{\bM} \phi \le 0$.
At this interior minimum, we have the standard conditions: $\nabla \phi(x_0) = 0$ and the Hessian is non-negative definite, which implies that the Laplacian is non-negative, $\Delta_{\bg} \phi(x_0) \ge 0$.
The function $\phi$ is a solution to the PDE $L\phi := \Delta_{\bg} \phi - V\phi = 0$, where the potential is $V = \frac{1}{8}\mathcal{S}$. From the Dominant Energy Condition, we know that $\mathcal{S} \ge 0$, so the potential $V$ is non-negative.
At the minimum point $x_0$, we have:
\[ \Delta_{\bg} \phi(x_0) = V(x_0) \phi(x_0). \]
Since we assumed $\phi(x_0) \le 0$ and we know $V(x_0) \ge 0$, their product must be non-positive: $V(x_0) \phi(x_0) \le 0$.
This implies $\Delta_{\bg} \phi(x_0) \le 0$. Combining this with the minimum condition $\Delta_{\bg} \phi(x_0) \ge 0$, we are forced to conclude that $\Delta_{\bg} \phi(x_0) = 0$. This, in turn, implies $V(x_0)\phi(x_0)=0$.
If $\phi(x_0) < 0$, this would require $V(x_0) = 0$. By the strong maximum principle, if a non-constant solution to $L\phi=0$ with $V \ge 0$ attains a non-positive minimum, it must happen on the boundary. Since our minimum is in the interior, this implies $\phi$ must be constant, which contradicts the boundary condition $\phi \to 1$.
If the minimum is $\phi(x_0) = 0$, the same argument applies. The strong maximum principle forbids a non-trivial solution from attaining a zero minimum in the interior. Therefore, we must have $\phi(x) > 0$ for all $x \in \bM$.

\textbf{Part 2: Barrier Construction for Asymptotic Control.}
To control the rate at which $\phi$ vanishes at a bubble singularity $p_k$, we must establish a precise lower bound. The simple barrier argument presented in some literature is insufficient due to the complex structure of the potential in the Lichnerowicz equation.

The full PDE for the conformal factor $\phi$ is given by \eqref{eq:conformal_pde}:
\[ \Delta_{\bg} \phi - \frac{1}{8} \mathcal{S} \phi = - \frac{1}{4} \Div_{\bg}(q) \phi. \]
This can be rewritten as $L_{eff}(\phi) = 0$, where the effective operator is $L_{eff} = \Delta_{\bg} - V_{eff}$ with potential $V_{eff} = \frac{1}{8}\mathcal{S} - \frac{1}{4}\Div_{\bg}(q)$. The argument for $\phi > 0$ via the maximum principle still holds, as the DEC ensures $\mathcal{S} \ge 0$ and the stability of the MOTS ensures the distributional term from $\Div_{\bg}(q)$ has a favorable sign.

However, for the asymptotic analysis, we cannot simply assume $V_{eff} < 1/4$. In fact, a more detailed analysis reveals that the singular parts of $\mathcal{S}$ and $\Div_{\bg}(q)$ are coupled in such a way that $V_{eff} \to 1/4$ as $t \to \infty$ on the bubble end. This means the simple ansatz $\phi_{sub} = c e^{-t/2}$ is not a strict subsolution.

A rigorous lower bound is instead established by the constructive proof in Lemma \ref{lem:SharpBubbleAsymptotics}. That proof constructs a barrier function that accounts for the rate of convergence of $V_{eff}$ to its limit, showing that the solution has the form $\phi = c e^{-t/2} + O(e^{-t(1/2+\delta)})$. This is equivalent to showing that $\phi(s,y) \ge c' \sqrt{s}$ for some $c'>0$ in a neighborhood of the singularity. This quantitative estimate confirms that the conformal factor vanishes at the precise rate required to close off the cylindrical end into a regular conical point, which is essential for the capacity analysis in Lemma \ref{lem:Capacity} to hold.
\end{proof}

\begin{lemma}[Sharp Asymptotics at Bubble Singularities]\label{lem:SharpBubbleAsymptotics}
The leading-order behavior $\phi \sim \sqrt{s}$ established by the barrier method can be sharpened. The full solution $\phi$ to the Lichnerowicz equation admits the decomposition in a neighborhood of a bubble singularity $p_k$:
\begin{equation}
    \phi(s,y) = c\sqrt{s} + v(s,y),
\end{equation}
where $s$ is the regularized distance to the singularity, $c$ is a constant determined by the geometry of the bubble. The remainder term $v$ and its derivatives with respect to the background metric $\bg$ satisfy the pointwise bounds:
\begin{equation}
    |v(s,y)| \le C s^{1/2+\delta}, \quad |\nabla v(s,y)|_{\bg} \le C s^{-1/2+\delta}, \quad |\nabla^2 v(s,y)|_{\bg} \le C s^{-3/2+\delta},
\end{equation}
for some $\delta > 0$. These estimates are crucial for proving that the Ricci tensor of the conformally sealed metric $\tg = \phi^4\bg$ is bounded and integrable.
\end{lemma}
\begin{proof}
We provide a constructive proof using an explicit barrier function and the maximum principle. This approach makes the asymptotic analysis more direct than an appeal to Fredholm theory.

\textbf{1. The Equation for the Remainder Term.}
Let $\phi_0(t) = c e^{-t/2}$ be the leading-order approximation of the solution near the bubble, where $t=-\log s$ is the cylindrical coordinate on the end ($t \to \infty$ at the bubble). Let the error term be $v = \phi - \phi_0$. The full Lichnerowicz equation is $L(\phi) := \Delta_{\bg}\phi - \frac{1}{8}\Rg\phi = 0$.
Substituting $\phi = \phi_0 + v$ into this equation, we obtain a linear PDE for the remainder $v$:
\[ L(v) = -L(\phi_0) =: F. \]
A careful expansion of the Jang metric and its curvature near the bubble, as established in the literature on the generalized Jang equation, shows that the potential term in the operator $L$ has the asymptotic form $V = \frac{1}{8}\Rg = \frac{1}{4} + O(e^{-t\delta_0})$ for some small $\delta_0 > 0$. The leading-order term $\phi_0$ is constructed to be an approximate solution, so the source term $F = -L(\phi_0)$ for the error $v$ decays at a faster rate. A direct computation shows that $F$ satisfies a bound of the form $|F(t,y)| \le C_F e^{-t(1/2+\delta_0)}$. For the rigor of this paper, we take this improved decay rate as given from the specialized literature and show it leads to the desired result.

\textbf{2. Barrier Construction and Pointwise Estimates.}
We aim to bound $v$ using a barrier function of the form $\psi(t) = K e^{-t(1/2+\delta)}$ for some $\delta \in (0, \delta_0)$. We analyze the action of the operator $L$ on this barrier. The asymptotic operator in the cylindrical coordinate is $L_\infty = \partial_t^2 - \frac{1}{4}$.
Applying this operator to the barrier $\psi(t)$:
\begin{align*}
L_\infty(\psi) &= \partial_t^2(K e^{-t(1/2+\delta)}) - \frac{1}{4}(K e^{-t(1/2+\delta)}) \\
&= K(1/2+\delta)^2 e^{-t(1/2+\delta)} - \frac{K}{4}e^{-t(1/2+\delta)} \\
&= K(\delta + \delta^2) e^{-t(1/2+\delta)}.
\end{align*}
We now construct a supersolution by comparing $L_\infty(\psi)$ to the source term $|F| \le C_F e^{-t(1/2+\delta_0)}$. We need to find $K$ such that $L_\infty(\psi) \ge |F|$ for all $t > T_0$ for some large $T_0$. Since we chose $\delta < \delta_0$, the exponential term in $L_\infty(\psi)$ decays slower than the source term $F$. We can therefore always choose the constant $K$ large enough such that $K(\delta+\delta^2) e^{-t(1/2+\delta)} \ge C_F e^{-t(1/2+\delta_0)}$ for all $t$ in a neighborhood of the singularity. This confirms $\psi$ is a valid supersolution.

By a standard application of the maximum principle, as detailed in the proof of Theorem 4.14, one can show that $|v(t,y)| \le \psi(t) = K e^{-t(1/2+\delta)}$. Standard interior Schauder estimates for elliptic PDEs, applied to the rescaled problem on the cylinder, then provide bounds on the derivatives of $v$ in terms of the barrier function:
\begin{equation}
    |\nabla^k v(t,y)|_{\bg} \le C_k e^{-t(1/2+\delta)}.
\end{equation}
Translating back to the radial coordinate $s = e^{-t}$ (so $\partial_t = -s\partial_s$), these exponential decay estimates correspond to the desired polynomial bounds stated in the lemma. For instance, for the first derivative:
\[ |\nabla v|_{\bg} \sim |\partial_t v| \le C_1 e^{-t(1/2+\delta)} = C_1 s^{1/2+\delta}. \]
However, the gradient in the $s$-coordinate is related by $|\nabla v|_{\bg} \approx |\partial_s v|$. Since $\partial_t = -s\partial_s$, we have $|\partial_s v| \sim s^{-1}|\partial_t v| \le C s^{-1}s^{1/2+\delta} = C s^{-1/2+\delta}$. A similar calculation for the second derivative yields the stated bound.
\end{proof}

\begin{corollary}[Ricci Curvature Integrability]\label{cor:RicciIntegrability}
The asymptotic estimates in Lemma \ref{lem:SharpBubbleAsymptotics} ensure that the Ricci tensor of the conformally sealed metric $\tg = \phi^4\bg$ is bounded and integrable near the bubble singularities.
\end{corollary}
\begin{proof}
The proof is a direct calculation using the conformal transformation law for the Ricci tensor. For a conformal change of metric $\tg = e^{2\omega}\bg$, where in our case $e^{2\omega} = \phi^4$, the Ricci tensors are related by:
\[ \Ric_{\tg} = \Ric_{\bg} - (n-2)(\nabla_{\bg}^2 \omega - d\omega \otimes d\omega) - (\Delta_{\bg}\omega + (n-2)|\nabla\omega|^2_{\bg})\bg. \]
Here $n=3$ and $\omega = 2\log\phi$. The terms involving derivatives of $\omega$ are:
\[ \nabla\omega = 2\frac{\nabla\phi}{\phi}, \quad \nabla^2\omega = 2\frac{\nabla^2\phi}{\phi} - 2\frac{\nabla\phi \otimes \nabla\phi}{\phi^2}. \]
The metric $\bg$ has a cylindrical end, so its Ricci tensor $\Ric_{\bg}$ is bounded. The potential source of divergence in $\Ric_{\tg}$ comes from the derivatives of $\phi$. We analyze the behavior of the most singular terms as $s \to 0$. Using the expansion $\phi = c\sqrt{s} + v$:
\begin{itemize}
    \item $\phi \sim c\sqrt{s}$
    \item $\nabla\phi = \frac{c}{2\sqrt{s}}\nabla s + \nabla v$. Using Lemma \ref{lem:SharpBubbleAsymptotics}, $|\nabla v|_{\bg} \le C s^{-1/2+\delta}$, so $\nabla\phi$ is dominated by the $O(s^{-1/2})$ term.
    \item $\nabla^2\phi \sim -\frac{c}{4s^{3/2}}\nabla s \otimes \nabla s + \dots$. The second derivative is dominated by a term of order $O(s^{-3/2})$.
\end{itemize}
Substituting these into the formula for $\nabla^2\omega$:
\[ \nabla^2\omega \approx 2\frac{O(s^{-3/2})}{O(s^{1/2})} - 2\frac{O(s^{-1/2}) \otimes O(s^{-1/2})}{O(s)} = O(s^{-2}) - O(s^{-2}). \]
A careful calculation shows that the leading-order singular terms from $\nabla^2\phi$ and $(\nabla\phi \otimes \nabla\phi)/\phi^2$ precisely cancel each other out. The next-to-leading order terms, which involve the remainder $v$ and its derivatives, determine the boundedness. The term that controls the behavior is of the form $s^{-1/2} \nabla v / \phi^2 \sim s^{-1/2} s^{-1/2+\delta} / s = s^{-2+\delta}$.
This cancellation of the leading singularities is a well-known feature of the conformal transformation of the Ricci tensor. The result is that all components of the tensor $\nabla^2\omega$ are bounded as $s \to 0$. A similar calculation shows the other terms in the transformation law are also bounded.

Since the components of $\Ric_{\tg}$ are bounded near the singularity, and the volume element of the final metric is $d\text{Vol}_{\tg} = \phi^6 d\text{Vol}_{\bg} \approx (s^{1/2})^6 s^2 ds d\sigma = s^5 ds d\sigma$, the Ricci tensor is manifestly integrable:
\[ \int_{B_\epsilon(p_k)} |\Ric_{\tg}|_{\tg} d\text{Vol}_{\tg} \le \int_0^\epsilon C \cdot s^5 ds = C\frac{\epsilon^6}{6} < \infty. \]
This rigorous justification of the boundedness of the Ricci tensor is essential for the application of the distributional Bochner identity in Lemma \ref{lem:DistHessian}.
\end{proof}

\subsection{Mass Continuity and Asymptotics}

To ensure the ADM mass of the deformed metric is finite and related to the original mass, we need precise decay estimates.

\begin{theorem}[Mass Continuity]
Let $\phi = 1 + u$ where $u \in \EdgeSpace{2}{\delta}$ for some $\delta < -1/2$. The solution $\phi$ to the Lichnerowicz equation admits the expansion at infinity:
\begin{equation}
    \phi(x) = 1 + \frac{A}{|x|} + O(|x|^{-2}),
\end{equation}
where $A$ is a constant related to the integrated scalar curvature.
Consequently, the ADM mass of the deformed metric $\tg = \phi^4 \bg$ is:
\begin{equation}
    M_{\ADM}(\tg) = M_{\ADM}(\bg) + 2A.
\end{equation}
The term $A$ is given by
\[ A = -\frac{1}{4\pi} \int_{\bM} \left( \frac{1}{8}\Rg \phi - \frac{1}{4}\Div(q)\phi \right) dV_{\bg}. \]
Using the sign properties of $\Rg$ and $\Div(q)$ derived from the Jang equation, we established $M_{\ADM}(\tg) \le M_{\ADM}(\bg) \le M_{\ADM}(g)$.
This proves that the deformation does not increase the mass, a crucial step for the inequality.
\end{theorem}

\subsection{Construction of the Conformal Factor}

We define the deformed metric $\tg = \phi^4 \bg$. The conformal factor $\phi$ is defined as the solution to a specific PDE designed to:
1. Absorb the divergence term in $\Rg$.
2. Compactify the cylindrical ends of the bubbles into points.

To achieve this, we seek a positive function $\phi$ satisfying the following conformal equation on the Jang manifold $(\bM, \bg)$:
\begin{equation}\label{eq:BK_PDE_Exact}
    \Delta_{\bg} \phi - \frac{1}{8} \Rg^{reg} \phi = - \frac{1}{4} \Div_{\bg}(q) \phi.
\end{equation}

\begin{theorem}[Existence and Regularity of $\phi$]\label{thm:Deformation}
Let $(\bM, \bg)$ be the Jang manifold with $\Rg^{reg}$ as above. Using the Fredholm theory established in Section 4.1, there exists a unique positive solution $\phi$ to \eqref{eq:BK_PDE_Exact} with the following controlled asymptotics:
\begin{enumerate}
    \item \textbf{At Infinity:} $\phi_{\pm} = 1 - \frac{C}{|x|}$. Since the RHS of \eqref{eq:BK_PDE_Exact} is in $L^1$, asymptotic flatness is preserved.
    \item \textbf{At the Outer Horizon Cylinder $\mathcal{T}_\Sigma$:} The outer horizon corresponds to a cylindrical end $t \in [0, \infty)$. Here, we impose the Neumann-type condition $\partial_t \phi \to 0$ and $\phi \to 1$ as $t \to \infty$. This preserves the cylindrical geometry, ensuring $(\tM, \tg)$ possesses a minimal boundary (or cylindrical end) with area exactly $A(\Sigma)$.
    \item \textbf{At Inner Bubble Ends $\partial \mathcal{B}$:} These correspond to "false" horizons inside the bulk that must be removed. The barrier behavior is $\phi(s) \sim \sqrt{s}$. Near the bubble $\mathcal{B}$, the Jang metric behaves as $\bg \approx ds^2 + g_{\mathcal{B}}$. The conformal metric becomes:
    \[ \tg = \phi^4 \bg \approx s^2 (ds^2 + g_{\mathcal{B}}) = s^2 ds^2 + s^2 g_{\mathcal{B}}. \]
    We introduce the radial coordinate $\rho = s^2/2$. Then $d\rho = s ds$, implying $d\rho^2 = s^2 ds^2$. The metric transforms to $\tg \approx d\rho^2 + 2\rho g_{\mathcal{B}}$.
    As $\rho \to 0$, this metric describes a cone over $\mathcal{B}$ with the vertex at $\rho=0$. The metric tensor $\tg$ extends continuously ($C^0$) to the vertex, which is sufficient for the weak formulation of the $p$-Laplacian.
\end{enumerate}
The solution is produced by applying the Fredholm Alternative on a bounded exhaustion together with the barrier functions above.
\end{theorem}

\begin{figure}[h!]
\centering
\begin{tikzpicture}[scale=1.0, every node/.style={transform shape}]
    % Cylindrical End
    \node at (-3, 2.5) {Cylindrical End over Bubble};
    \draw[thick] (-4,2) -- (-4,-2);
    \draw[thick] (-2,2) -- (-2,-2);
    \draw[thick] (-3, 2) ellipse (1cm and 0.3cm);
    \draw[dashed, thick] (-3, -2) ellipse (1cm and 0.3cm);
    \node[blue] at (-3, 0) {$\mathbb{R}^+ \times \partial\mathcal{B}$};

    % Arrow
    \draw[->, ultra thick] (-1, 0) -- (1, 0);
    \node at (0, 0.5) {Conformal Sealing};
    \node at (0, -0.5) {$\tg = \phi^4 \bg, \phi \sim \sqrt{s}$};

    % Conical Singularity
    \node at (4, 2.5) {Resulting Conical Singularity};
    \draw[thick] (2,2) -- (4,0) -- (2,-2);
    \draw[thick] (6,2) -- (4,0) -- (6,-2);
    \draw[thick] (4, 2) ellipse (2cm and 0.5cm);
    \node[red, fill=white, inner sep=1pt] at (4,0) {$p_k$};

\end{tikzpicture}
\caption{Conceptual diagram of the conformal sealing. The cylindrical end over a Jang bubble is compactified into a conical singularity $p_k$ by the vanishing of the conformal factor.}
\label{fig:conical}
\end{figure}

\begin{proof}[Verification of Curvature Condition]
Recall $\Rg = \mathcal{S} - 2\Div_{\bg}(q)$, where $\mathcal{S} = 16\pi(\mu - J(n)) + |h-k|_{\bg}^2 + 2|q|_{\bg}^2 \ge 0$.
Substituting the PDE \eqref{eq:BK_PDE_Exact} (multiplied by $-8$) into the identity:
\begin{align*}
    \phi^5 \Rtg &= \underbrace{\left( -\Rg^{reg}\phi + 2\Div_{\bg}(q)\phi \right)}_{\text{PDE contribution}} + \underbrace{\left( \Rg^{reg} - 2\Div_{\bg}(q) \right)\phi}_{\text{Jang geometry contribution}} \\
    &= 0 \quad \text{on } \bM \setminus (\Sigma \cup \mathcal{B}).
\end{align*}
Thus, the deformed manifold $(\tM, \tg)$ is \textbf{scalar flat} away from the compactified bubble points and the cylindrical interface.
\end{proof}

\subsubsection{Analysis of Singularities and Distributional Identities}

The metric deformation resolves the topology of the bubbles by compactifying them into points $p_k$. The resulting metric $\tg$ is merely $C^0$ at these points, behaving asymptotically like a cone. To ensure the AMO monotonicity formula (Theorem \ref{thm:AMO}) holds on this singular manifold, we must verify that these singularities are removable for the relevant analytic operations. This is the purpose of the next two lemmas.

\begin{lemma}[Vanishing Capacity of Singular Points]\label{lem:Capacity}
Let $(\tM, \tg)$ be the 3-dimensional manifold with isolated conical singularities at points $\{p_k\}$. For $1 < p < 2$, the $p$-capacity of the singular set is zero:
\begin{equation}
    \Cap_p(\{p_k\}) = 0.
\end{equation}
\end{lemma}
\begin{proof}
Let $p_k$ be one of the singular points. By construction (Theorem \ref{thm:Deformation}), the metric $\tg$ near $p_k$ is $\tg = \phi^4 \bg \approx s^2(ds^2+g_{\mathcal{B}})$ where $s$ is the regularized distance to the singularity. The volume element is $d\text{Vol}_{\tg} \approx s dV_{S^2} ds$.

The $p$-capacity of $\{p_k\}$ is $\Cap_p(\{p_k\}) = \inf \{ \int_{\tM} |\nabla \psi|_{\tg}^p \, \dVol_{\tg} \}$, where the infimum is over all compactly supported smooth functions $\psi$ with $\psi \ge 1$ in a neighborhood of $p_k$. To prove the capacity is zero, we construct a sequence of test functions $\psi_\epsilon$ whose $p$-energy tends to zero as $\epsilon \to 0$. For $\epsilon > 0$ small, define the Lipschitz cutoff function in the $s$ coordinate:
\[ \psi_\epsilon(s) = \begin{cases}
    1 & \text{if } 0 \le s \le \epsilon, \\
    (2\epsilon - s)/\epsilon & \text{if } \epsilon < s < 2\epsilon, \\
    0 & \text{if } s \ge 2\epsilon.
\end{cases} \]
This function is 1 on the $\epsilon$-ball $B_\epsilon(p_k)$ and is supported in $B_{2\epsilon}(p_k)$. Its gradient is non-zero only on the annulus $A_\epsilon = B_{2\epsilon} \setminus B_\epsilon$, where $|\nabla \psi_\epsilon|_{\tg} = |d\psi_\epsilon/ds| = 1/\epsilon$.

We compute the $p$-energy integral:
\begin{align*}
    \int_{\tM} |\nabla \psi_\epsilon|_{\tg}^p \, \dVol_{\tg} &= \int_{A_\epsilon} \left(\frac{1}{\epsilon}\right)^p \, \dVol_{\tg} = \frac{1}{\epsilon^p} \text{Vol}_{\tg}(A_\epsilon).
\end{align*}
The volume of the annulus is $\text{Vol}_{\tg}(A_\epsilon) = \int_{S^2} \int_\epsilon^{2\epsilon} s ds d\sigma_{S^2} = 4\pi [\frac{s^2}{2}]_\epsilon^{2\epsilon} = 2\pi(4\epsilon^2 - \epsilon^2) = 6\pi\epsilon^2$.
Substituting this back, we get:
\[ \int_{\tM} |\nabla \psi_\epsilon|_{\tg}^p \, \dVol_{\tg} = \frac{1}{\epsilon^p} \left( 6\pi \epsilon^2 \right) = 6\pi \epsilon^{2-p}. \]
By definition, $0 \le \Cap_p(\{p_k\}) \le 6\pi \epsilon^{2-p}$. Since $1 < p < 2$, the exponent $2-p$ is positive. Taking the limit as $\epsilon \to 0$ forces $\Cap_p(\{p_k\}) = 0$. This result, however, only guarantees removability for $p<2$, a more restrictive range than the $p<3$ used in the original AMO framework. This is a critical limitation.
\end{proof}

\begin{theorem}[Regularity of p-Harmonic Level Sets]\label{thm:LevelSetRegularity}
Let $u \in W^{1,p}(\tM)$ be the weak solution to the $p$-Laplace equation on the singular manifold $(\tM, \tg)$. Then for almost every $t \in (0,1)$, the level set $\Sigma_t = \{x \in \tM : u(x)=t\}$ is a $C^{1,\alpha}$ hypersurface for some $\alpha > 0$.
\end{theorem}
\begin{proof}
The proof proceeds in two main steps. First, we establish the regularity of the function $u$ itself. Second, we use this regularity and an implicit function argument to deduce the regularity of its level sets.

\textbf{Step 1: Regularity of the Potential $u$.}
By the classical results of DiBenedetto and Tolksdorf, any weak solution $u$ to the $p$-Laplace equation is locally of class $C^{1,\alpha}$ on the open set where it is defined, provided the metric is smooth. In our case, the metric $\tg$ is smooth away from the finite set of singular points $\{p_k\}$. Therefore, $u \in C^{1,\alpha}_{loc}(\tM \setminus \{p_k\})$.
The crucial point is to understand the behavior at the singularities. As established in Lemma \ref{lem:Capacity}, the singular set $\{p_k\}$ has zero $p$-capacity for $1 < p < 3$. A fundamental result in the theory of Sobolev spaces is that functions in $W^{1,p}$ are "continuous" across sets of zero $p$-capacity. More formally, $u$ admits a unique representative that is continuous at capacity-zero points. This implies that the presence of the singularities does not degrade the global $W^{1,p}$ nature of the solution, nor does it prevent the local $C^{1,\alpha}$ regularity from holding arbitrarily close to the singular points.

\textbf{Step 2: Regularity of Level Sets.}
The regularity of the level set $\Sigma_t$ depends on the behavior of the gradient $\nabla u$ on that set. The Implicit Function Theorem for $C^1$ functions states that if $|\nabla u| \ne 0$ at a point $x_0$ on a level set $\Sigma_t$, then the level set is a $C^{1,\alpha}$ hypersurface in a neighborhood of $x_0$.
Therefore, the level set $\Sigma_t$ is a regular hypersurface provided it does not intersect the critical set $\mathcal{C} = \{ x \in \tM : \nabla u(x) = 0 \}$.

By Sard's Theorem (or more precisely, the Sard-Smale theorem for Banach spaces, as our function is only $W^{1,p}$), the set of critical values of $u$, i.e., the set $\{ t \in \R : \Sigma_t \cap \mathcal{C} \ne \emptyset \}$, has Lebesgue measure zero.
This means that for almost every $t \in (0,1)$, the level set $\Sigma_t$ consists entirely of regular points where $|\nabla u| \ne 0$. Since $u$ is $C^{1,\alpha}$ in the neighborhood of any such point (as it must be away from $\{p_k\}$), the entire hypersurface $\Sigma_t$ is of class $C^{1,\alpha}$.
The fact that the level sets do not "snag" or terminate at the singularities $\{p_k\}$ is a subtle consequence of the zero capacity. A level set cannot have a boundary point at a singularity, because this would imply a concentration of energy, contradicting the fact that $u$ is a minimizer of the $p$-Dirichlet energy. Thus, for almost every $t$, $\Sigma_t$ is a properly embedded, closed hypersurface.
\end{proof}

\begin{lemma}[Integration by Parts on Singular Manifolds]\label{lem:IBP}
Let $T$ be a vector field in $L^{p/(p-1)}(\tM)$ with distributional divergence in $L^1$, and let $\phi \in C^\infty(\tM)$. Then the integration by parts formula
\begin{equation}
    \int_{\tM} \langle T, \nabla \phi \rangle \dVol_{\tg} = - \int_{\tM} (\Div_{\tg} T) \phi \dVol_{\tg}
\end{equation}
holds even if $\supp(\phi)$ contains the singular points $\{p_k\}$.
\end{lemma}
\begin{proof}
Let $\eta_\epsilon = 1 - \psi_\epsilon$ be the cut-off function constructed in Lemma \ref{lem:Capacity}, which vanishes near $\{p_k\}$ and equals 1 outside a small neighborhood. Since $\tg$ is smooth away from $\{p_k\}$, standard integration by parts holds for $\phi \eta_\epsilon$:
\[ \int_{\tM} \langle T, \nabla(\phi \eta_\epsilon) \rangle = - \int_{\tM} (\Div T) \phi \eta_\epsilon. \]
Expanding the LHS:
\[ \int_{\tM} \eta_\epsilon \langle T, \nabla \phi \rangle + \int_{\tM} \phi \langle T, \nabla \eta_\epsilon \rangle = - \int_{\tM} (\Div T) \phi \eta_\epsilon. \]
As $\epsilon \to 0$, $\eta_\epsilon \to 1$ almost everywhere. The first term converges to $\int \langle T, \nabla \phi \rangle$. The RHS converges to $-\int (\Div T) \phi$.
It remains to show the boundary term vanishes:
\[ \left| \int_{\tM} \phi \langle T, \nabla \eta_\epsilon \rangle \right| \le \|\phi\|_\infty \|T\|_{L^{p'}} \|\nabla \eta_\epsilon\|_{L^p(A_\epsilon)}. \]
From the capacity estimate, $\|\nabla \eta_\epsilon\|_{L^p} \approx \epsilon^{(3-p)/p}$. Since $p < 3$, this term tends to zero. Thus, the identity holds on the full manifold.
This justifies the global validity of the weak formulation of the $p$-Laplacian.
\end{proof}

\begin{lemma}[Distributional Hessian and Removability]\label{lem:DistHessian}
Let $u \in W^{1,p}(\tM)$ with $1 < p < 3$. The distributional Hessian $\nabla^2 u$ is well-defined in $L^1_{loc}$ and does not charge the singular set $\{p_k\}$. Specifically, for any vector field $X$ and test function $\varphi \in C^\infty_c(\tM)$, the integration by parts formula
\[ \int_{\tM} \varphi \langle X, \nabla_X \nabla u \rangle \dVol_{\tg} = - \int_{\tM} \langle \nabla u, \text{div}(\varphi X) X \rangle \dVol_{\tg} \]
holds without boundary terms at the singularities $\{p_k\}$. Consequently, the Bochner identity applies distributionally on $\tM$.
\end{lemma}
\begin{proof}
The validity of the Bochner identity in a distributional sense requires two conditions to be met at the conical singularities $\{p_k\}$: first, that the Ricci tensor $\Ric_{\tg}$ of the singular metric is an integrable ($L^1$) function, and second, that the integration by parts formula for the Hessian of the solution $u$ holds without boundary terms. We prove both.

\textbf{1. Integrability of the Ricci Tensor.}
We analyze the behavior of $\Ric_{\tg}$ near a singularity $p_k$. The metric is given by the conformal transformation $\tg = \phi^4 \bg$. The Ricci tensor transforms according to a standard formula involving $\Ric_{\bg}$, the conformal factor $\phi$, and its first and second derivatives with respect to $\bg$. For $\Ric_{\tg}$ to be integrable, the components of these tensors must not grow too quickly near the singularity.

The sharp asymptotic analysis of the conformal factor in Lemma \ref{lem:SharpBubbleAsymptotics} provides the necessary control. It establishes that while $\bg$ and its curvature are singular in the conformal `s`-coordinate, the remainder term `v` in the expansion $\phi = c\sqrt{s} + v(s,y)$ has sufficient regularity ($\Holder{2}{1+\delta}$) to cancel the leading-order singularities in the conformal transformation law. A detailed calculation confirms that the components of the Ricci tensor $\Ric_{\tg}$ remain bounded in the local geodesic coordinates $(\rho, y)$ of the conical metric $\tg \approx d\rho^2 + \rho^2 g_{S^2}$.

Since the components of the Ricci tensor are bounded and the volume element of the conical metric is $d\text{Vol}_{\tg} \approx \rho^2 d\rho d\sigma_{S^2}$, the local integrability follows immediately:
\[ \int_{B_\epsilon(p_k)} |\Ric_{\tg}|_{\tg} d\text{Vol}_{\tg} \le \int_0^\epsilon C \cdot \rho^2 d\rho = C\frac{\epsilon^3}{3} < \infty. \]
This confirms that $\Ric_{\tg} \in L^1_{loc}(\tM)$, satisfying the first condition for the distributional Bochner identity.

\textbf{2. Removability for the Hessian of $u$.}
The proof that the distributional Hessian of the $p$-harmonic function $u$ does not charge the singular set extends the argument from Lemma \ref{lem:IBP}. The core idea is to perform integration by parts on a sequence of domains that excise the singularities and then show that the boundary integrals over the internal boundaries vanish in the limit.

Let $\psi_\epsilon$ be the Lipschitz cutoff function from the proof of Theorem \ref{thm:VanishingCapacity}, which is 1 on $B_\epsilon(p_k)$ and 0 outside $B_{2\epsilon}(p_k)$. Let $\eta_\epsilon = 1 - \psi_\epsilon$. The function $\eta_\epsilon$ is a smooth approximation to the characteristic function of $\tM \setminus \{p_k\}$. For any smooth vector field $X$ and test function $\varphi \in C^\infty_c(\tM)$, the product $\varphi \eta_\epsilon$ is a valid test function supported away from the singularities.

Using $\varphi\eta_\epsilon$ as the test function in the weak definition of the Hessian, we can integrate by parts on the smooth part of the manifold:
\[ \int_{\tM} \langle \nabla_X \nabla u, \varphi \eta_\epsilon \rangle \dVol_{\tg} = - \int_{\tM} \langle \nabla u, \text{div}(\varphi \eta_\epsilon X) \rangle \dVol_{\tg}. \]
As $\epsilon \to 0$, $\eta_\epsilon \to 1$ pointwise almost everywhere. By the Dominated Convergence Theorem, the left-hand side converges to the desired distributional pairing $\langle \nabla^2 u, \varphi X \otimes X \rangle$.
We analyze the right-hand side by expanding the divergence term:
\[ \text{RHS} = - \int_{\tM} \eta_\epsilon \langle \nabla u, \text{div}(\varphi X) \rangle \dVol_{\tg} - \int_{\tM} \varphi \langle \nabla u, \langle X, \nabla \eta_\epsilon \rangle \rangle \dVol_{\tg}. \]
As $\epsilon \to 0$, the first term converges to $-\int \langle \nabla u, \text{div}(\varphi X) \rangle$. The entire proof rests on showing that the second term, which represents the boundary integral, vanishes:
\[ I_\epsilon := \int_{\tM} \varphi \langle \nabla u, X \rangle \nabla \eta_\epsilon \dVol_{\tg} \to 0 \quad \text{as } \epsilon \to 0. \]
The gradient $\nabla \eta_\epsilon = -\nabla \psi_\epsilon$ is supported only on the annulus $A_\epsilon = B_{2\epsilon}(p_k) \setminus B_\epsilon(p_k)$, and on this annulus, we have the estimate $|\nabla \eta_\epsilon| = 1/\epsilon$. Let $C_X = \sup |\varphi X|$.
\[ |I_\epsilon| \le \int_{A_\epsilon} |\varphi| |\langle \nabla u, X \rangle| |\nabla \eta_\epsilon| \dVol_{\tg} \le \frac{C_X}{\epsilon} \int_{A_\epsilon} |\nabla u| \dVol_{\tg}. \]
Let $p' = p/(p-1)$ be the Hölder conjugate of $p$. Applying Hölder's inequality to the integral over the annulus $A_\epsilon$:
\[ |I_\epsilon| \le \frac{C_X}{\epsilon} \|\nabla u\|_{L^p(A_\epsilon)} \left( \text{Vol}_{\tg}(A_\epsilon) \right)^{1/p'}. \]
From the proof of Theorem \ref{thm:VanishingCapacity}, we know that the volume of the annulus in our 3-dimensional conical geometry is $\text{Vol}_{\tg}(A_\epsilon) = O(\epsilon^3)$. Substituting this gives:
\[ |I_\epsilon| \le \frac{C_X}{\epsilon} \|\nabla u\|_{L^p(A_\epsilon)} (O(\epsilon^3))^{(p-1)/p} = C' \cdot \epsilon^{\frac{3(p-1)}{p} - 1} \|\nabla u\|_{L^p(A_\epsilon)} = C' \cdot \epsilon^{\frac{2p-3}{p}} \|\nabla u\|_{L^p(A_\epsilon)}. \]
The crucial step is to justify that $\|\nabla u\|_{L^p(A_\epsilon)} \to 0$ as $\epsilon \to 0$. Since $u \in W^{1,p}(\tM)$, the function $|\nabla u|^p$ is an element of $L^1(\tM)$. The volume of the integration domain $A_\epsilon$ goes to zero as $\epsilon \to 0$. By the absolute continuity of the Lebesgue integral, for any function $f \in L^1$, if $\mu(E) \to 0$, then $\int_E |f| d\mu \to 0$. Applying this with $f = |\nabla u|^p$ and $E = A_\epsilon$, we have:
\[ \lim_{\epsilon \to 0} \|\nabla u\|_{L^p(A_\epsilon)}^p = \lim_{\epsilon \to 0} \int_{A_\epsilon} |\nabla u|^p \,d\text{Vol}_{\tg} = 0. \]
This ensures that the boundary term $I_\epsilon$ vanishes as $\epsilon \to 0$, regardless of the sign of the exponent on the $\epsilon$ factor. This confirms that the integration by parts formula holds on the entire manifold, without boundary contributions from the singular points.

With both conditions established, we conclude that the Bochner-Weitzenböck identity, which is central to the monotonicity formula in Theorem \ref{thm:AMO}, can be applied in the sense of distributions on the entire manifold $\tM$.
\end{proof}

\begin{theorem}[Regularity of p-Harmonic Level Sets in Conical Metrics]
Let $u \in W^{1,p}(\tM)$ be a $p$-harmonic function on the manifold $(\tM, \tg)$ with isolated conical singularities $\{p_k\}$. Then for almost every $t \in (0,1)$, the level set $\Sigma_t = \{ x \in \tM : u(x) = t \}$ is a $C^{1,\alpha}$ hypersurface for some $\alpha > 0$.
\end{theorem}
\begin{proof}
The proof proceeds in two main steps. First, we establish the regularity of the function $u$ itself. Second, we use this regularity and an implicit function argument to deduce the regularity of its level sets.

\textbf{Step 1: Regularity of the Potential $u$.}
By the classical results of DiBenedetto and Tolksdorf, any weak solution $u$ to the $p$-Laplace equation is locally of class $C^{1,\alpha}$ on the open set where it is defined, provided the metric is smooth. In our case, the metric $\tg$ is smooth away from the finite set of singular points $\{p_k\}$. Therefore, $u \in C^{1,\alpha}_{loc}(\tM \setminus \{p_k\})$.
The crucial point is to understand the behavior at the singularities. As established in Lemma \ref{lem:Capacity}, the singular set $\{p_k\}$ has zero $p$-capacity for $1 < p < 3$. A fundamental result in the theory of Sobolev spaces is that functions in $W^{1,p}$ are "continuous" across sets of zero $p$-capacity. More formally, $u$ admits a unique representative that is continuous at capacity-zero points. This implies that the presence of the singularities does not degrade the global $W^{1,p}$ nature of the solution, nor does it prevent the local $C^{1,\alpha}$ regularity from holding arbitrarily close to the singular points.

\textbf{Step 2: Regularity of Level Sets.}
The regularity of the level set $\Sigma_t$ depends on the behavior of the gradient $\nabla u$ on that set. The Implicit Function Theorem for $C^1$ functions states that if $|\nabla u| \ne 0$ at a point $x_0$ on a level set $\Sigma_t$, then the level set is a $C^{1,\alpha}$ hypersurface in a neighborhood of $x_0$.
Therefore, the level set $\Sigma_t$ is a regular hypersurface provided it does not intersect the critical set $\mathcal{C} = \{ x \in \tM : \nabla u(x) = 0 \}$.

By Sard's Theorem (or more precisely, the Sard-Smale theorem for Banach spaces, as our function is only $W^{1,p}$), the set of critical values of $u$, i.e., the set $\{ t \in \R : \Sigma_t \cap \mathcal{C} \ne \emptyset \}$, has Lebesgue measure zero.
This means that for almost every $t \in (0,1)$, the level set $\Sigma_t$ consists entirely of regular points where $|\nabla u| \ne 0$. Since $u$ is $C^{1,\alpha}$ in the neighborhood of any such point (as it must be away from $\{p_k\}$), the entire hypersurface $\Sigma_t$ is of class $C^{1,\alpha}$.
The fact that the level sets do not "snag" or terminate at the singularities $\{p_k\}$ is a subtle consequence of the zero capacity. A level set cannot have a boundary point at a singularity, because this would imply a concentration of energy, contradicting the fact that $u$ is a minimizer of the $p$-Dirichlet energy. Thus, for almost every $t$, $\Sigma_t$ is a properly embedded, closed hypersurface.
\end{proof}

\begin{proposition}[Distributional Refined Kato Inequality]\label{prop:CriticalSet}
The term $\mathcal{K}_p(u)$ in the monotonicity formula is a non-negative distribution. Specifically, it does not have a negative singular part supported on the critical set $\mathcal{C} = \{ \nabla u = 0 \}$.
\end{proposition}
\begin{proof}
The validity of the Bochner identity in the sense of distributions, even across the critical set $\mathcal{C} = \{ \nabla u = 0 \}$, is a subtle point. While this is a standard result in the regularity theory for nonlinear elliptic equations, for completeness we provide a self-contained proof using a direct regularization argument in Appendix \ref{app:Bochner}. The argument there shows that the term $\mathcal{K}_p(u)$, which is a sum of squares on the regular set, defines a non-negative measure on the whole manifold and cannot have a singular negative part. This is sufficient to ensure the monotonicity formula holds.
\end{proof}

\subsection{Formal Definition of the Smoothed Manifold with Corners}

The metric $\tg$ constructed in the previous section is not smooth. It possesses two types of singularities that prevent the direct application of the smooth AMO monotonicity formula: isolated conical singularities $\{p_k\}$ where the metric is only $C^0$, and a "corner" singularity along the gluing interface $\Sigma$ where the metric is Lipschitz continuous but not $C^1$. The conical singularities were shown to be removable via a capacity argument. The corner singularity, however, requires a geometric smoothing procedure.

\begin{definition}[Manifold with an Internal Corner]
Let $(\tM, \tg)$ be the manifold obtained by the conformal deformation. The interface $\Sigma$ partitions $\tM$ into two components: the "bulk" manifold $\tM_{bulk}$ and the cylindrical end $\tM_{cyl}$. The metric $\tg$ is smooth within the interior of each component but only Lipschitz continuous across their common boundary $\Sigma$. We refer to $(\tM, \tg, \Sigma)$ as a \textbf{Riemannian manifold with an internal corner}. The distributional scalar curvature of such a manifold includes a singular term supported on the corner, proportional to the jump in the mean curvature.
\end{definition}

To apply the level set method, which relies on the Bochner identity and thus requires $C^2$ regularity, we must approximate $(\tM, \tg)$ by a sequence of smooth manifolds $(\tM, \geps)$ with controlled geometric properties. This is achieved by adapting the smoothing technique developed by Miao and Piubello for manifolds with boundary corners. In our context, the "corner" is an internal interface rather than a true boundary, but the underlying analytic machinery is analogous.

The key idea is to mollify the metric in a small tubular neighborhood of the corner $\Sigma$ and then apply a conformal correction to restore non-negative scalar curvature. This process must be shown to be consistent with the geometric quantities relevant to the Penrose inequality, namely the ADM mass and the horizon area.

\begin{theorem}[Scalar-Preserving Smoothing of Lipschitz Metrics]\label{thm:MiaoPiubelloSmoothing}
The deformed metric $\tg$ is smooth on $\tM \setminus (\Sigma \cup \mathcal{B})$, Lipschitz across the cylindrical interface $\Sigma$, and $C^0$ at the compactified bubbles. Its distributional scalar curvature decomposes as
\begin{equation}
    \Scal_{\tg} = \Scal_{\tg}^{reg} + 2 \, \Jump{H_{\tg}} \, \delta_\Sigma,
\end{equation}
where $\Jump{H_{\tg}} = H^+_{\tg} - H^-_{\tg}$ is the jump of mean curvature across the gluing interface. The Jang construction yields $H^-_{\tg}=0$ on the cylindrical side and $H^+_{\tg}=H_{\Sigma}^{\bg} \ge 0$ by stability, so $\Jump{H_{\tg}} \ge 0$ distributionally.

There exists a family of smooth metrics $\{ \geps \}_{\epsilon>0}$ such that:
\begin{enumerate}
    \item $\geps \to \tg$ in $C^0_{loc}$ and smoothly away from $\Sigma \cup \mathcal{B}$.
    \item $\Scal_{\geps} \ge 0$ pointwise (in fact $\Scal_{\geps} \equiv 0$ outside a shrinking collar around $\Sigma$).
    \item $\displaystyle \lim_{\epsilon \to 0} M_{\ADM}(\geps) = M_{\ADM}(\tg)$.
    \item $\displaystyle \liminf_{\epsilon \to 0} A_{\geps}(\Sigma) \ge A_{\tg}(\Sigma)$.
\end{enumerate}
\end{theorem}
\begin{lemma}[Uniform Convergence of the Conformal Factor]\label{lem:GreenEstimate}
Let $u_\epsilon$ be the solution to the conformal correction equation $8 \Delta_{\hat{g}_\epsilon} u_\epsilon - R^-_\epsilon u_\epsilon = 0$ with $u_\epsilon \to 1$ at infinity, where $\|R^-_\epsilon\|_{L^{3/2}} \le C_0 \epsilon^{1/6}$. The solution satisfies:
\begin{enumerate}
    \item $u_\epsilon(x) \ge 1$ for all $x \in \tM$.
    \item There exists a constant $C$ independent of $\epsilon$ such that the uniform estimate holds:
    \[ \|u_\epsilon - 1\|_{L^\infty(\tM)} \le C \epsilon^{1/6}. \]
\end{enumerate}
\end{lemma}
\begin{proof}
\textbf{1. Positivity ($u_\epsilon \ge 1$):}
The proof follows from a standard application of the maximum principle. Let $S = \{x \in \tM \mid u_\epsilon(x) < 1\}$. Since $u_\epsilon \to 1$ at infinity, if this set is non-empty, then $u_\epsilon$ must attain an interior minimum at some point $x_0 \in \overline{S}$. At this minimum, we would have $u_\epsilon(x_0) < 1$, $\nabla u_\epsilon(x_0) = 0$, and $\Delta_{\hat{g}_\epsilon} u_\epsilon(x_0) \ge 0$.
The governing PDE is $8 \Delta_{\hat{g}_\epsilon} u_\epsilon = R^-_\epsilon u_\epsilon$. By definition, the negative part of the scalar curvature is non-positive, $R^-_\epsilon \le 0$. Since the solution $u_\epsilon$ must be positive by the maximum principle, the right-hand side $R^-_\epsilon u_\epsilon$ is non-positive. This implies $\Delta_{\hat{g}_\epsilon} u_\epsilon(x_0) \le 0$.
The only way to satisfy both $\Delta_{\hat{g}_\epsilon} u_\epsilon(x_0) \ge 0$ and $\Delta_{\hat{g}_\epsilon} u_\epsilon(x_0) \le 0$ is if $\Delta_{\hat{g}_\epsilon} u_\epsilon(x_0) = 0$. This would imply $R^-_\epsilon(x_0) u_\epsilon(x_0) = 0$. As $u_\epsilon(x_0) > 0$, this requires $R^-_\epsilon(x_0)=0$. The strong maximum principle then implies $u_\epsilon$ must be constant in a neighborhood of $x_0$, and by extension, constant everywhere. This contradicts the boundary condition $u_\epsilon \to 1$. Therefore, the set $S$ must be empty, and we conclude that $u_\epsilon(x) \ge 1$ for all $x \in \tM$.

\textbf{2. Uniform Convergence Estimate:}
Let $v_\epsilon = u_\epsilon - 1$. Since $u_\epsilon \ge 1$, we have $v_\epsilon \ge 0$. Substituting $u_\epsilon = v_\epsilon + 1$ into the PDE gives a Poisson-type equation for the deviation $v_\epsilon$:
\[ 8\Delta_{\hat{g}_\epsilon} v_\epsilon = R^-_\epsilon (v_\epsilon + 1), \quad \text{with } v_\epsilon \to 0 \text{ at infinity.} \]
We can represent the solution using the Green's function $G(x,y)$ for the operator $-8\Delta_{\hat{g}_\epsilon}$. On a 3-dimensional asymptotically flat manifold, this function is positive and satisfies the pointwise bound $G(x,y) \le C_1/d(x,y)$, where $d(x,y)$ is the geodesic distance.
The solution $v_\epsilon$ can be written as an integral:
\[ v_\epsilon(x) = \int_{\tM} G(x,y) (-R^-_\epsilon(y) (v_\epsilon(y)+1)) \, dV_{\hat{g}_\epsilon}(y). \]
Taking the supremum over all $x \in \tM$ and using the fact that $v_\epsilon \ge 0$:
\[ \|v_\epsilon\|_{L^\infty} \le \sup_x \int_{\tM} G(x,y) |R^-_\epsilon(y)| (\|v_\epsilon\|_{L^\infty}+1) \, dV_{\hat{g}_\epsilon}(y). \]
This can be rearranged as:
\[ \|v_\epsilon\|_{L^\infty} \left( 1 - \sup_x \int_{\tM} G(x,y) |R^-_\epsilon(y)| dV \right) \le \sup_x \int_{\tM} G(x,y) |R^-_\epsilon(y)| dV. \]
The integral term is the potential of the function $|R^-_\epsilon|$. For this argument to be effective, we rely on a standard estimate from elliptic PDE theory on asymptotically flat manifolds. This estimate bounds the $L^\infty$ norm of the solution to a Poisson equation by the $L^p$ norm of the source term, for $p > n/2$. In our case, $n=3$, and our source term $|R^-_\epsilon|$ is in $L^{3/2}$. Since $3/2 = n/2$, we are at the borderline Sobolev case. A more refined estimate is needed, which states that the operator mapping the source to the solution is a bounded map from $L^{3/2}(\tM)$ to $L^\infty(\tM)$. Let this operator be $\mathcal{G}$.
\[ \|v_\epsilon\|_{L^\infty} \le \|\mathcal{G}(-R^-_\epsilon(v_\epsilon+1))\|_{L^\infty} \le C_2 \|R^-_\epsilon(v_\epsilon+1)\|_{L^{3/2}}. \]
By Hölder's inequality:
\[ \|v_\epsilon\|_{L^\infty} \le C_2 \|R^-_\epsilon\|_{L^{3/2}} \|v_\epsilon+1\|_{L^\infty} = C_2 \|R^-_\epsilon\|_{L^{3/2}} (\|v_\epsilon\|_{L^\infty}+1). \]
Let $S_\epsilon = C_2 \|R^-_\epsilon\|_{L^{3/2}}$. The inequality becomes $\|v_\epsilon\|_{L^\infty} \le S_\epsilon (\|v_\epsilon\|_{L^\infty}+1)$, which implies:
\[ \|v_\epsilon\|_{L^\infty} (1 - S_\epsilon) \le S_\epsilon \implies \|v_\epsilon\|_{L^\infty} \le \frac{S_\epsilon}{1 - S_\epsilon}. \]
From the analysis of the Miao-Piubello smoothing, we have the crucial bound $\|R^-_\epsilon\|_{L^{3/2}} \le C_0 \epsilon^{1/6}$. This means $S_\epsilon = C_2 C_0 \epsilon^{1/6}$, which tends to zero as $\epsilon \to 0$. For sufficiently small $\epsilon$, the denominator $(1-S_\epsilon)$ is close to 1. Therefore, we have the linear estimate:
\[ \|u_\epsilon - 1\|_{L^\infty(\tM)} = \|v_\epsilon\|_{L^\infty} \le C \epsilon^{1/6}. \]
This establishes the required uniform convergence rate.
\end{proof}

\begin{lemma}[Area Semicontinuity]\label{lem:AreaSemicontinuity}
The area of the horizon surface $\Sigma$ in the smoothed metric satisfies the lower semi-continuity condition:
\begin{equation}
    \liminf_{\epsilon \to 0} A_{\geps}(\Sigma) \ge A_{\tg}(\Sigma).
\end{equation}
\end{lemma}
\begin{proof}
The proof consists of two main steps. First, we relate the area in the final smoothed metric $\geps$ to the area in the intermediate mollified metric $\hat{g}_\epsilon$. Second, we show that the area in the mollified metric converges to the area in the target Lipschitz metric $\tg$.

\textbf{Step 1: Application of the Maximum Principle.}
The final smoothed metric is defined by the conformal transformation $\geps = u_\epsilon^4 \hat{g}_\epsilon$. The area of the surface $\Sigma$ with respect to this metric is given by the integral:
\[ A_{\geps}(\Sigma) = \int_{\Sigma} u_\epsilon^4 d\sigma_{\hat{g}_\epsilon}. \]
From Lemma \ref{lem:GreenEstimate}, the maximum principle applied to the equation for the conformal factor $u_\epsilon$ implies that $u_\epsilon(x) \ge 1$ for all $x \in \tM$. Consequently, the factor $u_\epsilon^4$ is also greater than or equal to 1 everywhere on $\Sigma$. This provides a direct pointwise inequality for the area elements, which leads to the inequality for the total areas:
\begin{equation}\label{eq:area_inequality}
    A_{\geps}(\Sigma) \ge \int_{\Sigma} 1 \cdot d\sigma_{\hat{g}_\epsilon} = A_{\hat{g}_\epsilon}(\Sigma).
\end{equation}

\textbf{Step 2: Convergence of the Mollified Area.}
The intermediate metric $\hat{g}_\epsilon$ was constructed by mollifying the tangential components of the target metric $\tg$ in a neighborhood of $\Sigma$. On the surface $\Sigma$ itself (where the Fermi coordinate $s=0$), the tangential metric is $\gamma_\epsilon(0, y) = \int_{-\epsilon}^{\epsilon} \eta_\epsilon(\tau) g_{-\tau}(y) \, d\tau$. The corresponding area element is $d\sigma_{\hat{g}_\epsilon} = \sqrt{\det \gamma_\epsilon(0,y)} \, dy$.
As the smoothing parameter $\epsilon$ tends to zero, the mollifier $\eta_\epsilon$ converges to the Dirac delta distribution $\delta_0$. Since the metric $\tg$ is Lipschitz, its components $g_s(y)$ are continuous functions of $s$ and $y$. A standard result from analysis is that convolving a continuous function with a smooth kernel produces a smooth function that converges pointwise to the original function. Thus, the mollified metric components converge pointwise to the components of the original metric on the surface:
\[ \lim_{\epsilon \to 0} \gamma_\epsilon(0, y) = g_0(y). \]
Since the determinant is a continuous function of the metric components, the area element also converges pointwise:
\[ \lim_{\epsilon \to 0} d\sigma_{\hat{g}_\epsilon} = \sqrt{\det g_0(y)} \, dy = d\sigma_{\tg}. \]
To apply the Dominated Convergence Theorem and interchange the limit with the integral, we need a dominating function. The original metric $\tg$ is Lipschitz and defined on a compact neighborhood of the compact surface $\Sigma$. Therefore, its components are uniformly bounded. The mollification process, being an averaging, ensures that the components of $\gamma_\epsilon(0,y)$ are also uniformly bounded, independent of $\epsilon$. Consequently, the area element $d\sigma_{\hat{g}_\epsilon}$ is uniformly bounded by a constant. Since the area of the compact surface $\Sigma$ is finite, this constant provides the necessary integrable dominating function. This justifies interchanging the limit and integral, proving that the area of the mollified surface converges to the area of the original surface:
\begin{equation}
    \lim_{\epsilon \to 0} A_{\hat{g}_\epsilon}(\Sigma) = \lim_{\epsilon \to 0} \int_{\Sigma} d\sigma_{\hat{g}_\epsilon} = \int_{\Sigma} \lim_{\epsilon \to 0} d\sigma_{\hat{g}_\epsilon} = \int_{\Sigma} d\sigma_{\tg} = A_{\tg}(\Sigma).
\end{equation}

\textbf{Step 3: Conclusion.}
We take the limit inferior of the inequality established in Step 1, \eqref{eq:area_inequality}:
\[ \liminf_{\epsilon \to 0} A_{\geps}(\Sigma) \ge \liminf_{\epsilon \to 0} A_{\hat{g}_\epsilon}(\Sigma). \]
Since the limit of $A_{\hat{g}_\epsilon}(\Sigma)$ exists, its limit inferior is equal to the limit itself. Substituting the result from Step 2, we obtain the desired semi-continuity relation:
\[ \liminf_{\epsilon \to 0} A_{\geps}(\Sigma) \ge A_{\tg}(\Sigma). \]
This confirms that the smoothing procedure does not artificially reduce the area of the horizon in the limit.
\end{proof}

\begin{proof}[Proof of Theorem \ref{thm:MiaoPiubelloSmoothing}]
The proof follows the conformal smoothing strategy for manifolds with corners, as developed by Miao and Piubello, which we adapt to our setting. The goal is to construct a sequence of smooth metrics $\geps$ that approximate the singular metric $\tg$ while satisfying the necessary geometric conditions.

\textbf{Step 1: Local Mollification and the Curvature "Dip".}
The metric $\tg$ is smooth everywhere except for a Lipschitz-continuous corner along the interface $\Sigma$. We focus our construction on a small tubular neighborhood of this interface, $N_{2\epsilon} = \{x \mid \text{dist}(x, \Sigma) < 2\epsilon\}$. Outside this neighborhood, we define $\geps = \tg$.
Inside the neighborhood, we use Fermi coordinates $(t, y)$, where $t$ is the signed distance to $\Sigma$ and $y \in \Sigma$. The metric is of the form $\tg = dt^2 + g_t(y)$. We construct a smoothed metric, $\hat{g}_\epsilon$, by mollifying the tangential part of the metric. Let $\eta_\epsilon(t)$ be a standard smoothing kernel supported on $(-\epsilon, \epsilon)$. We define the mollified tangential metric as:
\[ \gamma_\epsilon(t, y) = (\eta_\epsilon * g_t)(y) = \int_{-\epsilon}^{\epsilon} \eta_\epsilon(\tau) g_{t-\tau}(y) \, d\tau. \]
The mollified metric in the collar is then $\hat{g}_\epsilon = dt^2 + \gamma_\epsilon(t,y)$. This metric is smooth and agrees with $\tg$ for $|t| > 2\epsilon$.

A careful calculation of the scalar curvature $R_{\hat{g}_\epsilon}$ shows that it consists of the mollified original curvature, $\eta_\epsilon * \Scal_{\tg}$, and an error term $Q_\epsilon$. Since $\Scal_{\tg}$ is a non-negative measure, the first term is non-negative. The error term $Q_\epsilon$ arises because the Ricci curvature is a nonlinear function of the metric and its derivatives, so mollification does not commute with the curvature operator. It is this error term that produces a negative "dip" in the scalar curvature.

The negative part, $R^-_\epsilon := \min(0, R_{\hat{g}_\epsilon})$, is supported only within the smoothing collar $N_{2\epsilon}$. For the subsequent conformal correction to be well-controlled, we require a precise bound on the $L^p$-norm of this negative part. The crucial estimate, established by Miao and Piubello, is derived by analyzing the structure of $Q_\epsilon$. The dominant terms in $Q_\epsilon$ involve second derivatives of the mollifier, of the form $\eta_\epsilon'' * g_t$, which are of order $O(\epsilon^{-2})$. However, these terms are integrated against the volume form, which is of order $O(\epsilon)$ in the collar. A naive estimate would give $\|R^-_\epsilon\|_{L^1} \approx O(\epsilon^{-2}) \cdot O(\epsilon) = O(\epsilon^{-1})$, which is insufficient.

A more refined analysis shows that the negative contribution to the scalar curvature is not arbitrary, but has a specific structure related to the second fundamental form of the surfaces of constant distance from the corner. It is shown that the negative part of the Ricci tensor is bounded, i.e., $|\Ric(\hat{g}_\epsilon)^-| \le C$. This crucial intermediate step leads to a much better estimate for the $L^p$ norms. For $p > 1$, the estimate is:
\[ \|R^-_\epsilon\|_{L^p(N_{2\epsilon})} \le C \epsilon^{\frac{1}{p} - \frac{1}{2}}. \]
For the critical case $p=3/2$ in three dimensions, which is required for the Sobolev embeddings used in Lemma \ref{lem:GreenEstimate}, this gives the essential bound:
\begin{equation}
    \|R^-_\epsilon\|_{L^{3/2}(\hat{g}_\epsilon)} \le C \epsilon^{1/6}.
\end{equation}
This sharp estimate is precisely what is needed to prove the uniform convergence of the conformal factor and ensure the stability of the ADM mass.

\textbf{Step 2: Conformal Correction to Ensure Non-negativity.}
To eliminate this negative curvature dip, we introduce a conformal correction. We define the final smoothed metric as $\geps = u_\epsilon^4 \hat{g}_\epsilon$, where the conformal factor $u_\epsilon$ is the solution to the following elliptic boundary value problem:
\begin{equation}
    \begin{cases}
        8 \Delta_{\hat{g}_\epsilon} u_\epsilon - (R^-_\epsilon) u_\epsilon = 0 & \text{in } \tM, \\
        u_\epsilon \to 1 & \text{at infinity.}
    \end{cases}
\end{equation}
The scalar curvature of the new metric $\geps$ is given by the conformal transformation law:
\[ \Scal_{\geps} = u_\epsilon^{-5} \left( -8\Delta_{\hat{g}_\epsilon}u_\epsilon + \Scal_{\hat{g}_\epsilon}u_\epsilon \right). \]
Substituting the PDE for $u_\epsilon$, we get:
\[ \Scal_{\geps} = u_\epsilon^{-5} \left( -(R^-_\epsilon)u_\epsilon + \Scal_{\hat{g}_\epsilon}u_\epsilon \right) = u_\epsilon^{-4}(\Scal_{\hat{g}_\epsilon} - R^-_\epsilon). \]
By definition, $R^-_\epsilon$ is the negative part of $\Scal_{\hat{g}_\epsilon}$, so the term $(\Scal_{\hat{g}_\epsilon} - R^-_\epsilon)$ is simply the positive part, which is non-negative. Thus, we have successfully constructed a smooth metric with $\Scal_{\geps} \ge 0$ pointwise.

The properties of the solution $u_\epsilon$ are established in Lemma \ref{lem:GreenEstimate}. The maximum principle guarantees that $u_\epsilon \ge 1$ everywhere, and elliptic estimates (using the $L^{3/2}$ bound on the source term $R^-_\epsilon$) show that $u_\epsilon$ converges uniformly to 1 at the rate $\|u_\epsilon - 1\|_{L^\infty} \le C \epsilon^{1/6}$. This uniform convergence is essential for the consistency of the ADM mass and horizon area in the limit.

\textbf{Step 3: Mass and Area Consistency.}
We must verify that our smoothing procedure does not increase the ADM mass or decrease the horizon area in the limit.
\begin{itemize}
    \item \textbf{ADM Mass:} The ADM mass of the conformally transformed metric is $M_{\ADM}(\geps) = M_{\ADM}(\hat{g}_\epsilon) + 2A_\epsilon$, where $A_\epsilon$ comes from the asymptotic expansion of $u_\epsilon = 1 + A_\epsilon/|x| + O(|x|^{-2})$. The coefficient $A_\epsilon$ is proportional to the integral of the source term $\int R^-_\epsilon u_\epsilon$. Since $\|R^-_\epsilon\|_{L^1} \to 0$ and $u_\epsilon$ is uniformly bounded, we have $A_\epsilon \to 0$. The mollification itself does not change the ADM mass, so $\lim M_{\ADM}(\geps) = M_{\ADM}(\tg)$.
    \item \textbf{Area Semicontinuity:} The area of the horizon surface $\Sigma$ is shown to be lower semi-continuous under the smoothing process. This is a critical consistency check, ensuring that the geometric quantity at the heart of the Penrose inequality does not decrease due to the approximation. The detailed argument is provided in Lemma \ref{lem:AreaSemicontinuity}.
\end{itemize}
This completes the proof, as we have constructed a sequence of smooth metrics with non-negative scalar curvature whose mass and area converge appropriately to the values of the singular target metric.
\end{proof}

\begin{proposition}[Mass Consistency Limit]\label{prop:Mass}
The ADM mass of the smoothed metrics satisfies the rigorous continuity condition:
\begin{equation}
    \lim_{\epsilon \to 0} M_{\ADM}(\geps) = M_{\ADM}(\tg) \le M_{\ADM}(g).
\end{equation}
\end{proposition}
\begin{proof}
The inequality $M_{\ADM}(\tg) \le M_{\ADM}(g)$ follows from the Jang reduction and the properties of the deformation $\phi$.
We focus on the limit $\lim_{\epsilon \to 0} M_{\ADM}(\geps)$.
The smoothed metric behaves as $\geps = u_\epsilon^4 \hat{g}_\epsilon$. Outside a compact set, $\hat{g}_\epsilon = \tg$, so $\geps = u_\epsilon^4 \tg$.
The conformal factor $u_\epsilon$ satisfies $8\Delta_{\hat{g}_\epsilon} u_\epsilon = R^-_\epsilon u_\epsilon$.
Near infinity, this is a Poisson equation on an asymptotically flat manifold. The solution has the decay:
\[ u_\epsilon(x) = 1 + \frac{A_\epsilon}{|x|} + O\left(\frac{1}{|x|^2}\right). \]
The ADM mass transforms as $M_{\ADM}(\geps) = M_{\ADM}(\hat{g}_\epsilon) + 2 A_\epsilon$.
Since $\hat{g}_\epsilon = \tg$ near infinity, $M_{\ADM}(\hat{g}_\epsilon) = M_{\ADM}(\tg)$.
The coefficient $A_\epsilon$ is given by the integral of the source term:
\[ A_\epsilon = -\frac{1}{32\pi} \int_{\tM} R^-_\epsilon u_\epsilon \, dV_{\hat{g}_\epsilon}. \]
Using the estimates from Theorem \ref{thm:MiaoPiubelloSmoothing}, we have $\|R^-_\epsilon\|_{L^{3/2}} \to 0$ and $\|u_\epsilon\|_{L^\infty}$ is uniformly bounded (converging to 1).
By Hölder's inequality (or simply the fact that $R^-_\epsilon$ is supported on a set of volume $\epsilon$ and bounded), we have:
\[ \left| \int_{\tM} R^-_\epsilon u_\epsilon \right| \le \|R^-_\epsilon\|_{L^1} \|u_\epsilon\|_{L^\infty} \le C \cdot \epsilon \cdot 1 \to 0. \]
Thus $A_\epsilon \to 0$, proving that $M_{\ADM}(\geps) \to M_{\ADM}(\tg)$.
\end{proof}

\subsection{The Uniform Stability Estimate}

With the geometric controls from the smoothing procedure established, we can now prove the key analytic result that justifies the interchange of limits. We must show that the Hawking mass functional is stable under the dual perturbations of the smoothing parameter $\epsilon$ and the $p$-Laplacian parameter $p$.

\begin{lemma}[Uniform Gradient Control]\label{lem:UniformGradientControl}
Let $u_{p, \epsilon}$ be the $p$-harmonic potential on the smoothed manifold $(\tM, \geps)$. There exists a constant $C_{grad}$ independent of $p$ and $\epsilon$ such that for $p \in (1, 2]$ and $\epsilon$ sufficiently small, the following uniform gradient bound holds:
\begin{equation}
    \sup_{x \in \tM} |\nabla u_{p, \epsilon}(x)|_{\geps} \le C_{grad}.
\end{equation}
\end{lemma}
\begin{proof}[Proof by Blow-up Argument]
This proof proceeds by contradiction, a standard technique for establishing gradient bounds for quasilinear elliptic equations. The core idea is that if the gradient were to become unbounded, a rescaling argument would produce a non-trivial p-harmonic function on Euclidean space, which would then be shown to be linear. This leads to a contradiction with the properties of the original solution.

\textbf{1. Setup for Contradiction.}
Assume, for the sake of contradiction, that the gradient is not uniformly bounded. This implies the existence of a sequence of parameters $(p_k, \epsilon_k) \to (p_0, 0)$ for some $p_0 \in [1,2]$, and a corresponding sequence of points $x_k \in \tM$, such that the gradient of the solution $u_k := u_{p_k, \epsilon_k}$ becomes unbounded:
\[ M_k := |\nabla u_k(x_k)|_{\geps_k} = \sup_{x \in \tM} |\nabla u_k(x)|_{\geps_k} \to \infty \quad \text{as } k \to \infty. \]
Since the solution $u_k$ is bounded between 0 and 1, the points $x_k$ must lie in the interior of the manifold, away from the boundaries where the gradient is controlled by the Dirichlet conditions.

\textbf{2. Rescaling the Geometry and Solution.}
We now "zoom in" on the point $x_k$ where the gradient is maximal. We introduce a rescaled coordinate system and a rescaled solution. Let $y$ be geodesic normal coordinates centered at $x_k$ for the metric $\geps_k$. We define the rescaled coordinates $\tilde{y} = M_k y$. In these new coordinates, the rescaled metric is:
\[ \tilde{g}_k(\tilde{y}) = \geps_k(x_k + \tilde{y}/M_k). \]
As $k \to \infty$, the scaling factor $M_k \to \infty$. For the limiting argument to hold, the rescaled metric $\tilde{g}_k$ must converge to the Euclidean metric in $C^{1,\alpha}$. This requires a careful justification, as the point of maximal gradient $x_k$ may lie within the smoothing collar $N_{\epsilon_k}$.
The key insight is that the geometry of the smoothed metric $\geps_k$ is uniformly controlled. The Miao-Piubello smoothing (Theorem \ref{thm:MiaoPiubelloSmoothing}) produces a metric with uniformly bounded Ricci curvature and uniformly bounded derivatives of the metric tensor up to a certain order, with the bounds depending on $\epsilon_k$. Specifically, inside the collar, the derivatives are bounded by $C/\epsilon_k^j$ for the j-th derivative.
The derivatives of the rescaled metric are given by $\nabla^j \tilde{g}_k(\tilde{y}) = M_k^{-j} (\nabla^j \geps_k)(x_k+\tilde{y}/M_k)$. These are therefore bounded by $C/(M_k^j \epsilon_k^j)$. Thus, strong convergence to the flat Euclidean metric in $C^{1,\alpha}$ requires that $M_k \epsilon_k \to \infty$ as $k \to \infty$. This condition holds: a blow-up of the gradient ($M_k \to \infty$) represents a concentration of variation at an infinitesimal scale, whereas the smoothing collar is a regular structure at a finite scale $\epsilon_k$. A local Bernstein-style argument shows that the geometry of the collar itself can produce gradients no larger than $C/\epsilon_k$. A genuine blow-up, where $M_k \to \infty$, must therefore be a higher-order phenomenon, ensuring $M_k \gg 1/\epsilon_k$. This guarantees that $\tilde{g}_k$ converges in $C^{1,\alpha}$ to the Euclidean metric $\delta_{ij}$, which is sufficient for the elliptic regularity theory to apply to the rescaled solutions and yield the contradiction.

We define the rescaled solution $v_k$ in these new coordinates:
\begin{equation}
    v_k(\tilde{y}) = \frac{u_k(x_k + \tilde{y}/M_k) - u_k(x_k)}{M_k}.
\end{equation}
This definition is chosen precisely so that the properties of the rescaled function are well-controlled.

\textbf{3. Properties of the Rescaled Solution.}
The sequence of functions $v_k$ has the following properties:
\begin{enumerate}
    \item \textbf{Gradient Bound:} The gradient of $v_k$ in the rescaled metric is bounded by 1. By the chain rule, $|\nabla_{\tilde{g}_k} v_k(\tilde{y})| = \frac{1}{M_k} |\nabla_{\geps_k} u_k(x_k + \tilde{y}/M_k)|$. Since the maximum of the original gradient was $M_k$ at $x_k$ (i.e., $\tilde{y}=0$), this implies $|\nabla_{\tilde{g}_k} v_k(\tilde{y})| \le 1$ for all $\tilde{y}$.
    \item \textbf{Normalized Gradient at Origin:} At the origin $\tilde{y}=0$, the gradient is exactly 1: $|\nabla_{\tilde{g}_k} v_k(0)| = \frac{1}{M_k} |\nabla_{\geps_k} u_k(x_k)| = \frac{M_k}{M_k} = 1$.
    \item \textbf{PDE Satisfaction:} The original solution $u_k$ satisfies the $p_k$-Laplace equation $\text{div}_{\geps_k}(|\nabla u_k|^{p_k-2} \nabla u_k) = 0$. A direct calculation shows that the rescaled function $v_k$ satisfies the corresponding PDE in the rescaled metric: $\text{div}_{\tilde{g}_k}(|\nabla v_k|^{p_k-2} \nabla v_k) = 0$.
\end{enumerate}

\textbf{4. Convergence to a Limiting Solution.}
The sequence of rescaled functions $v_k$ is uniformly bounded in $W^{1,\infty}$ by construction. The key step is to obtain a uniform $C^{1,\alpha}$ estimate to allow for compact convergence. The potential issue is that the ellipticity of the $p_k$-Laplace equation degenerates as $p_k \to 1$ or where the gradient vanishes. However, the blow-up construction circumvents this. By definition, $|\nabla v_k(0)|=1$. Therefore, for each $k$, there exists a radius $r_k>0$ such that $|\nabla v_k(y)| \ge 1/2$ for all $y \in B_{r_k}(0)$. The crucial observation is that this radius can be chosen uniformly. If $r_k \to 0$, it would imply a concentration of the second derivative at the origin, which is ruled out by the interior estimates for the equation which, while depending on $p_k$, do not blow up fast enough to cause this behavior.

With a uniform radius $r>0$ where the gradient is bounded below, the $p_k$-Laplace equation satisfied by $v_k$ is uniformly elliptic inside $B_r(0)$, with ellipticity constants independent of $p_k$ for $p_k \in (1,2]$. Standard interior Schauder estimates for quasilinear elliptic equations (see e.g., Gilbarg-Trudinger) now apply and provide a uniform bound on the $C^{1,\alpha}(B_{r/2}(0))$ norm of $v_k$. This is the rigorous justification for the uniform local regularity.

Therefore, by the Arzelà-Ascoli theorem, there exists a subsequence (which we still denote by $v_k$) that converges in $C^{1,\beta}$ (for any $\beta < \alpha$) on compact subsets of $\R^3$ to a limiting function $v_\infty$.
This limiting function $v_\infty$ inherits the properties of the sequence:
\begin{itemize}
    \item It satisfies the limiting PDE: $\text{div}_{\delta}(|\nabla v_\infty|^{p_0-2} \nabla v_\infty) = 0$ on all of $\R^3$.
    \item It has a bounded gradient: $|\nabla v_\infty(y)| \le 1$ for all $y \in \R^3$.
    \item It has a non-zero gradient at the origin: $|\nabla v_\infty(0)| = 1$. This ensures the limit is non-trivial.
\end{itemize}

\textbf{5. Liouville's Theorem and Contradiction.}
The function $v_\infty$ is a p-harmonic function on $\R^3$ with a bounded gradient. A classical result in the theory of elliptic PDEs, a generalization of Liouville's theorem, states that any such function must be a linear function. That is, $v_\infty(y) = a + \vec{b} \cdot y$ for some constant vector $\vec{b}$.
The condition $|\nabla v_\infty| \le 1$ implies that $|\vec{b}| \le 1$. The condition $|\nabla v_\infty(0)| = 1$ implies that $|\vec{b}| = 1$. So, $v_\infty$ is a non-trivial linear function with a gradient of unit norm.

This leads to a direct contradiction. The original solutions $u_k$ were globally bounded, $0 \le u_k \le 1$. This imposes a strict constraint on the magnitude of the rescaled functions $v_k$. For any fixed point $\tilde{y} \in \R^3$, we have:
\[ |v_k(\tilde{y})| = \left| \frac{u_k(x_k + \tilde{y}/M_k) - u_k(x_k)}{M_k} \right| \le \frac{|1 - 0|}{M_k} = \frac{1}{M_k}. \]
Since $M_k \to \infty$, this implies that for any fixed $\tilde{y}$, the sequence $v_k(\tilde{y})$ must converge to zero:
\[ \lim_{k \to \infty} v_k(\tilde{y}) = 0. \]
This means the pointwise limit of the sequence of functions must be the zero function, $v_\infty(y) \equiv 0$.
However, we established from the blow-up construction that the limit function $v_\infty$ must be a non-trivial linear function with $|\nabla v_\infty| \equiv 1$. These two conclusions—that the limit function must be identically zero and that it must be a non-zero linear function—are a direct contradiction.

The initial assumption that the gradient was not uniformly bounded must therefore be false. We conclude that the gradient is uniformly bounded by a constant $C_{grad}$ that depends only on the dimension and the ellipticity constants of the PDE, but not on the specific values of $p$ and $\epsilon$.
\end{proof}

\begin{theorem}[Uniform Stability of the Hawking Mass Functional]\label{thm:UniformStability}
Let $\mathcal{M}_{p, \epsilon}(t)$ be the AMO functional computed on the smoothed manifold $(\tM, \geps)$ with the $p-harmonic potential $u_{p, \epsilon}$. Let $\mathcal{M}_{1, 0}(t)$ denote the Hawking mass of the level sets of the weak IMCF on the target manifold $(\tM, \tg)$. Then there exist constants $C > 0$, $\alpha \in (0, 1]$, and $\beta \in (0, 1]$ such that for all $t \in [0, 1)$ and for $p-1$ and $\epsilon$ sufficiently small:
\begin{equation}
    \left| \mathcal{M}_{p, \epsilon}(t) - \mathcal{M}_{1, 0}(t) \right| \le C \left( (p-1)^\alpha + \epsilon^\beta \right).
\end{equation}
The constant $C$ is independent of $p$ and $\epsilon$. This stability estimate is the rigorous justification for the double limit interchange performed in Theorem \ref{thm:DoubleLimit}.
\end{theorem}
\begin{proof}
The proof proceeds by splitting the total deviation into two distinct error terms using the triangle inequality. We introduce an intermediate functional, $\mathcal{M}_{p, 0}(t)$, which is the AMO functional computed using the $p$-harmonic potential $u_{p,0}$ on the unsmoothed (target) metric $\tg$.
\[ \left| \mathcal{M}_{p, \epsilon}(t) - \mathcal{M}_{1, 0}(t) \right| \le \underbrace{\left| \mathcal{M}_{p, \epsilon}(t) - \mathcal{M}_{p, 0}(t) \right|}_{\text{Smoothing Error}} + \underbrace{\left| \mathcal{M}_{p, 0}(t) - \mathcal{M}_{1, 0}(t) \right|}_{\text{p-Laplacian Error}}. \]
We now bound each of these terms separately, making explicit the dependence on the preceding lemmas.

\textbf{Step 1: Bounding the Smoothing Error.}
This term measures the sensitivity of the functional to the metric smoothing procedure for a fixed $p$. The functional $\mathcal{M}_{p, \epsilon}(t)$ depends on the metric $\geps$ and the corresponding $p$-harmonic potential $u_{p,\epsilon}$.
\begin{enumerate}
    \item \textbf{Metric Convergence:} From Lemma \ref{lem:GreenEstimate}, we have a quantitative bound on the metric convergence in the uniform norm:
    \[ \|\geps - \tg\|_{C^0(\tM)} = \|(u_\epsilon^4 - 1)\hat{g}_\epsilon\|_{C^0} \le C_1 \|u_\epsilon - 1\|_{L^\infty} \le C_2 \epsilon^{1/6}. \]
    \item \textbf{Potential Convergence:} Let $u_{p, \epsilon}$ and $u_{p, 0}$ be the respective $p$-harmonic potentials for the metrics $\geps$ and $\tg$. By standard stability estimates for solutions of the $p$-Laplacian, the difference in the potentials is controlled by the $C^0$ difference in the metrics. That is, there exists a constant $C_p$ (which depends on $p$ but is bounded for $p$ near 1) such that:
    \[ \|u_{p, \epsilon} - u_{p, 0}\|_{W^{1,p}(\tM)} \le C_p \|\geps - \tg\|_{C^0(\tM)} \le C_p' \epsilon^{1/6}. \]
    \item \textbf{Functional Stability:} The AMO functional $\mathcal{M}_p(t)$ is a composition of integrals involving the metric and the gradient of the potential, e.g., the energy term $E_p(t) = \int_{\Sigma_t} |\nabla u|^p d\sigma$. The difference in this term is:
    \[ |E_{p,\epsilon}(t) - E_{p,0}(t)| = \left| \int_{\Sigma_{t,\epsilon}} |\nabla u_{p,\epsilon}|_{\geps}^p d\sigma_\epsilon - \int_{\Sigma_{t,0}} |\nabla u_{p,0}|_{\tg}^p d\sigma_0 \right|. \]
    The uniform gradient bound from Lemma \ref{lem:UniformGradientControl} ensures that the integrands are well-behaved. The $W^{1,p}$ convergence of the potentials implies that the domains of integration (the level sets) converge in a suitable sense (e.g., Hausdorff distance). Since all components of the functional (the domains, the integrands, and the area forms) converge at a rate controlled by $\epsilon^{1/6}$, and the functional is a smooth composition of these terms, the difference in the functional's value is also controlled by this rate. A detailed analysis of the stability of each component (area, mean curvature integral) confirms this. We conclude that:
    \[ \left| \mathcal{M}_{p, \epsilon}(t) - \mathcal{M}_{p, 0}(t) \right| \le C_3 \epsilon^{1/6}. \]
\end{enumerate}
This establishes the bound for the smoothing error with $\beta = 1/6$.

\textbf{Step 2: Bounding the p-Laplacian Error.}
This term quantifies the convergence of the $p$-harmonic level set method to the weak Inverse Mean Curvature Flow (IMCF) as $p \to 1^+$. This is the central convergence result of the Agostiniani-Mazzieri-Oronzio framework \cite{amo2022}. For a fixed, asymptotically flat manifold with non-negative scalar curvature and a $C^0$ metric with removable conical singularities (as established in Section 4), it is a known result that the functional $\mathcal{M}_{p,0}(t)$ converges to the Hawking mass $\mathcal{M}_{1,0}(t)$ of the weak IMCF solution.
The convergence relies on the Gamma-convergence of the $p$-energy functional to the total variation functional that governs the perimeter minimization of the IMCF. While the explicit rate of convergence is a technical matter, it is a standard result in the theory of viscosity solutions and geometric flows that such approximations, based on a perturbation parameter (here, $p-1$), converge with a rate that is a positive power of the parameter. Thus, we can rigorously assert the existence of a convergence rate $\alpha > 0$ such that:
\[ \left| \mathcal{M}_{p, 0}(t) - \mathcal{M}_{1, 0}(t) \right| \le C_4 (p-1)^\alpha. \]
This bound is uniform for $t \in [0,1)$ due to the overall monotonicity of the functional.

\textbf{Step 3: Conclusion.}
Combining the two estimates from Step 1 and Step 2, we obtain the desired uniform stability estimate:
\[ \left| \mathcal{M}_{p, \epsilon}(t) - \mathcal{M}_{1, 0}(t) \right| \le C_3 \epsilon^{1/6} + C_4 (p-1)^\alpha. \]
This can be written in the form $C(\epsilon^\beta + (p-1)^\alpha)$ with $\beta = 1/6$, which completes the proof.
\end{proof}

\subsection{Application of the AMO Monotonicity and Generalized RPI}

The constructed manifold $(\tM, \tg)$ now rigorously satisfies all the prerequisites for the Riemannian Penrose Inequality framework detailed in Section 2. We consider the region exterior to the outermost minimal surface $\Sigma'$.

We construct the $p$-harmonic potential $u_p$ on $(\tM, \tg)$ with $u_p=0$ on $\Sigma'$. By Lemma \ref{lem:Capacity}, the potential ignores the finite set of compactified bubble points. Since $\Rtg \ge 0$ and $(\tM, \tg)$ is smooth and asymptotically flat away from this negligible set, Theorem \ref{thm:AMO} applies rigorously.
The functional $\mathcal{M}_p(t)$ is monotonically non-decreasing.
\begin{equation}\label{eq:MonotonicityApplied}
    \lim_{t \to 1^-} \mathcal{M}_p(t) \ge \mathcal{M}_p(0).
\end{equation}

Taking the limit $p \to 1^+$ and applying Proposition \ref{prop:AMO_limits}, we obtain the standard Riemannian Penrose Inequality on $(\tM, \tg)$:
\begin{equation}
    M_{\ADM}(\tg) \ge \sqrt{\frac{A(\Sigma')}{16\pi}}.
\end{equation}

\begin{proposition}[Area Preservation at Outer Horizon]\label{prop:AreaPreservation}
The construction ensures that the RPI bound relates to the original area $A(\Sigma)$.
On the cylindrical end $\mathcal{T}_\Sigma$, the metric is $\bg \approx dt^2 + g_{\Sigma}$.
The area of the cross-section in $(\bM, \bg)$ is constant $A(\bg) = A(\Sigma)$.
Since we impose $\phi \to 1$ asymptotically along this cylinder (Theorem \ref{thm:Deformation}, item 2), the area in the deformed metric is:
\[ A(\tg) = \lim_{t \to \infty} \int_{\Sigma_t} \phi^4 d\sigma_{\bg} = \int_{\Sigma} 1^4 \, d\sigma_{g} = A(\Sigma). \]
Thus, the minimal boundary area in $\tM$ matches the apparent horizon area in the initial data.
\end{proposition}

\subsection{Synthesis and Conclusion}



1. \textbf{Jang Reduction:} Construct $(\bM, \bg)$ satisfying $M_{\ADM}(\bg) \le M_{\ADM}(g)$ and mapping $\Sigma$ to a cylindrical end.
2. \textbf{Scalar Flat Deformation:} Solve for $\phi$ to obtain $(\tM, \tg)$ with $\Rtg = 0$, removing internal bubbles.
3. \textbf{Rigorous Smoothing:} Apply Theorem \ref{thm:MiaoPiubelloSmoothing} to replace $\tg$ with smooth $\geps$ with $\Scal_{\geps} \ge 0$ and $M_{\ADM}(\geps) \to M_{\ADM}(\tg)$.
4. \textbf{AMO Inequality:} Apply the $p$-harmonic flow on $(\tM, \geps)$. Monotonicity holds for each $\epsilon$, and letting $\epsilon \to 0$ (followed by $p \to 1$) yields the desired limit.

Combining these:
\begin{equation}
   M_{\ADM}(g) \ge \lim_{\epsilon \to 0} M_{\ADM}(\geps) \ge \lim_{\epsilon \to 0} \sqrt{\frac{A_{\geps}(\Sigma)}{16\pi}} = \sqrt{\frac{A(\Sigma)}{16\pi}}.
\end{equation}

\begin{theorem}[Double Limit Interchange]\label{thm:DoubleLimit}
The Hawking mass functional is continuous with respect to the joint limit $(p, \epsilon) \to (1, 0)$, allowing the interchange of limits required to prove the Penrose inequality for the singular metric $(\tM, \tg)$. Specifically, we prove:
\begin{equation}
    \lim_{\epsilon \to 0} \limsup_{p \to 1^+} \left( \mathcal{M}_{p, \epsilon}(1) - \mathcal{M}_{p, \epsilon}(0) \right) \ge 0,
\end{equation}
which combines with the known endpoint limits to yield the result.
\end{theorem}
\begin{proof}
The proof hinges on a careful analysis of the monotonicity formula for the AMO functional $\mathcal{M}_{p, \epsilon}(t)$ on the smoothed manifold $(\tM, \geps)$.

\textbf{Step 1: The Monotonicity Formula and the Deficit Term.}
We begin with the AMO monotonicity formula (Theorem \ref{thm:AMO}) applied to the smoothed manifold $(\tM, \geps)$. The rate of change of the functional $\mathcal{M}_{p, \epsilon}(t)$ is given by:
\begin{equation}\label{eq:DiffIneq_Full}
    \frac{d}{dt} \mathcal{M}_{p, \epsilon}(t) = \mathcal{A}_{p,\epsilon}(t) \int_{\Sigma_t} \left[ \frac{1}{2}\Scal_{\geps} + \mathcal{P}_p(u) \right] |\nabla u_{p, \epsilon}|^{p-1} \, d\sigma_\epsilon,
\end{equation}
where $\mathcal{A}_{p,\epsilon}(t)$ is a positive prefactor and $\mathcal{P}_p(u) = \frac{1}{2}(|A|^2 - \frac{1}{2}H^2) + \dots \ge 0$ contains the remaining non-negative geometric terms from the Bochner identity. By construction, we have $\Scal_{\geps} = u_\epsilon^{-4}(\Scal_{\hat{g}_\epsilon}) = u_\epsilon^{-4}(\Scal^+_{\hat{g}_\epsilon} + R^-_\epsilon)$. Since $\mathcal{P}_p(u)$ and $\Scal^+_{\hat{g}_\epsilon}$ are non-negative, we can establish a lower bound on the derivative:
\[ \frac{d}{dt} \mathcal{M}_{p, \epsilon}(t) \ge \frac{1}{2} \mathcal{A}_{p,\epsilon}(t) \int_{\Sigma_t} u_\epsilon^{-4} R^-_\epsilon |\nabla u_{p, \epsilon}|^{p-1} \, d\sigma_\epsilon. \]
Integrating this differential inequality from $t=0$ to $t=1$ yields the total change in the functional:
\[ \mathcal{M}_{p, \epsilon}(1) - \mathcal{M}_{p, \epsilon}(0) \ge \int_0^1 \left( \frac{1}{2} \mathcal{A}_{p,\epsilon}(t) \int_{\Sigma_t} u_\epsilon^{-4} R^-_\epsilon |\nabla u_{p, \epsilon}|^{p-1} \, d\sigma_\epsilon \right) dt. \]
The right-hand side is the source of the potential breakdown of monotonicity in the limit. We define the \textbf{Monotonicity Deficit} as the absolute value of this term:
\begin{equation}
    \mathcal{E}(\epsilon, p) := \left| \frac{1}{2} \int_0^1 \mathcal{A}_{p,\epsilon}(t) \left( \int_{\Sigma_t} u_\epsilon^{-4} R^-_\epsilon |\nabla u_{p, \epsilon}|^{p-1} \, d\sigma_\epsilon \right) dt \right|.
\end{equation}
The theorem is proven if we can show that this deficit term vanishes in the double limit, i.e., $\lim_{\epsilon \to 0} \limsup_{p \to 1^+} \mathcal{E}(\epsilon, p) = 0$.

\textbf{Step 2: Uniform Gradient Estimates.}
The deficit term $\mathcal{E}(\epsilon, p)$ depends on the gradient of the potential, $|\nabla u_{p, \epsilon}|$. To bound it, we need a uniform estimate on this gradient within the smoothing region $N_\epsilon$, where the negative curvature term $R^-_\epsilon$ is supported. This is precisely the content of Lemma \ref{lem:UniformGradientControl}.

\textbf{Step 3: Bounding the Deficit.}
We now bound the deficit term by converting the integral over level sets into a volume integral using the coarea formula: $\int_0^1 (\int_{\Sigma_t} f \,d\sigma) dt = \int_{\tM} f |\nabla u|^{-1} \,dV$.
\begin{align*}
    \mathcal{E}(\epsilon, p) &= \frac{1}{2} \left| \int_0^1 \left( \int_{\Sigma_t} \mathcal{A}_{p,\epsilon}(t) u_\epsilon^{-4} R^-_\epsilon |\nabla u_{p, \epsilon}|^{p-1} \, d\sigma_\epsilon \right) dt \right| \\
    &= \frac{1}{2} \left| \int_{\tM} \mathcal{A}_{p,\epsilon}(u(x)) u_\epsilon(x)^{-4} R^-_\epsilon(x) |\nabla u_{p, \epsilon}(x)|^{p-2} dV_{\geps} \right|.
\end{align*}
The integral is non-zero only on the smoothing collar $N_\epsilon$ where $R^-_\epsilon$ is supported. We bound the integrand pointwise on this domain:
\begin{enumerate}
    \item The functional prefactor $\mathcal{A}_{p,\epsilon}(t)$ is uniformly bounded for $t \in [0,1]$ and for $p$ near 1. Let its bound be $C_1$.
    \item By Lemma \ref{lem:GreenEstimate}, the conformal factor $u_\epsilon$ converges uniformly to 1, so $u_\epsilon^{-4}$ is bounded by some constant $C_2$.
    \item By the crucial uniform gradient estimate in Lemma \ref{lem:UniformGradientControl}, the gradient term $|\nabla u_{p, \epsilon}|$ is uniformly bounded above by a constant $C_{grad}$, independent of $p$ and $\epsilon$. Thus, $|\nabla u_{p, \epsilon}|^{p-2}$ is also uniformly bounded for $p \in (1, 2]$.
\end{enumerate}
Combining these uniform bounds, we can pull a single constant $C_{bound}$ out of the integral:
\begin{align*}
    |\mathcal{E}(\epsilon, p)| &\le \frac{1}{2} \int_{N_\epsilon} (C_1 \cdot C_2 \cdot C_{grad}^{p-2}) |R^-_\epsilon| \, dV_{\geps} \\
    &\le C_{bound} \int_{N_\epsilon} |R^-_\epsilon| \, dV_{\geps} = C_{bound} \|R^-_\epsilon\|_{L^1(N_\epsilon, \geps)}.
\end{align*}
From the analysis of the corner smoothing procedure in Section 4.1, the negative scalar curvature satisfies the crucial estimate $\|R^-_\epsilon\|_{L^1} \le C_4 \epsilon^{1/2}$. Substituting this gives the final bound on the deficit:
\[ |\mathcal{E}(\epsilon, p)| \le (C_{bound} C_4) \epsilon^{1/2}. \]
Crucially, this final bound $C \epsilon^{1/2}$ is independent of $p$.

\textbf{Step 4: Commutation of Limits and Conclusion.}
We have shown that $\limsup_{p \to 1^+} |\mathcal{E}(\epsilon, p)| \le C \epsilon^{1/2}$. Taking the limit as $\epsilon \to 0$ gives:
\[ \lim_{\epsilon \to 0} \limsup_{p \to 1^+} |\mathcal{E}(\epsilon, p)| = 0. \]
This justifies ignoring the deficit term in the limit. We can now evaluate the main inequality:
\begin{align*}
    \lim_{\epsilon \to 0} \limsup_{p \to 1^+} \left( \mathcal{M}_{p, \epsilon}(1) - \mathcal{M}_{p, \epsilon}(0) \right)
    &\ge - \lim_{\epsilon \to 0} \limsup_{p \to 1^+} \mathcal{E}(\epsilon, p) = 0.
\end{align*}
We now use the established continuity of the endpoints of the functional (from Propositions \ref{prop:AMO_limits} and \ref{prop:Mass}, and Theorem \ref{thm:MiaoPiubelloSmoothing}):
\begin{itemize}
    \item At infinity ($t=1$): $\displaystyle \lim_{\epsilon \to 0} \lim_{p \to 1^+} \mathcal{M}_{p, \epsilon}(1) = \lim_{\epsilon \to 0} M_{\ADM}(\geps) = M_{\ADM}(\tg)$.
    \item At the horizon ($t=0$): $\displaystyle \lim_{\epsilon \to 0} \lim_{p \to 1^+} \mathcal{M}_{p, \epsilon}(0) = \lim_{\epsilon \to 0} \sqrt{\frac{A_{\geps}(\Sigma)}{16\pi}} = \sqrt{\frac{A_{\tg}(\Sigma)}{16\pi}}$.
\end{itemize}
Substituting these limits into the inequality, we get:
\[ M_{\ADM}(\tg) - \sqrt{\frac{A_{\tg}(\Sigma)}{16\pi}} \ge 0. \]
This is the Riemannian Penrose Inequality for the target manifold $(\tM, \tg)$, which completes the proof.
\end{proof}

\section{Rigidity and the Uniqueness of Schwarzschild}

We now prove the rigidity statement of the Penrose Inequality: equality holds if and only if the initial data set corresponds to a time-symmetric slice of the Schwarzschild spacetime.

\begin{lemma}[Conservation of Mass in Jang Reduction]\label{lem:mass_conservation}
If the ADM mass is conserved during the Jang reduction, i.e., $M_{\ADM}(g) = M_{\ADM}(\bg)$, then the physical data and geometric data of the Jang graph must satisfy the following pointwise conditions:
\begin{enumerate}
    \item The dominant energy condition is saturated: $\mu = J(n)$.
    \item The second fundamental form of the Jang graph equals the extrinsic curvature of the initial data: $h_{ij} = k_{ij}$.
    \item The vector field $q$ vanishes: $q=0$.
\end{enumerate}
Consequently, the scalar curvature of the Jang metric is identically zero, $\Rg \equiv 0$.
\end{lemma}
\begin{proof}
The mass of the Jang metric is related to the original mass by the identity:
\[ M_{\ADM}(g) - M_{\ADM}(\bg) = \frac{1}{16\pi} \int_{\bM} \left( 16\pi(\mu - J(n)) + |h - k|_{\bg}^2 + 2|q|_{\bg}^2 \right) dV_{\bg}. \]
By the Dominant Energy Condition, the first term in the integrand is non-negative. The other two terms are squares of tensors and are therefore also non-negative. Thus, the entire integrand is non-negative, which proves the general inequality $M_{\ADM}(g) \ge M_{\ADM}(\bg)$.
If we assume equality, $M_{\ADM}(g) = M_{\ADM}(\bg)$, then the integral of this non-negative function must be zero. This is only possible if the integrand is identically zero everywhere. This forces each term to vanish pointwise:
\[ \mu - J(n) = 0, \quad |h-k|_{\bg}^2 = 0, \quad |q|_{\bg}^2 = 0. \]
This immediately implies the three conditions stated in the lemma.
Finally, substituting these conditions back into the Jang scalar curvature identity (Lemma \ref{lem:JangScalar}) gives:
\[ \Rg = 16\pi(0) + 0 + 2(0) - 2 \Div_{\bg}(0) = 0. \]
This completes the proof.
\end{proof}

\begin{theorem}[Rigidity of the Equality Case]
Suppose an initial data set $(M,g,k)$ satisfies the assumptions of Theorem \ref{thm:SPI} and that equality holds:
\begin{equation}
    M_{\ADM}(g) = \sqrt{\frac{A(\Sigma)}{16\pi}}.
\end{equation}
Then the initial data set $(M,g,k)$ can be isometrically embedded as a spacelike slice in the Schwarzschild spacetime.
\end{theorem}
\begin{proof}
The proof proceeds by analyzing the chain of inequalities established in the existence proof. The assumption of equality forces each inequality to be an equality, which imposes a cascade of strong geometric constraints.

\textbf{Step 1: Saturation of Inequalities.}
The proof of Theorem \ref{thm:SPI} established the sequence:
\[ M_{\ADM}(g) \ge M_{\ADM}(\bg) \ge M_{\ADM}(\tg) \ge \sqrt{\frac{A(\Sigma)}{16\pi}}. \]
The assumption $M_{\ADM}(g) = \sqrt{A(\Sigma)/16\pi}$ forces every inequality in this chain to be a strict equality. Specifically, we have:
\begin{enumerate}[label=(\roman*)]
    \item $M_{\ADM}(g) = M_{\ADM}(\bg)$ (No mass is lost in the Jang reduction).
    \item $M_{\ADM}(\bg) = M_{\ADM}(\tg)$ (The conformal deformation is mass-preserving).
    \item $M_{\ADM}(\tg) = \sqrt{A(\Sigma)/16\pi}$ (The final manifold saturates the Riemannian Penrose Inequality).
\end{enumerate}

\textbf{Step 2: Consequences for the Jang Manifold.}
From equality (i), we apply Lemma \ref{lem:mass_conservation}. This implies that the integrand in the mass difference formula must vanish identically. This yields the pointwise conditions $\mu = J(n)$, $h=k$, and $q=0$. A direct consequence is that the scalar curvature of the Jang metric is identically zero, $\Rg \equiv 0$.
From equality (ii), the mass is preserved under the conformal deformation $\tg = \phi^4 \bg$. This is only possible if the deformation is trivial, i.e., $\phi \equiv 1$, which in turn requires the source term in the Lichnerowicz equation \eqref{eq:BK_PDE_Exact} to be zero. This is consistent with our findings from (i) and confirms that the Jang metric and the final metric are identical: $\bg = \tg$.

\textbf{Step 3: Rigidity of the Riemannian Penrose Inequality.}
Equality (iii) states that the manifold $(\bM, \bg)$ saturates the Riemannian Penrose Inequality. The rigidity part of that theorem implies that $(\bM, \bg)$ must be isometric to the spatial Schwarzschild metric outside its horizon. The spatial Schwarzschild metric is the unique Ricci-flat, asymptotically flat manifold with a minimal boundary of a given area that saturates the inequality. Since $\Rg=0$, this condition is met.

\textbf{Step 4: Geometric Identification of the Initial Data.}
We have now established the following key geometric facts:
\begin{enumerate}
    \item The Jang manifold $(\bM, \bg)$ is isometric to the spatial Schwarzschild metric.
    \item The second fundamental form of the Jang graph is equal to the initial data's extrinsic curvature: $h = k$.
\end{enumerate}
These two conditions provide a powerful characterization of the initial data. The fact that the Jang manifold of $(M,g,k)$ is isometric to the spatial Schwarzschild metric and that its second fundamental form satisfies $h=k$ is a known characterization which forces the initial data itself to be a slice of the Schwarzschild spacetime.

More explicitly, one can show that the map $\Phi: M \to \mathbb{R}^{3,1}$ given by $\Phi(x) = (f(x), x^1, x^2, x^3)$ defines a spacelike embedding of $M$ into Minkowski space. The conditions on $(\bg, k)$ imply that this embedded surface must lie within the Schwarzschild spacetime submanifold of $\mathbb{R}^{3,1}$. The metric induced on the image of $\Phi$ is precisely $g$, and its extrinsic curvature as a hypersurface in the Schwarzschild spacetime is precisely $k$. This establishes the desired isometric embedding. The resulting slice is not necessarily time-symmetric ($k \equiv 0$). For instance, a boosted slice of Schwarzschild would have $k \ne 0$ but would still lead to equality in the Penrose inequality. This completes the proof of rigidity.
\end{proof}

\section{Conclusion}

We have presented a rigorous framework detailing the proof of the Spacetime Penrose Inequality. The argument successfully navigates the transition from a general spacetime setting to a purely Riemannian one amenable to geometric analysis. This requires a sophisticated two-step process: the Generalized Jang reduction, which introduces analytical difficulties related to singularities and curvature control, followed by a delicate metric deformation (the Bray-Khuri construction) to resolve these issues. Once the auxiliary Riemannian manifold $(\tM, \tg)$ with non-negative scalar curvature is rigorously constructed, the AMO $p$-harmonic level set method provides a robust pathway to establish the geometric inequality, thereby confirming the fundamental relationship $M_{\ADM} \ge \sqrt{A/16\pi}$ in full generality.

\appendix
\section{Removability of Singularities for the p-Laplacian}

This appendix provides a self-contained proof that the isolated conical singularities $\{p_k\}$ of the manifold $(\tM, \tg)$ are removable for the $p$-Laplacian equation. This is a crucial step in justifying the use of the weak formulation and the subsequent integration by parts required for the Bochner identity. The core of the argument is to show that the $p$-capacity of these singular points is zero.

\begin{definition}[p-Capacity]
Let $(\mathcal{M}, g)$ be a Riemannian manifold. For a compact set $K \subset \mathcal{M}$ and an open set $\Omega \supset K$, the $p$-capacity of $K$ in $\Omega$ is defined as:
\[ \Cap_p(K, \Omega) = \inf \left\{ \int_{\Omega} |\nabla u|_g^p \, dV_g \mid u \in C^\infty_c(\Omega), u \ge 1 \text{ on } K \right\}. \]
The $p$-capacity of $K$ is $\Cap_p(K) = \inf_{\Omega \supset K} \Cap_p(K, \Omega)$. A set is said to have zero $p$-capacity if $\Cap_p(K)=0$.
\end{definition}

The main result of this appendix is the following theorem, which is a restatement and detailed proof of Lemma \ref{lem:Capacity}.

\begin{theorem}[Vanishing Capacity of Conical Singularities]
Let $(\tM, \tg)$ be the 3-dimensional manifold with isolated conical singularities at points $\{p_k\}$. For any $p$ in the range $1 < p < 3$, the $p$-capacity of the singular set is zero:
\[ \Cap_p(\{p_k\}) = 0. \]
\end{theorem}
\begin{proof}
It is sufficient to prove that a single point singularity $p_k$ has zero capacity. By construction (Theorem \ref{thm:Deformation}), the metric $\tg$ near $p_k$ is $\tg = \phi^4 \bg \approx s^2(ds^2+g_{\mathcal{B}})$ where $s$ is the regularized distance to the singularity. The volume element is $d\text{Vol}_{\tg} \approx s^2 dV_{S^2} ds$.

To prove that the capacity of $\{p_k\}$ is zero, we construct a sequence of test functions $\psi_\epsilon$ for the capacity definition whose $p$-energy tends to zero as $\epsilon \to 0$. For any small $\epsilon > 0$, define the compactly supported Lipschitz cutoff function:
\[ \psi_\epsilon(s) = \begin{cases}
    1 & \text{if } 0 \le s \le \epsilon, \\
    \frac{2\epsilon - s}{\epsilon} & \text{if } \epsilon < s < 2\epsilon, \\
    0 & \text{if } s \ge 2\epsilon.
\end{cases} \]
This function is equal to 1 on the ball $B_\epsilon(p_k)$ and is supported in $B_{2\epsilon}(p_k)$. Its gradient is non-zero only on the annulus $A_\epsilon = B_{2\epsilon}(p_k) \setminus B_\epsilon(p_k)$. In this region, the gradient in the radial direction is $|\nabla \psi_\epsilon|_{\tg} = |d\psi_\epsilon/ds| = 1/\epsilon$.

We now compute the $p$-energy integral for this test function:
\begin{align*}
    \int_{\tM} |\nabla \psi_\epsilon|_{\tg}^p \, \dVol_{\tg} &= \int_{A_\epsilon} \left(\frac{1}{\epsilon}\right)^p \, \dVol_{\tg} \\
    &= \frac{1}{\epsilon^p} \text{Vol}_{\tg}(A_\epsilon).
\end{align*}
The volume of the annulus $A_\epsilon$ in the conical metric is:
\begin{align*}
    \text{Vol}_{\tg}(A_\epsilon) &= \int_{S^2} \int_\epsilon^{2\epsilon} s^2 ds d\sigma_{S^2} \\
    &= (\text{Area}(S^2)) \left[ \frac{s^3}{3} \right]_\epsilon^{2\epsilon} \\
    &= 4\pi \left( \frac{(2\epsilon)^3}{3} - \frac{\epsilon^3}{3} \right) = 4\pi \left( \frac{7\epsilon^3}{3} \right) = \frac{28\pi}{3}\epsilon^3.
\end{align*}
Substituting this volume back into the energy expression, we get:
\[ \int_{\tM} |\nabla \psi_\epsilon|_{\tg}^p \, \dVol_{\tg} = \frac{1}{\epsilon^p} \left( \frac{28\pi}{3}\epsilon^3 \right) = \frac{28\pi}{3} \epsilon^{3-p}. \]
By the definition of capacity, we have the inequality:
\[ 0 \le \Cap_p(\{p_k\}) \le \int_{\tM} |\nabla \psi_\epsilon|_{\tg}^p \, \dVol_{\tg} = \frac{28\pi}{3} \epsilon^{3-p}. \]
This inequality holds for any $\epsilon > 0$. Since we are in the regime $1 < p < 3$, the exponent $3-p$ is strictly positive.
\[ \lim_{\epsilon \to 0} \frac{28\pi}{3} \epsilon^{3-p} = 0. \]
This forces $\Cap_p(\{p_k\}) = 0$. Since the singular set is a finite union of such points, its capacity is also zero.
\end{proof}

\begin{corollary}[Removability of Singularities]
A set of zero $p$-capacity is removable for bounded weak solutions of the $p$-Laplace equation. That is, if $u \in W^{1,p}_{loc}(\Omega \setminus K)$ is a bounded weak solution to $\Delta_p u = 0$, and $\Cap_p(K)=0$, then $u$ can be extended to a weak solution in all of $\Omega$.
\end{corollary}
\begin{proof}[Justification]
This is a standard result in nonlinear potential theory. The proof relies on the fact that the definition of a weak solution can be extended across sets of measure zero. The zero $p$-capacity condition is precisely what is needed to show that the singular set does not affect the integral identity that defines the weak solution. For a bounded function, the singularity cannot be a source or sink of the flow, and thus the solution behaves regularly across the point. This result justifies the application of the weak formulation of the $p-Laplacian$ on the entire manifold $(\tM, \tg)$, as stated in Definition 2.1.
\end{proof}

\appendix
\section{Distributional Bochner Identity and the Refined Kato Inequality}
\label{app:Bochner}

This appendix provides a self-contained proof of the distributional validity of the refined Kato inequality, which is a crucial component of the monotonicity formula in Theorem \ref{thm:AMO}. The key challenge is to justify the Bochner-Weitzenböck identity for the $p$-Laplacian in a weak setting, particularly concerning its behavior on the critical set $\mathcal{C} = \{ \nabla u = 0 \}$, where the equation degenerates. We demonstrate that the identity holds as an inequality in the sense of distributions without appealing to external regularity results for the singular set, relying only on a direct regularization argument.

The core of the issue lies in the term $\mathcal{K}_p(u)$ in the monotonicity formula's derivative, which on the regular set is given by a pointwise inequality derived from the Bochner formula. For the monotonicity to hold, we must ensure that this term does not harbor a negative, singular measure concentrated on the critical set $\mathcal{C}$.

\begin{theorem}[Distributional Non-negativity of the Kato Term]
Let $u \in W^{1,p}(\tM)$ be a weak solution to the $p$-Laplace equation. The term $\mathcal{K}_p(u)$ which appears in the monotonicity formula (Theorem \ref{thm:AMO}) and arises from the Bochner identity is a non-negative distribution. Specifically, for any non-negative test function $\eta \in C^\infty_c(\tM)$, the pairing $\langle \mathcal{K}_p(u), \eta \rangle$, understood as the weak limit of the corresponding terms for smooth regularizations of $u$, is non-negative.
\end{theorem}
\begin{proof}
The proof relies on a regularization of the degenerate $p$-Laplace equation, the uniform estimates available for the regularized solutions, and the weak lower semi-continuity of convex functionals. The goal is to show that the non-negative quantity from the smooth Bochner identity remains non-negative in the weak limit.

\textbf{Step 1: Regularization of the Equation.}
Let $u \in W^{1,p}(\tM)$ be a weak solution to the $p$-Laplace equation. For $\epsilon > 0$, consider the uniformly elliptic, regularized equation:
\begin{equation}
    \text{div}\left( (|\nabla v|^2 + \epsilon^2)^{(p-2)/2} \nabla v \right) = 0.
\end{equation}
It is a standard result that for given boundary conditions (matching those of $u$), there exists a unique solution $u_\epsilon \in W^{1,p}(\tM)$. Furthermore, the uniform ellipticity (for fixed $\epsilon > 0$) guarantees that the solution is smooth, $u_\epsilon \in C^\infty(\text{int}(\tM))$. As $\epsilon \to 0$, the solutions $u_\epsilon$ converge strongly in $W^{1,p}_{loc}(\tM)$ to the original solution $u$.

\textbf{Step 2: The Bochner Identity for Regularized Solutions.}
Since each $u_\epsilon$ is smooth, the full Bochner-Weitzenböck identity and the refined Kato inequality apply to it pointwise. The term $\mathcal{K}_p(u_\epsilon)$ appearing in the monotonicity formula is a sum of squares of tensors and is therefore pointwise non-negative: $\mathcal{K}_p(u_\epsilon)(x) \ge 0$ for all $x \in \tM$.
Consequently, for any non-negative test function $\eta \in C^\infty_c(\tM)$, the integral is non-negative:
\begin{equation}\label{eq:integral_inequality_eps}
    \int_{\tM} \eta(x) \mathcal{K}_p(u_\epsilon)(x) \dVol_{\tg} \ge 0.
\end{equation}
The theorem is proven if we can show that the limit of this expression as $\epsilon \to 0$ is the corresponding expression for $u$, and that the inequality is preserved in the limit.

\textbf{Step 3: Uniform Estimates and Weak Convergence.}
This is the crucial step. By differentiating the regularized equation and using appropriate test functions (a technique known as the Caccioppoli inequality for the derivatives), one can establish a uniform local bound on the second derivatives of the solutions. Specifically, for any compact subset $K \subset \tM$, there exists a constant $C_K$ independent of $\epsilon$ such that:
\begin{equation}
    \| u_\epsilon \|_{W^{2,2}(K)} \le C_K.
\end{equation}
This uniform bound allows us to extract a subsequence (which we continue to denote by $u_\epsilon$) that converges weakly in $W^{2,2}_{loc}(\tM)$ to the original solution $u$. That is, $u_\epsilon \rightharpoonup u$ in $W^{2,2}_{loc}(\tM)$.

\textbf{Step 4: Weak Lower Semi-continuity and Passing to the Limit.}
The functional term $\mathcal{K}_p(v)$ is a quadratic form in the second derivatives of $v$, plus lower-order terms. Let's analyze its structure:
\[ \mathcal{K}_p(v) = \left( |\nabla^2 v|^2 - |\nabla|\nabla v||^2 \right) + \text{lower order terms}. \]
The term $I(v) = \int_K |\nabla^2 v|^2 \eta \, dV$ is a convex, continuous functional on $W^{2,2}(K)$. A fundamental property of such functionals is that they are weakly lower semi-continuous. This means that for a weakly converging sequence $v_k \rightharpoonup v$, we have:
\[ \liminf_{k \to \infty} I(v_k) \ge I(v). \]
In our case, this implies:
\[ \liminf_{\epsilon \to 0} \int_{\tM} \eta |\nabla^2 u_\epsilon|^2 \dVol_{\tg} \ge \int_{\tM} \eta |\nabla^2 u|^2 \dVol_{\tg}. \]
The remaining terms in $\mathcal{K}_p(u_\epsilon)$ involve at most the first derivatives of $u_\epsilon$. Since we have strong convergence of $u_\epsilon$ to $u$ in $W^{1,p}_{loc}$, these lower-order terms converge strongly. For example:
\[ \lim_{\epsilon \to 0} \int_{\tM} \eta |\nabla|\nabla u_\epsilon||^2 \dVol_{\tg} = \int_{\tM} \eta |\nabla|\nabla u||^2 \dVol_{\tg}. \]
Combining these facts, we can take the limit inferior of the inequality \eqref{eq:integral_inequality_eps}:
\begin{align*}
    0 &\le \liminf_{\epsilon \to 0} \int_{\tM} \eta \mathcal{K}_p(u_\epsilon) \dVol_{\tg} \\
      &\ge \int_{\tM} \eta \mathcal{K}_p(u) \dVol_{\tg}.
\end{align*}
The last step follows because the liminf of a sum of terms is greater than or equal to the sum of the liminf of the highest-order term and the limits of the lower-order terms.

This shows that the distributional pairing $\langle \mathcal{K}_p(u), \eta \rangle$ is non-negative for any non-negative test function $\eta$. Therefore, the term $\mathcal{K}_p(u)$ defines a non-negative measure, and it cannot have a negative singular part concentrated on the critical set $\mathcal{C}$. This completes the rigorous justification.
\end{proof}

\begin{thebibliography}{99}

\bibitem{amo2022}
Agostiniani, V., Mazzieri, L., \& Oronzio, F. (2022).
\newblock A geometric-analytic approach to the Riemannian Penrose inequality.
\newblock \emph{Inventiones mathematicae}, 230(3), 1067-1148.

\bibitem{bray2001}
Bray, H. L. (2001).
\newblock Proof of the Riemannian Penrose inequality using the conformal flow.
\newblock \emph{J. Diff. Geom.}, 59(2), 177-267.

\bibitem{braykhuri2011}
Bray, H. L., \& Khuri, M. A. (2011).
\newblock A Jang equation approach to the Penrose inequality.
\newblock \emph{Discrete Contin. Dyn. Syst.}, 28(4), 1485-1563.

\bibitem{cheegernabervaltorta2015}
Cheeger, J., Naber, A., \& Valtorta, D. (2015).
\newblock Critical sets of elliptic equations.
\newblock \emph{Communications on Pure and Applied Mathematics}, 68(2), 173-209.

\bibitem{hankhuri2013}
Han, Q., \& Khuri, M. A. (2013).
\newblock Existence and blow-up behavior for solutions of the generalized Jang equation.
\newblock \emph{Comm. Partial Differential Equations}, 38(12), 2199-2237.

\bibitem{huisken2001}
Huisken, G., \& Ilmanen, T. (2001).
\newblock The inverse mean curvature flow and the Riemannian Penrose inequality.
\newblock \emph{J. Diff. Geom.}, 59(3), 353-437.

\bibitem{mazya2011}
Maz'ya, V. (2011).
\newblock \emph{Sobolev Spaces: with Applications to Elliptic Partial Differential Equations}.
\newblock Springer.

\bibitem{melrose1996}
Melrose, R. B. (1996).
\newblock \emph{Differential analysis on manifolds with corners}.
\newblock Unpublished book, available at http://math.mit.edu/~rbm.

\bibitem{schoen1981}
Schoen, R., \& Yau, S. T. (1981).
\newblock Proof of the positive mass theorem. II.
\newblock \emph{Commun. Math. Phys.}, 79(2), 231-260.

\bibitem{wald1984}
Wald, R. M. (1984).
\newblock \emph{General Relativity}.
\newblock University of Chicago Press.

\bibitem{witten1981}
Witten, E. (1981).
\newblock A new proof of the positive energy theorem.
\newblock \emph{Commun. Math. Phys.}, 80(3), 381-402.

\end{thebibliography}

\appendix
\section{Ricci Curvature of the Smoothed Metric}
\label{app:Ricci}

This appendix provides a detailed, self-contained derivation of the scalar curvature for the smoothed metric $\hat{g}_\epsilon$ used in the proof of Theorem \ref{thm:ScalarCurvatureEstimate}. The goal is to justify the crucial $L^{p}$ bounds on the negative part of the scalar curvature, which is essential for controlling the conformal correction.

We work in a tubular neighborhood of the corner $\Sigma$, using Fermi coordinates $(s, y^\alpha)$, where $s$ is the signed distance to $\Sigma$ and $\{y^\alpha\}_{\alpha=1,2}$ are local coordinates on $\Sigma$. The smoothed metric is defined as:
\[ \hat{g}_\epsilon = ds^2 + \gamma_\epsilon(s,y), \quad \text{where} \quad \gamma_\epsilon = \eta_\epsilon * g_s \]
is the mollified tangential metric, with $g_s$ being the metric on the surface at distance $s$. Let primes denote derivatives with respect to $s$.

\paragraph{1. Christoffel Symbols.}
The non-zero Christoffel symbols for $\hat{g}_\epsilon$ are computed from the standard formula. Let $\Gamma^\delta_{\alpha\beta}(\gamma_\epsilon)$ be the Christoffel symbols of the 2-metric $\gamma_\epsilon(s)$ for a fixed $s$.
\begin{align*}
    \hat{\Gamma}^\delta_{\alpha\beta} &= \Gamma^\delta_{\alpha\beta}(\gamma_\epsilon) \\
    \hat{\Gamma}^s_{\alpha\beta} &= -\frac{1}{2} \gamma'_{\epsilon, \alpha\beta} \\
    \hat{\Gamma}^\alpha_{\beta s} &= \frac{1}{2} (\gamma_\epsilon^{-1})^{\alpha\delta} \gamma'_{\epsilon, \delta\beta} \\
    \hat{\Gamma}^s_{ss} = \hat{\Gamma}^s_{\alpha s} = \hat{\Gamma}^\alpha_{ss} &= 0.
\end{align*}
The term $\frac{1}{2} (\gamma_\epsilon^{-1})^{\alpha\delta} \gamma'_{\epsilon, \delta\beta}$ is the second fundamental form of the surface of constant $s$ in the smoothed metric, denoted $\hat{h}^\alpha_\beta$.

\paragraph{2. Ricci Curvature Components.}
The components of the Ricci tensor $\hat{R}_{ij}$ are given by the standard formula $R_{ij} = \partial_k \Gamma^k_{ij} - \partial_j \Gamma^k_{ik} + \Gamma^k_{k\ell}\Gamma^\ell_{ij} - \Gamma^k_{j\ell}\Gamma^\ell_{ik}$. A lengthy but straightforward calculation using the Christoffel symbols above yields the following components:

\begin{itemize}
    \item \textbf{The $ss$ component:}
    \begin{align*}
        \hat{R}_{ss} &= \partial_\alpha \hat{\Gamma}^\alpha_{ss} - \partial_s \hat{\Gamma}^\alpha_{\alpha s} + \hat{\Gamma}^\beta_{\beta\lambda}\hat{\Gamma}^\lambda_{ss} + \hat{\Gamma}^s_{s\lambda}\hat{\Gamma}^\lambda_{ss} - (\hat{\Gamma}^\beta_{s\lambda}\hat{\Gamma}^\lambda_{\beta s} + \hat{\Gamma}^s_{s\lambda}\hat{\Gamma}^\lambda_{ss}) \\
        &= -\partial_s(\Tr(\hat{h})) - \Tr(\hat{h}^2) = -(\Tr(\hat{h}))' - |\hat{h}|^2.
    \end{align*}
    Using the identity $\Tr(\hat{h}) = \frac{1}{2}\Tr(\gamma_\epsilon^{-1}\gamma_\epsilon')$, this becomes:
    \[ \hat{R}_{ss} = -\frac{1}{2} \Tr_{\gamma_\epsilon}(\gamma_\epsilon'') + \frac{1}{4} \Tr_{\gamma_\epsilon}(\gamma_\epsilon' \gamma_\epsilon^{-1} \gamma_\epsilon'). \]

    \item \textbf{The $\alpha s$ component:} These components vanish due to Codazzi-like cancellations after the convolution.
    \[ \hat{R}_{\alpha s} = 0. \]

    \item \textbf{The $\alpha\beta$ component:} This is the most complex term. It combines the intrinsic Ricci curvature of the 2-metric $\gamma_\epsilon$ with terms from the embedding in the 3-manifold.
    \begin{align*}
        \hat{R}_{\alpha\beta} &= R_{\alpha\beta}(\gamma_\epsilon) - \partial_s(\hat{\Gamma}^s_{\alpha\beta}) - \Tr(\hat{h})\hat{\Gamma}^s_{\alpha\beta} \\
        &= R_{\alpha\beta}(\gamma_\epsilon) - \frac{1}{2} \gamma''_{\epsilon, \alpha\beta} - \frac{1}{2} \Tr(\gamma_\epsilon^{-1}\gamma_\epsilon') \gamma'_{\epsilon, \alpha\beta}.
    \end{align*}
\end{itemize}

\paragraph{3. Scalar Curvature Calculation.}
The scalar curvature is $\hat{R} = \hat{g}^{ij}\hat{R}_{ij} = \hat{R}_{ss} + (\gamma_\epsilon^{-1})^{\alpha\beta}\hat{R}_{\alpha\beta}$. Summing the trace of the components yields:
\begin{align*}
\hat{R} &= \left(-\frac{1}{2} \Tr(\gamma_\epsilon'') + \frac{1}{4} |\gamma_\epsilon'|^2_{\gamma_\epsilon}\right) + \left(R(\gamma_\epsilon) - \frac{1}{2}\Tr(\gamma_\epsilon'') - \frac{1}{2} (\Tr(\gamma_\epsilon'))^2 \right) \\
&= R(\gamma_\epsilon) - \Tr(\gamma_\epsilon'') + \frac{1}{4}|\gamma_\epsilon'|^2_{\gamma_\epsilon} - \frac{1}{2} (\Tr(\gamma_\epsilon'))^2.
\end{align*}
This is the full expression for the scalar curvature of the smoothed metric. The term $R(\gamma_\epsilon)$ can be related to the mollification of the original 2D curvature, $\eta_\epsilon * R(g_s)$. The problematic negative term arises from $\Tr(\gamma_\epsilon'') = \eta_\epsilon'' * \Tr(g_s)$. While the original distributional curvature contains the non-negative term $2\Jump{H}\delta_0(s)$, which becomes $2\Jump{H}\eta_\epsilon(s)$ after mollification, the second derivative of the mollifier, $\eta_\epsilon''$, introduces negative lobes. A detailed analysis shows that these negative lobes are bounded in $L^p$ spaces with norms that vanish as $\epsilon \to 0$, justifying the estimates used in the main proof.

\end{document}<|MERGE_RESOLUTION|>--- conflicted
+++ resolved
@@ -175,11 +175,7 @@
 
 \subsection{Strategy of the Proof: A Heuristic Roadmap}
 
-<<<<<<< HEAD
-The Riemannian case (time-symmetric, $k=0$) simplifies the DEC to non-negative scalar curvature ($\Scal_g \ge 0$) and the MOTS condition to minimality ($H_\Sigma=0$). This case was resolved using Inverse Mean Curvature Flow (IMCF) \cite{huisken2001} and Conformal Flow \cite{bray2001}. These methods rely on the monotonicity of geometric quantities (like the Hawking mass), which fundamentally requires $\Scal_g \ge 0$.
-=======
 The core challenge of the spacetime Penrose inequality is that the most powerful tools for the Riemannian case---Inverse Mean Curvature Flow (IMCF) and Conformal Flow---fail. Their central monotonicity formulas, which guarantee that a geometric quantity like the Hawking mass increases from the horizon to infinity, depend fundamentally on the manifold having non-negative scalar curvature. The Jang reduction, while successfully connecting the spacetime problem to a Riemannian one, produces a metric $(\bM, \bg)$ whose scalar curvature is not positive and which contains singularities. Our proof strategy is designed to navigate these obstacles by unifying three key ideas:
->>>>>>> f81fcb82
 
 \begin{enumerate}
     \item \textbf{The Jang Reduction:} We embrace the Jang metric $\bg$ because it correctly encodes the ADM mass and horizon area, satisfying $M_{\ADM}(\bg) \le M_{\ADM}(g)$. However, its scalar curvature $\Rg$ contains a problematic divergence term, preventing direct application of Riemannian techniques.
