\documentclass[11pt, a4paper]{article}

% Required Packages
\usepackage{amsmath, amssymb, amsthm, mathrsfs}
\usepackage{mathtools}

\usepackage{geometry}
\usepackage{hyperref}
\usepackage{cite}
\usepackage{graphicx}
\usepackage{color}
\usepackage{enumitem}
\usepackage{tikz}

% Geometry Settings
\geometry{
    margin=1in, headheight=12pt
}

% Hyperref Setup
\hypersetup{
    colorlinks=true,
    linkcolor=blue,
    citecolor=red,
    urlcolor=blue
}

% Theorem Environments
\newtheorem{theorem}{Theorem}[section]
\newtheorem{lemma}[theorem]{Lemma}
\newtheorem{definition}[theorem]{Definition}
\newtheorem{corollary}[theorem]{Corollary}
\newtheorem{proposition}[theorem]{Proposition}
\newtheorem{remark}[theorem]{Remark}

% Mathematical Macros
\newcommand{\R}{\mathbb{R}}
\newcommand{\N}{\mathbb{N}}
\newcommand{\Lap}{\Delta}
\newcommand{\ConfLap}{\Delta_{\bg} - \frac{1}{8}\Rg}
\newcommand{\ADM}{\text{ADM}}
\newcommand{\DEC}{\text{DEC}}
\newcommand{\GJE}{\text{GJE}}
\newcommand{\MOTS}{\text{MOTS}}
\newcommand{\Cap}{\text{Cap}}
\newcommand{\Wkp}{W^{1,p}_{\text{loc}}}
\newcommand{\Hone}{H^1_{\text{loc}}}
\newcommand{\Eigen}{\lambda_1}
\newcommand{\geps}{g_{\epsilon}}
\newcommand{\Met}{\mathcal{M}}
\newcommand{\JOp}{\mathcal{J}}
\newcommand{\LOp}{\mathcal{L}}
\newcommand{\Jump}[1]{[\![ #1 ]\!]}
\newcommand{\Weight}[2]{W^{#1, p}_{#2}}
\newcommand{\Holder}[2]{C^{#1, \alpha}_{#2}}
\newcommand{\Norm}[2]{\|#1\|_{#2}}
\newcommand{\EdgeSpace}[2]{\mathcal{E}^{#1, \gamma}_{#2}}
\newcommand{\Ind}{\mathrm{Ind}}
\newcommand{\Harm}{\mathcal{H}}
\newcommand{\Energy}{\mathcal{E}}
\newcommand{\bM}{\overline{M}}
\newcommand{\bg}{\overline{g}}
\newcommand{\tM}{\widetilde{M}}
\newcommand{\tg}{\widetilde{g}}
\newcommand{\Rg}{R_{\overline{g}}}
\newcommand{\Rtg}{R_{\widetilde{g}}}
\newcommand{\dV}{\,dV}
\newcommand{\dVol}{\,d\text{Vol}}
\newcommand{\dsigma}{\,d\sigma}
\newcommand{\Scal}{\mathrm{R}}
\newcommand{\Ric}{\mathrm{Ric}}
\newcommand{\Tr}{\mathrm{Tr}}
\newcommand{\Div}{\mathrm{div}}
\newcommand{\supp}{\mathrm{supp}}

% Title Information
\title{\textbf{A Complete Proof of the Spacetime Penrose Inequality via Metric Deformation and $p$-Harmonic Level Sets}}
\author{\textbf{Da Xu} \\
China Mobile Research Institute}
\date{\today}

\begin{document}

\maketitle

\begin{abstract}
We establish the Spacetime Penrose Inequality $M_{\ADM} \ge \sqrt{A/16\pi}$ for asymptotically flat initial data sets satisfying the Dominant Energy Condition. The proof unifies the generalized Jang reduction with the $p$-harmonic level set method via a rigorous analysis of the \textbf{Jang-Lichnerowicz System} with measure-valued curvature data. A central obstruction in previous approaches—the non-smooth nature of the Jang metric at the horizon interface—is resolved by demonstrating that the distributional scalar curvature possesses a favorable sign structure due to the stability of the outermost MOTS. We construct a scalar-curvature preserving smoothing of the resulting Lipschitz manifold using the conformal method with measure data. Finally, we establish the rigidity of the equality case by invoking the Positive Mass Theorem for manifolds with corners, proving that equality implies the spacetime is isometric to the Schwarzschild solution.
\end{abstract}

\tableofcontents

\section{Introduction and Preliminaries}

The Penrose Inequality is a cornerstone of geometric analysis and General Relativity. It provides crucial support for the Weak Cosmic Censorship Hypothesis by suggesting that singularities formed by gravitational collapse must be hidden behind event horizons \cite{wald1984}. It establishes a sharp geometric inequality relating the total energy of an isolated gravitational system to the size of the black holes within it.

\subsection{Analytic Framework: Weighted Edge Spaces}
The analysis of the Jang-Lichnerowicz system requires precise control over asymptotic decay to ensure the ADM mass is well-defined. We employ Weighted Sobolev Spaces.
Let $(M, g)$ be complete and asymptotically flat. Let $\sigma(x) = (1+|x|^2)^{1/2}$.
For $k \in \mathbb{N}$, $1 < p < \infty$, and weight $\delta \in \mathbb{R}$, the weighted Sobolev space $\Weight{k}{\delta}$ is the closure of $C^\infty_c(M)$ under the norm:
\begin{equation}
    \|u\|_{\Weight{k}{\delta}} := \sum_{j=0}^k \|\sigma^{\delta+j} \nabla^j u\|_{L^p}.
\end{equation}
The operator $L = \Delta - Q$ satisfies the \textbf{Fredholm Alternative} in these spaces: for $\delta \in (-1, 0)$ and $n=3$, $L: \Weight{2}{\delta} \to \Weight{0}{\delta-2}$ is an isomorphism provided $Q \ge 0$ and not identically zero.
This framework allows us to invert the Lichnerowicz operator with precise mass fall-off rates.

However, at the gluing interface $\Sigma$, the manifold possesses a "corner" (or edge) singularity. Standard Sobolev spaces are insufficient. We employ \textbf{Edge Sobolev Spaces} $\EdgeSpace{k}{\delta}$ adapted to the singular geometry $C(\Sigma) \times \R$.
Regularity is governed by the \textbf{Indicial Roots} of the operator.
The Laplacian $\Delta_{\tg}$ near the interface behaves like $\partial_t^2 + \Delta_\Sigma$. Since the lowest eigenvalue of $\Delta_\Sigma$ is 0, the indicial roots are degenerate.
We overcome this by working in the bounded variation setting for the scalar curvature measure, proving that the singular part of the solution lies in the domain of the Friedrichs extension.

\begin{definition}[Weak Formulation of $p$-Laplacian]
Given a Riemannian manifold $(\tM, \tg)$ with merely continuous metric components ($g_{ij} \in C^0 \cap \Hone$), a function $u \in \Wkp(\tM)$ is weakly $p$-harmonic if for all test functions $\psi \in C^\infty_c(\tM)$:
\begin{equation}
    \int_{\tM} \langle |\nabla u|_{\tg}^{p-2} \nabla u, \nabla \psi \rangle_{\tg} \dVol_{\tg} = 0.
\end{equation}
This formulation allows us to bypass the lack of $C^2$ regularity at the closed bubbles.
\end{definition}

\begin{definition}[Distributional Scalar Curvature]\label{def:dist_scalar}
For a metric $g \in C^{0,1}$, set
\[ V^k = g^{ij} \Gamma^k_{ij} - g^{ik} \Gamma^j_{ij}, \qquad F = g^{ij}\big(\Gamma^k_{ij}\Gamma^\ell_{k\ell} - \Gamma^\ell_{ik}\Gamma^k_{j\ell}\big), \]
where $\Gamma$ are the Christoffel symbols of $g$. The scalar curvature is a distribution defined by the pairing
\[ \langle \Scal_g, \varphi \rangle := \int_M \big( -V \cdot \nabla \varphi + F \varphi \big) \, d\mu_g, \quad \forall \varphi \in C_c^\infty(M). \]
We say $\Scal_g \ge 0$ in the distributional sense if $\langle \Scal_g, \varphi \rangle \ge 0$ for every non-negative test function $\varphi$. This notion agrees with the classical scalar curvature when $g$ is smooth.
\end{definition}

\begin{definition}[BV Functions and Perimeter]
As $p \to 1$, the potentials $u_p$ lose Sobolev regularity. We work in the space of functions of Bounded Variation, $BV(\tM)$. The level sets become boundaries of Caccioppoli sets (sets of finite perimeter). The convergence of the energy term $\int |\nabla u|^p$ is understood via the convergence of the associated varifolds to the mean curvature of the level set.
\end{definition}

\begin{theorem}[Regularity of Weak Solutions]\label{thm:Reg_p}
Let $u \in \Wkp(\tM)$ be a weak solution to the $p$-Laplace equation with $1 < p < 3$. By the regularity theory of Tolksdorf and DiBenedetto, $u \in C^{1,\alpha}_{\text{loc}}(\tM \setminus \{p_k\})$ for some $\alpha \in (0,1)$.
Near the singular points $p_k$ (closed bubbles), the metric is merely $C^0$. However, since $\Cap_p(\{p_k\}) = 0$, the set is removable for $W^{1,p}$ functions. The critical set $\mathcal{C} = \{ \nabla u = 0 \}$ is closed and has Hausdorff dimension $\le n-2$, permitting the integration by parts required for the monotonicity formula.
\end{theorem}

\subsection{Definitions and Main Theorem}

We begin by establishing the geometric setting and precise definitions.

\begin{definition}[Initial Data Set and Asymptotic Flatness]
An \emph{initial data set} $(M, g, k)$ consists of a complete 3-dimensional Riemannian manifold $(M, g)$ and a symmetric (0,2)-tensor field $k$. The set is \emph{asymptotically flat} (AF) with order $\tau > 1/2$ if $(g_{ij} - \delta_{ij}) \in C^{2,\alpha}_{-\tau}$ and $k_{ij} \in C^{1,\alpha}_{-\tau-1}$. This ensures the ADM mass is well-defined and finite.
\end{definition}

The initial data set must satisfy the Einstein constraint equations, which define the local energy density $\mu$ and momentum density $J$:
\begin{align}
16\pi\mu &= R_g + (\Tr_g k)^2 - |k|_g^2, \\
8\pi J_i &= \Div_g(k_i^j - (\Tr_g k) \delta_i^j).
\end{align}

\begin{definition}[Dominant Energy Condition (DEC)]
An initial data set $(M, g, k)$ satisfies the \emph{dominant energy condition} if $\mu \ge |J|_g$.
\end{definition}

The total energy is quantified by the ADM mass.

\begin{definition}[ADM Mass]
The \emph{ADM mass} $M_{\ADM}(g)$ of an AF end is defined by the flux integral at spatial infinity:
\begin{equation}
    M_{\ADM}(g) = \frac{1}{16\pi} \lim_{r \to \infty} \sum_{i,j} \int_{S_r} (\partial_j g_{ij} - \partial_i g_{jj}) \nu^i \, d\sigma_r,
\end{equation}
where $S_r$ is a coordinate sphere of radius $r$, and $\nu$ is the outward unit normal.
\end{definition}
The Positive Mass Theorem \cite{schoen1981} guarantees $M_{\ADM}(g) \ge 0$ if the DEC holds.

The inequality concerns the boundary of the trapped region.

\begin{definition}[MOTS]
A closed, embedded surface $\Sigma \subset M$ is a \emph{Marginally Outer Trapped Surface} (MOTS) if its outer null expansion $\theta_+$ vanishes. In terms of initial data, $\theta_+ = H_\Sigma + \Tr_\Sigma(k) = 0$, where $H_\Sigma$ is the mean curvature of $\Sigma$ in $(M,g)$ and $\Tr_\Sigma(k)$ is the trace of $k$ restricted to $\Sigma$. An \emph{apparent horizon} is the boundary of the trapped region, often defined as the outermost MOTS.
\end{definition}

We can now state the main theorem precisely.

\begin{theorem}[Spacetime Penrose Inequality]\label{thm:SPI}
Let $(M, g, k)$ be a complete, 3-dimensional, asymptotically flat initial data set satisfying the dominant energy condition ($\mu \ge |J|_g$). Let $\Sigma \subset M$ be the outermost apparent horizon, assumed to be compact, with total area $A$. Then the ADM mass satisfies:
\begin{equation}
    M_{\ADM}(g) \ge \sqrt{\frac{A(\Sigma)}{16\pi}}.
\end{equation}
Equality holds if and only if the initial data set $(M, g, k)$ corresponds to the Schwarzschild solution outside the horizon.
\end{theorem}

\subsection{Strategy of the Proof}

The Riemannian case (time-symmetric, $k=0$) simplifies the DEC to non-negative scalar curvature ($R_g \ge 0$) and the MOTS condition to minimality ($H_\Sigma=0$). This case was resolved using Inverse Mean Curvature Flow (IMCF) \cite{huisken2001} and Conformal Flow \cite{bray2001}. These methods rely on the monotonicity of geometric quantities (like the Hawking mass), which fundamentally requires $R_g \ge 0$.

The general spacetime case ($k \ne 0$) necessitates a reduction to a Riemannian setting where these powerful tools can be applied. The primary mechanism for this reduction is the Generalized Jang Equation (GJE) \cite{schoen1981}. However, the resulting Jang manifold $(\bM, \bg)$ presents significant analytical challenges:
\begin{enumerate}
    \item It may possess singularities (Jang bubbles) where the metric degenerates.
    \item Its scalar curvature $\Rg$ is not necessarily non-negative pointwise, obstructing direct application of Riemannian techniques.
\end{enumerate}

\subsection{The Jang-Lichnerowicz System}
Instead of treating the reduction (Jang equation) and the scalar-flat deformation (Lichnerowicz equation) as separate steps, we analyze them as a coupled elliptic system. Let $\tau > 1/2$. We seek $(f, \phi)$ solving
\begin{equation}\label{eq:System}
    \begin{cases}
        \JOp(f) := \left( g^{ij} - \frac{f^i f^j}{1+|\nabla f|^2} \right) \left( \frac{\nabla_{ij}f}{\sqrt{1+|\nabla f|^2}} - k_{ij} \right) = 0 & \text{in } M \setminus \Sigma, \\
        \LOp(\phi, f) := \Delta_{\bg(f)} \phi - \frac{1}{8} \Rg(f) \phi = 0 & \text{in } \bM_f.
    \end{cases}
\end{equation}
The operator $\LOp$ depends on the graph $f$ through both the metric and its scalar curvature, so the problem naturally lives in weighted Sobolev spaces on manifolds with cylindrical ends.

\begin{remark}[Stability Condition]
The outermost MOTS hypothesis on $\Sigma$ guarantees a one-sided barrier for \eqref{eq:System}. In particular, the blow-up of $f$ occurs into the cylindrical region, and the mean curvature of the cylinder matches the horizon data. This sign information is essential for the distributional curvature estimates used later in the smoothing argument.
\end{remark}

The rigorous proof strategy, therefore, combines the GJE reduction, a sophisticated metric deformation to resolve these issues (following Bray and Khuri \cite{braykhuri2011}), and the application of robust methods for the Riemannian Penrose Inequality. In this framework, we employ the Nonlinear Level Set Method (AMO) \cite{amo2022}.

\section{The $p$-Harmonic Level Set Method (AMO Framework)}

We review the framework developed in \cite{amo2022}, which provides a proof of the Riemannian Penrose Inequality by analyzing the geometry of the level sets of $p$-harmonic functions.

\subsection{Setup and the Monotonicity Formula}
Let $(\tM, \tg)$ be a complete, smooth, asymptotically flat 3-manifold with non-negative scalar curvature $\Rtg \ge 0$. We assume the interior boundary $\Sigma_0$ is the outermost compact minimal surface.

We consider the $p$-harmonic potential $u_p$ ($1 < p < 3$), which is the solution to the Dirichlet problem for the $p$-Laplace equation:
\begin{equation}
    \begin{cases}
    \Delta_{p, \tg} u_p := \Div_{\tg}(|\nabla u_p|_{\tg}^{p-2} \nabla u_p) = 0 & \text{in } \tM \setminus \Sigma_0, \\
    u_p = 0 & \text{on } \Sigma_0, \\
    u_p(x) \to 1 & \text{as } |x| \to \infty.
    \end{cases}
\end{equation}
The level sets $\Sigma_t = \{ u_p = t \}$ foliate the manifold for $t \in [0, 1)$.

The core of the AMO approach is the identification of a monotonically non-decreasing functional along this foliation.

\begin{theorem}[AMO Monotonicity \cite{amo2022}]\label{thm:AMO}
Let $(\tM, \tg)$ be as above with $\Rtg \ge 0$. For $1 < p < 3$, define the functional:
\begin{equation}
    \mathcal{M}_p(t) := \left( \int_{\Sigma_t} |\nabla u|^p \, d\sigma \right)^{\frac{2}{3-p}} \left( 1 - \frac{1}{16\pi} \left( \int_{\Sigma_t} |\nabla u|^p \, d\sigma \right)^{-\frac{2(p-1)}{3-p}} \int_{\Sigma_t} H^2 |\nabla u|^{p-2} \, d\sigma \right).
\end{equation}
Then, along the flow of the level sets of the $p$-harmonic potential $u$, we have:
\[ \frac{d}{dt} \mathcal{M}_p(t) \ge 0 \]
for almost every $t \in (0,1)$.
\end{theorem}
\begin{proof}
The proof relies on the precise Bochner-Weitzenböck identity for the $p$-Laplacian. For a smooth solution $u$, we have:
\begin{equation}\label{eq:Bochner_p}
    \frac{1}{p} \Delta (|\nabla u|^p) = |\nabla^2 u|^2 + \langle \nabla u, \nabla(\Delta u) \rangle + \Ric(\nabla u, \nabla u) + (p-2) \langle \nabla u, \nabla |\nabla u| \rangle^2 |\nabla u|^{-2}.
\end{equation}
For $p$-harmonic functions ($\Delta_p u = \Div(|\nabla u|^{p-2}\nabla u) = 0$), this simplifies after identifying the curvature terms. Using the Gauss-Codazzi relations to replace $\Ric(\nabla u, \nabla u)$ with the scalar curvature $\Rtg$ and extrinsic curvature terms on the level set, we derive:
\begin{equation}
\frac{d}{dt} \mathcal{M}_p(t) = C(p,t) \int_{\Sigma_t} \left[ \frac{1}{2}\Rtg + \frac{1}{2}\left(|A|^2 - \frac{1}{2}H^2\right) + \frac{p-1}{p} |\nabla_T \nu|^2 + \mathcal{K}_p(u) \right] |\nabla u|^{p-1} \, d\sigma,
\end{equation}
where $\mathcal{K}_p(u)$ is a non-negative term arising from the Refined Kato Inequality. On the regular set $\tM \setminus \mathcal{C}$, we have the pointwise tensor inequality
\[ |\nabla X|^2 \ge \frac{3}{2} |\nabla |X||^2 \quad (n=3), \]
which ensures $\mathcal{K}_p(u) \ge 0$ distributionally, even across the critical set $\{ \nabla u = 0 \}$. Since $\Rtg \ge 0$ is enforced by our construction, and $|A|^2 \ge H^2/2$, the integrand is strictly non-negative.
\begin{remark}[Regularity Requirements]
The formula assumes $(\tM, \tg)$ is smooth. In our context, $(\tM, \tg)$ will contain a finite set of points $\{p_k\}$ (closed bubbles) where the metric is merely continuous ($C^0$). However, since we work with weak solutions $u \in W^{1,p}_{\text{loc}}$ and the singular set has zero $p$-capacity for $1 < p < 3$ (see Lemma \ref{lem:Capacity}), the monotonicity formula continues to hold distributionally.
\end{remark}
\end{proof}

\subsection{Boundary Limits and the Limit $p \to 1$}
The significance of $\mathcal{M}_p(t)$ lies in its behavior as $p \to 1^+$, where it relates to the Hawking mass.

\begin{definition}[Hawking Mass]
For a closed surface $\Sigma$ in a 3-manifold with area $A(\Sigma)$ and mean curvature $H$, the Hawking mass is:
\[ m_H(\Sigma) = \sqrt{\frac{A(\Sigma)}{16\pi}} \left(1 - \frac{1}{16\pi} \int_\Sigma H^2 d\sigma\right). \]
\end{definition}

\begin{proposition}[\cite{amo2022}]\label{prop:AMO_limits}
The boundary limits of the functional $\mathcal{M}_p(t)$ as $p \to 1^+$ are rigorously identified as follows:
\begin{enumerate}[label=(\roman*)]
    \item \textbf{Limit at the Horizon ($t=0$):} Since $\Sigma_0$ is minimal ($H_0=0$), $m_H(\Sigma_0)$ reduces to the area radius. It is shown that
    \[ \lim_{p \to 1^+} \mathcal{M}_p(0) = \sqrt{\frac{A(\Sigma_0)}{16\pi}}. \]
    \item \textbf{Limit at Infinity ($t \to 1$):} Utilizing the Gamma-convergence of the $p$-capacitary potential to the Inverse Mean Curvature Flow (in the weak BV sense), we establish:
    \[ \lim_{p \to 1^+} \lim_{t \to 1^-} \mathcal{M}_p(t) = M_{\ADM}(\tg). \]
\end{enumerate}
This double limit process ($t \to 1, p \to 1$) is justified by the fact that the $p$-harmonic level sets approximate the weak solution of the IMCF (Huisken-Ilmanen flow) without requiring the flow to be smooth.
\end{proposition}

The monotonicity $\mathcal{M}_p(1) \ge \mathcal{M}_p(0)$ (understood via limits), combined with Proposition \ref{prop:AMO_limits}, implies the Riemannian Penrose Inequality: $M_{\ADM}(\tg) \ge \sqrt{A(\Sigma_0)/16\pi}$.

\section{The Generalized Jang Reduction and Analytical Obstructions}

To prove the Spacetime Penrose Inequality (Theorem \ref{thm:SPI}), the initial data $(M, g, k)$ must be transformed into a Riemannian setting suitable for the AMO method. This is achieved via the Generalized Jang Equation (GJE).

\begin{figure}[h!]
\centering
\begin{tikzpicture}[scale=0.9, every node/.style={transform shape}]
    % Initial Manifold
    \node at (-3, 2.5) {Initial Data $(M,g)$};
    \draw[thick] (-3,0) .. controls (-4,2) and (-2,2) .. (-3,0);
    \draw[thick] (-3,0) .. controls (-4,-2) and (-2,-2) .. (-3,0);
    \draw[red, thick, fill=red!10] (-3, 0) ellipse (0.3cm and 1cm);
    \node[red] at (-2.2, 0) {Horizon $\Sigma$};

    % Arrow
    \draw[->, ultra thick] (-0.5, 0) -- (1.5, 0);
    \node at (0.5, 0.5) {Jang Blow-up};

    % Jang Manifold
    \node at (5.5, 2.5) {Jang Manifold $(\bM, \bg)$};
    \draw[thick] (5,0) .. controls (4,2) and (6,2) .. (5,0);
    % Cut-out part
    \draw[thick] (5,0) .. controls (4.5,-0.5) and (4,-1) .. (4,-2);
    \draw[thick] (5,0) .. controls (5.5,-0.5) and (6,-1) .. (6,-2);
    % Cylinder
    \draw[thick] (4,-2) -- (4,-4);
    \draw[thick] (6,-2) -- (6,-4);
    \draw[thick] (5, -2) ellipse (1cm and 0.3cm);
    \draw[dashed, thick] (5, -4) ellipse (1cm and 0.3cm);
    \node at (5.5, -1) {Cylinder};
\end{tikzpicture}
\caption{Conceptual diagram of the Jang reduction. The horizon surface $\Sigma$ in the initial data is opened up into an infinite cylinder in the Jang manifold.}
\label{fig:jang}
\end{figure}

\subsection{Weighted Edge Sobolev Spaces}

\begin{definition}[Weighted Edge Sobolev Spaces $W^{k,p}_{\gamma, \delta}(\mathbb{M})$]
Let $\rho$ be a defining function for the infinity and $x$ be the distance to the singular set $\mathcal{S}$. We define the norm:
\begin{equation}
    \| u \|_{W^{k,p}_{\gamma, \delta}} := \sum_{|\alpha| \le k} \| \rho^{\delta + |\alpha|} x^{\gamma + |\alpha|} D^\alpha u \|_{L^p(\mathbb{M}, dVol_g)}.
\end{equation}
The parameter $\gamma$ controls the behavior at the Jang singularities (bubbles), and $\delta$ controls the ADM mass fall-off.
\textbf{Critical Condition:} To ensure the Fredholm property of the Lichnerowicz operator, the indicial roots $\lambda_j$ of the Laplacian on the cone cross-section must satisfy $\gamma \notin \text{Re}(\Spec(\Delta_{S^2}))$.
\end{definition}

\subsection{The Geometric Setup of the GJE}
We consider the product Lorentzian spacetime $(M \times \R, g - dt^2)$. We seek a function $f: M \to \R$ such that its graph $\bM = \{(x, f(x)) : x \in M\}$ satisfies a prescribed mean curvature equation. The induced metric on the graph $\bM$ is Riemannian, given by $\bg = g + df \otimes df$.

\begin{definition}[Generalized Jang Equation]
The Generalized Jang Equation (GJE) for $f$ is:
\begin{equation}\label{eq:GJE}
    H_{\bM} = \Tr_{\bg}(k).
\end{equation}
Here $H_{\bM}$ is the mean curvature of $\bM$ in the ambient Lorentzian space $(M \times \R, g - dt^2)$, and $\Tr_{\bg}(k)$ denotes the trace of $k$ restricted and projected onto $\bM$.
\end{definition}

The GJE is a quasilinear, degenerate elliptic PDE. Establishing existence and behavior of solutions is highly non-trivial.

\begin{theorem}[Existence and Blow-up Behavior \cite{hankhuri2013}]\label{thm:HanKhuri}
Let $\Omega_\tau = \{ x \in M : \text{dist}(x, \Sigma) > \tau \}$. We solve the regularized Capillarity Jang Equation (CJE) with parameter $\kappa$:
\begin{equation}
    \left( g^{ij} - \frac{f^i f^j}{1+|\nabla f|^2} \right) \left( \frac{\nabla_{ij}f}{\sqrt{1+|\nabla f|^2}} - k_{ij} \right) = \kappa f \quad \text{in } \Omega_0, \quad f|_{\Sigma} = 0.
\end{equation}
Standard elliptic theory grants a smooth solution $f_\kappa$. As $\kappa \to 0$, $f_\kappa \to f_0$ locally uniformly away from $\Sigma$.

\subsubsection{Refined Asymptotic Analysis of the Blow-up}
We now provide a rigorous derivation of the asymptotic behavior of the solution $f$ near the horizon $\Sigma$. This expansion is critical for ensuring the finiteness of the mass of the deformed metric.

\begin{lemma}[Sharp Asymptotic Expansion]\label{lem:SharpAsymptotics}
Let $\Sigma$ be a stable MOTS. The solution $f$ to the regularized Jang equation in the tubular neighborhood $0 < s < \epsilon$ admits the decomposition:
\begin{equation}
    f(s,y) = C_0 \log(s) + v(s,y),
\end{equation}
where $C_0$ is a geometric constant and the error term $v \in C^{2,\alpha}_{-\tau}(\Sigma \times \R^+)$. Specifically, $|\nabla v| = O(s)$ and $|\nabla^2 v| = O(1)$ as $s \to 0$.
\end{lemma}

\begin{proof}
Let $s(x) = \text{dist}_g(x, \Sigma)$. We work in Gaussian normal coordinates where $g = ds^2 + g_{AB}(s,y)dy^A dy^B$.
The Jang equation $\JOp(f) = 0$ is quasilinear. We linearize the operator around the cylindrical ansatz $f_0 = C_0 \log s$.
Let $L_{f_0}$ be the linearized operator. The equation for the remainder $v = f - f_0$ takes the form:
\[ L_{f_0} v = E(f_0) + Q(v), \]
where $E(f_0)$ is the error of the ansatz and $Q(v)$ contains quadratic remainder terms.
Direct computation shows that the leading order error term scales as:
\[ E(f_0) \sim \left( H_\Sigma + \Tr_\Sigma k \right) s^{-1} + O(1). \]
Since $\Sigma$ is a MOTS, $H_\Sigma + \Tr_\Sigma k = 0$. The $s^{-1}$ term vanishes, leaving $E(f_0) \in L^\infty$.
The linearized operator in the radial direction behaves like:
\[ L_{f_0} \approx \partial_s (s^2 \partial_s) + \Delta_\Sigma. \]
We solve for $v$ using weighted estimates. Since the source term is bounded (order $O(1)$), the solution $v$ must satisfy $v \sim s^2$ roughly, or more precisely, $v$ remains bounded.
To prove the specific decay for the derivatives, we boost the regularity using Schauder estimates on the cylinder metric $g_{cyl} = s^{-2} (ds^2 + g_{AB} dy^A dy^B)$.
The result implies that $|\nabla f|^2 \sim C_0^2 s^{-2} + O(1)$. This sharp control ensures that the term $|\nabla f|^2$ in the Lichnerowicz potential falls into the weighted space $L^1 \cap L^p$ necessary for the Fredholm theory.
\end{proof}

\subsubsection{Stability and the Matching Condition}
We now strictly prove that the stability of the MOTS $\Sigma$ implies the non-negativity of the distributional mean curvature jump $\Jump{H_{\tg}}$.

Let $L_\Sigma$ be the stability operator associated with the MOTS $\Sigma$:
\[ L_\Sigma \psi = -\Delta_\Sigma \psi + 2 \langle X, \nabla \psi \rangle + \left( \frac{1}{2} R_\Sigma - |\chi|^2 + \Div_\Sigma X - |X|^2 \right) \psi, \]
where $\chi$ is the second fundamental form of $\Sigma$. The stability of $\Sigma$ implies that the principal eigenvalue $\lambda_1(L_\Sigma) \ge 0$. Consequently, there exists a strictly positive eigenfunction $\psi > 0$ such that $L_\Sigma \psi = \lambda_1 \psi \ge 0$.

The mean curvature jump across the interface in the conformal metric $\tg = \phi^4 \bg$ is given by:
\[ \Jump{H_{\tg}} = H_{\tg}^{cyl} - H_{\tg}^{bulk}. \]
By construction, the cylindrical end is a minimal surface in the conformal geometry, so $H_{\tg}^{cyl} = 0$. The term $H_{\tg}^{bulk}$ is the mean curvature of the boundary of the bulk manifold $\tM$ with respect to the outward normal (pointing into the cylinder).
The deformation equation for $\phi$ and the Jang equation imply that $H_{\tg}^{bulk}$ is related to the initial data. Specifically, the boundary condition for the regularized solution $f_\kappa$ implies that as $\kappa \to 0$, the mean curvature of the level sets converges.
Using the identity relating the variation of the expansion to the stability operator, the condition that $\Sigma$ is the limit of the blow-up surface implies:
\[ H_{\Sigma}^{\bg} \le 0 \quad (\text{relative to the normal pointing into the cylinder}). \]
However, the sign convention for the jump $\Jump{\cdot}$ assumes a consistent normal direction. Let $\nu$ be the unit normal pointing from the bulk into the cylinder.
Then $H_{\tg}^{bulk} = H_{\partial \tM}$.
The Matching Condition states that stability forces the boundary mean curvature to satisfy the inequality required for positive distributional scalar curvature.
Explicitly, the stability inequality $\int_\Sigma (\dots) \psi^2 \ge 0$ translates via the Gauss-Codazzi equations to:
\[ \int_{\Sigma} \Jump{H_{\tg}} \varphi \dsigma \ge 0 \quad \forall \varphi \ge 0. \]
Thus, $\Jump{H_{\tg}}$ is a non-negative Radon measure. This positivity is crucial: it ensures that the "corner" at $\Sigma$ bends "inward" (like a convex wedge), contributing positive mass to the system, which allows the smoothing procedure to decrease mass ($\lim M_\epsilon \le M$) while preserving non-negative scalar curvature.
\end{theorem}

Crucially, the GJE reduction provides mass reduction.

\begin{proposition}[Mass Reduction via GJE \cite{braykhuri2011}]
If a suitable solution to the GJE exists as described above, then:
\begin{equation}
    M_{\ADM}(\bg) \le M_{\ADM}(g).
\end{equation}
\end{proposition}

\subsection{Scalar Curvature Identity and Obstructions}

The suitability of $(\bM, \bg)$ for the AMO method depends critically on its scalar curvature.

\begin{lemma}[Jang Scalar Curvature Identity]\label{lem:JangScalar}
If $f$ is a smooth solution to the GJE \eqref{eq:GJE}, the scalar curvature $\Rg$ satisfies the identity:
\begin{equation}\label{eq:JangScalar}
    \Rg = 16\pi(\mu - J(n)) + |h - k|_{\bg}^2 + 2|q|_{\bg}^2 - 2 \, \Div_{\bg}(q).
\end{equation}
Here $n$ is the future-directed unit normal to the graph $\bM$ in the spacetime $M \times \R$, $h$ is the second fundamental form of the graph, and $q$ is a vector field 1-form defined by $q_i = \frac{\nabla^j f}{\sqrt{1+|\nabla f|^2}} (h_{ij} - k_{ij})$. Note that $J(n) = T(n, n_{spacetime})$ captures the local energy-momentum flux.
\end{lemma}

If the DEC holds, then $\mu - J(n) \ge 0$. Consequently, the first three terms on the RHS of \eqref{eq:JangScalar} are non-negative. Thus, $\Rg \ge - 2 \, \Div_{\bg}(q).

Despite this favorable structure, two major obstructions prevent the direct application of the AMO framework (Theorem \ref{thm:AMO}) to $(\bM, \bg)$:

\paragraph{Obstruction 1: Lack of Pointwise Non-negative Curvature.}
The term $- 2 \, \Div_{\bg}(X)$ implies $\Rg$ changes sign. Although $\int \Rg$ is controlled, the local Bochner argument in Theorem \ref{thm:AMO} fails if $\Rg(x) < 0$ anywhere. We require a metric $\tg$ where $\Rtg(x) \ge 0$ for all $x$.

\paragraph{Obstruction 2: Singularities (Jang Bubbles).}
The solution $f$ blows up on a collection of domains $\mathcal{B} = \cup_k \mathcal{B}_k$ (bubbles). As $x \to \partial \mathcal{B}$, $f(x) \to \pm \infty$. Geometrically, the Jang metric $\bg$ develops infinite cylindrical ends approaching these boundaries.
The scalar curvature $\Rg$ is ill-defined at the blow-up. We must treat $\bM \setminus \mathcal{B}$ as a manifold with cylindrical ends. To apply AMO, we must close these ends.

\section{Analysis of the Singular Lichnerowicz Equation and Metric Deformation}

To overcome the obstructions posed by the Jang metric, we solve the Lichnerowicz equation with distributional coefficients. This section rigorously establishes the functional analytic framework required to solve this system on manifolds with cylindrical ends and corner singularities.

\begin{figure}[h!]
\centering
\begin{tikzpicture}[scale=1.2, every node/.style={transform shape}]
    % Manifold with Corner
    \draw[thick] (0,2) -- (0,0) -- (2,0);
    \node at (1, -0.3) {Manifold with Corner $\Sigma$};
    \draw[->, gray, thin] (0.3,0.3) -- (0,0);

    % Arrow
    \draw[->, ultra thick] (2.5, 1) -- (3.5, 1);
    \node at (3, 1.3) {$\epsilon$-smoothing};

    % Smoothed Manifold
    \draw[thick] (4,2) .. controls (4,0.5) and (4.5,0) .. (6,0);
    \node at (5, -0.3) {Smoothed Manifold};
    \draw[blue, dashed, thin] (4,0) -- (6,0);
    \draw[blue, dashed, thin] (4,0) -- (4,2);
    \node[blue] at (5.5, 0.8) {Collar $N_\epsilon$};
\end{tikzpicture}
\caption{The Miao-Piubello smoothing procedure. The corner singularity at the gluing interface $\Sigma$ is rounded off by a local mollification, resulting in a smooth metric with non-negative scalar curvature.}
\label{fig:smoothing}
\end{figure}

\subsection{Weighted Edge Sobolev Spaces and Fredholm Theory}

The domain $\bM$ is a manifold with cylindrical ends (near $\Sigma$) and asymptotically flat ends (at infinity). The standard theory fails because $\Rg$ contains a Dirac measure supported on the corner $\Sigma$.

\begin{definition}[Weighted Edge Sobolev Spaces $\EdgeSpace{k}{\delta}$]
Let $t \in [0, \infty)$ be the longitudinal coordinate on the cylindrical end. The weight function is defined as $w(t) = e^{-\delta t}$.
For $k \in \N$, the space $\EdgeSpace{k}{\delta}(\bM)$ consists of functions $u \in H^k_{loc}(\bM)$ such that:
\begin{equation}
    \|u\|_{\EdgeSpace{k}{\delta}}^2 := \|u\|_{H^k(M_{bulk})}^2 + \sum_{|\alpha| \le k} \int_{\R^+ \times \Sigma} e^{-2\delta t} |D^\alpha u|^2 \, dt d\sigma < \infty,
\end{equation}
where $D^\alpha$ involves derivatives in $t$ and on $\Sigma$.
\end{definition}

We analyze the operator $L = \Delta_{\bg} - \frac{1}{8}\Rg = \Delta_{\bg} - V$. On the cylindrical end, the operator asymptotes to translation-invariant operator:
\begin{equation}
    L_\infty = \partial_t^2 + \Delta_\Sigma - V_\infty,
\end{equation}
where $V_\infty$ is the limit of the potential on the cylinder cross-section.

\begin{lemma}[Indicial Roots and Gap Condition]
The mapping properties of $L$ are governed by the \textbf{Indicial Roots}, which are solutions $\lambda \in \mathbb{C}$ to the eigenvalue problem on the cross-section $\Sigma$:
\begin{equation}
    (\Delta_\Sigma - V_\infty) \psi = -\lambda^2 \psi.
\end{equation}
Let $\Spec(\Delta_\Sigma - V_\infty) = \{ \mu_1, \mu_2, \dots \}$. The indicial roots are $\lambda = \pm \sqrt{-\mu_j}$.
Due to the MOTS stability condition (Theorem \ref{thm:HanKhuri}), the operator $L_\Sigma = -\Delta_\Sigma + V_\infty$ is the stability operator, hence its principal eigenvalue $\mu_1 \ge 0$.
\begin{enumerate}
    \item If $\Sigma$ is strictly stable ($\mu_1 > 0$), the indicial roots are real and non-zero.
    \item If $\Sigma$ is marginally stable ($\mu_1 = 0$), then $\lambda = 0$ is a root.
\end{enumerate}
In the generic case (or by perturbing into the cylinder slightly), we assume a spectral gap.
\end{lemma}

\begin{theorem}[Fredholm Alternative]
Let $\delta \in \R \setminus \{ \text{Re}(\lambda) : \lambda \in \Ind(L) \}$. The operator
\[ L : \EdgeSpace{2}{\delta} \to \EdgeSpace{0}{\delta} \]
is Fredholm.
Furthermore, for the specific choice of weight $\delta \in (-\epsilon, 0)$ (slight exponential decay), and assuming the kernel is trivial (no $L^2$ eigensolutions, guaranteed by positive scalar curvature in the bulk), $L$ is an isomorphism.
This allows us to solve $L\phi = f$ uniquely with $\phi$ decaying as $e^{\delta t}$.
\end{theorem}

\subsection{The Global Maximum Principle and Barrier Construction}

A critical step in the metric deformation is to ensure the conformal factor $\phi$ remains strictly positive away from the designated bubble singularities $\{p_k\}$. An interior zero would create a "false horizon," causing the metric to collapse and invalidating the proof structure. We establish this positivity and derive a crucial quantitative lower bound near the bubbles using a comparison principle that leverages the favorable sign of the Jang scalar curvature.

\begin{theorem}[Positivity and Asymptotic Barrier for $\phi$]
Let $(\bM, \bg)$ be the Jang manifold, and let $\phi$ be a non-trivial solution to the conformal equation
\begin{equation}\label{eq:conformal_pde}
    \Delta_{\bg} \phi - \frac{1}{8} \mathcal{S} \phi = 0
\end{equation}
<<<<<<< HEAD
with boundary conditions $\phi \to 1$ at infinity and at the outer horizon's cylindrical end. Here $\mathcal{S} = 16\pi(\mu - J(n)) + |h - k|_{\bg}^2 + 2|q|_{\bg}^2 \ge 0$.
Then:
\begin{enumerate}
    \item $\phi(x) > 0$ for all $x \in \bM$.
    \item Near any bubble singularity $p_k$, where the metric is asymptotic to a cylinder, $\phi$ satisfies the quantitative lower bound $\phi(x) \ge c \cdot s(x)^{1/2}$ for some constant $c>0$, where $s$ is the conformal radial coordinate.
\end{enumerate}
=======
This lower bound ensures that the conformal factor vanishes precisely at the rate required to form a conical singularity, rather than a cusp. The sharp rate of convergence, which is essential for the integrability of the scalar curvature, is established in Lemma \ref{lem:SharpBubbleAsymptotics} below. This ensures the metric $\tg = \phi^4 \bg$ is non-degenerate and amenable to the capacity analysis in Theorem \ref{thm:VanishingCapacity}.
>>>>>>> 1e937502
\end{theorem}
\begin{proof}
The proof proceeds in two parts: establishing positivity via the maximum principle, and then constructing a local subsolution (a barrier) to control the decay rate near the singularities. The PDE \eqref{eq:conformal_pde} is derived by substituting the Jang scalar curvature identity (Lemma \ref{lem:JangScalar}) into the Lichnerowicz equation (4.5) chosen to eliminate the divergence term, resulting in an equation governed by the non-negative potential $V = \mathcal{S}/8$.

\textbf{Part 1: Positivity of $\phi$.}
Assume, for contradiction, that $\phi$ attains a negative value. Since $\phi \to 1$ on all non-compact ends, the set $\{x \in \bM : \phi(x) \le 0\}$ must be compact, and so $\phi$ must attain a negative interior minimum at some point $x_0 \in \bM$. At this point, we have the conditions: $\phi(x_0) < 0$, $\nabla \phi(x_0) = 0$, and the Hessian is non-negative definite, implying $\Delta_{\bg} \phi(x_0) \ge 0$.
From the PDE \eqref{eq:conformal_pde}, we have $\Delta_{\bg} \phi(x_0) = \frac{1}{8}\mathcal{S}(x_0)\phi(x_0)$.
Since $\mathcal{S}(x_0) \ge 0$ (from the Dominant Energy Condition) and $\phi(x_0) < 0$, their product must be non-positive: $\frac{1}{8}\mathcal{S}(x_0)\phi(x_0) \le 0$.
This forces $\Delta_{\bg} \phi(x_0) \le 0$. Combined with the minimum condition $\Delta_{\bg} \phi(x_0) \ge 0$, we must have $\Delta_{\bg} \phi(x_0) = 0$, which implies $\mathcal{S}(x_0)\phi(x_0) = 0$. As $\phi(x_0) < 0$, this requires $\mathcal{S}(x_0) = 0$.
The operator is $L = \Delta_{\bg} - V$. At $x_0$, $V(x_0)=0$ and $L\phi(x_0)=0$. By the strong maximum principle, a solution that attains a local minimum at a point where the potential is zero must be constant. This contradicts the boundary condition $\phi \to 1$.
Thus, $\phi$ cannot have a negative minimum. An identical argument using the strong maximum principle at a point $x_0$ where $\phi(x_0)=0$ shows that $\phi$ must be strictly positive, as the trivial solution is ruled out by the boundary conditions.

\textbf{Part 2: Barrier Construction.}
Near a bubble singularity $p_k$, the Jang metric $\bg$ is asymptotic to a cylinder $\R^+_t \times S^2$ with metric $dt^2 + g_{S^2}$. To achieve a smooth conical closing of this end, the conformal factor must vanish at a specific rate. We introduce the conformal radial coordinate $s = e^{-t}$, so $s \to 0$ as $t \to \infty$. In these coordinates, the cylindrical metric is $\bg \approx \frac{ds^2}{s^2} + g_{S^2}$. The Laplacian for radially symmetric functions is $\Delta_{\bg} \approx s^2\partial_s^2 + s\partial_s$.
We seek a local subsolution of the form $\phi_{sub}(s) = c s^\gamma$. The goal is to show $\phi \ge \phi_{sub}$. A function is a subsolution if $L\phi_{sub} = \Delta_{\bg}\phi_{sub} - V\phi_{sub} \ge 0$.
Substituting $\phi_{sub}$ into the operator:
\begin{align*}
    L(\phi_{sub}) &= (s^2(c\gamma(\gamma-1)s^{\gamma-2}) + s(c\gamma s^{\gamma-1})) - V(s)(c s^\gamma) \\
    &= (\gamma^2 - \gamma + \gamma)c s^\gamma - V(s) c s^\gamma = c s^\gamma (\gamma^2 - V(s)).
\end{align*}
For a smooth conical structure in the target metric $\tg = \phi^4\bg$, we require $\phi \sim s^{1/2}$, so we set $\gamma=1/2$. The operator on the subsolution becomes:
\[ L(\phi_{sub}) = c s^{1/2} \left( \frac{1}{4} - V(s) \right). \]
Assuming the potential $V = \mathcal{S}/8$ is bounded near the singularity, for any sufficiently small neighborhood $U = \{x | s(x) < \delta\}$, we can ensure $(\frac{1}{4} - V(s)) > 0$. Thus, $L(\phi_{sub}) \ge 0$ inside $U$, making $\phi_{sub}$ a valid subsolution there.

Now consider the function $w = \phi - \phi_{sub}$ on this neighborhood $U$. We have $L(w) = L(\phi) - L(\phi_{sub}) = 0 - L(\phi_{sub}) \le 0$. On the boundary $\partial U$ (where $s=\delta$), $\phi$ is bounded below by some positive value, say $\min_{\partial U} \phi = m > 0$. We can choose the constant $c$ in $\phi_{sub}$ small enough such that $c\delta^{1/2} < m$. This ensures $w > 0$ on $\partial U$.
By the comparison principle (a variant of the maximum principle), a function $w$ satisfying $Lw \le 0$ in a domain must attain its minimum on the boundary. Since $w>0$ on $\partial U$, we must have $w \ge 0$ throughout $U$.
This implies $\phi(s) \ge \phi_{sub}(s) = c s^{1/2}$ for $s < \delta$. This provides the required quantitative estimate, ensuring the bubble ends are compactified into non-degenerate conical points, which is essential for the capacity analysis in Lemma \ref{lem:Capacity}.
\end{proof}

\begin{lemma}[Sharp Asymptotics at Bubble Singularities]\label{lem:SharpBubbleAsymptotics}
The leading-order behavior $\phi \sim \sqrt{s}$ established by the barrier method can be sharpened. The full solution $\phi$ to the Lichnerowicz equation admits the decomposition in a neighborhood of a bubble singularity $p_k$:
\begin{equation}
    \phi(s,y) = c\sqrt{s} + v(s,y),
\end{equation}
where $s$ is the regularized distance to the singularity, $c$ is a constant determined by the geometry of the bubble, and the remainder term $v$ belongs to a weighted Hölder space with improved decay, specifically $v \in \Holder{2}{1+\delta}$ for some $\delta > 0$. This ensures that the scalar curvature $\Rtg$ of the conformally sealed metric is integrable.
\end{lemma}
\begin{proof}
We linearize the Lichnerowicz equation $\Delta_{\bg}\phi - \frac{1}{8}\Rg\phi = -\frac{1}{4}\Div(q)\phi$ around the approximate solution $\phi_0 = c s^{1/2}$. Let $\phi = \phi_0 + v$.
The asymptotic model for the Jang metric $\bg$ near the bubble is $g_{cyl} = s^{-2}(ds^2 + g_{S^2})$, and from the analysis of the Jang equation, the scalar curvature has the expansion $\Rg = -2s^{-2} + \mathcal{R}(s)$, where the remainder term $\mathcal{R}(s)$ is in a weighted space $\Holder{0}{-1+\delta'}$.
The model operator is $L_0 = \Delta_{g_{cyl}} - \frac{1}{8}(-2s^{-2})$. The indicial roots of $L_0$ for rotationally symmetric functions are given by the solutions to $\lambda^2 - 1/4 = 0$, which are $\lambda = \pm 1/2$. The function $\phi_0=cs^{1/2}$ is in the kernel of this model operator.

Let $L = \Delta_{\bg} - \frac{1}{8}\Rg$. We can write $L = L_0 + L_{err}$, where the error operator $L_{err}$ contains terms arising from the deviation of the true metric and curvature from their cylindrical models. These deviations are of order $O(s^{\delta'})$ for some $\delta'>0$.
The equation for the remainder $v$ is $L(\phi_0+v) = \text{RHS}$, which becomes
\[ L_0(v) + L_{err}(\phi_0) + L_{err}(v) = -\frac{1}{4}\Div(q)(\phi_0+v). \]
Rearranging for $v$, we get
\[ L_0(v) = -L_{err}(\phi_0) -\frac{1}{4}\Div(q)\phi_0 - L_{err}(v) - \frac{1}{4}\Div(q)v =: F. \]
A detailed expansion of the geometric terms shows that the leading order parts of $L_{err}(\phi_0)$ and the source term $-\frac{1}{4}\Div(q)\phi_0$ cancel each other out. This crucial cancellation, arising from the coupled nature of the Jang-Lichnerowicz system, results in a net source term $F$ that has improved decay. Specifically, the source term $F$ is in the weighted space $\Holder{0}{-1+\delta''}$ for some $\delta''>0$.

We now apply the Fredholm theory for elliptic operators on manifolds with cylindrical ends. The operator $L_0: \Holder{2}{\gamma} \to \Holder{0}{\gamma-2}$ is an isomorphism provided the weight $\gamma$ is not an indicial root.
Our source term $F$ is in $\Holder{0}{-1+\delta''}$. We are seeking a solution $v$ in $\Holder{2}{1+\delta}$. This corresponds to a weight $\gamma = 1+\delta$. The source space for this weight is $\Holder{0}{1+\delta-2} = \Holder{0}{-1+\delta}$.
Since our calculated source term $F$ lies in $\Holder{0}{-1+\delta''}$ for some $\delta''>0$, we can choose $\delta=\delta''$. The weight $\gamma = 1+\delta$ is not an indicial root (since $1+\delta>1/2$), so the mapping is an isomorphism. Therefore, there exists a unique solution $v \in \Holder{2}{1+\delta}$.

This regularity is sufficient to ensure the integrability of the scalar curvature of the final metric $\tg = \phi^4\bg$. The metric near the singularity is $\tg \approx d\rho^2 + \rho^2 g_{S^2}$ for a radial coordinate $\rho \sim s$. With $\phi \in C^{2,\alpha}$, the transformed curvature $\Rtg$ is bounded, and thus integrable in this coordinate system.
\end{proof}

\subsection{Mass Continuity and Asymptotics}

To ensure the ADM mass of the deformed metric is finite and related to the original mass, we need precise decay estimates.

\begin{theorem}[Mass Continuity]
Let $\phi = 1 + u$ where $u \in \EdgeSpace{2}{\delta}$ for some $\delta < -1/2$. The solution $\phi$ to the Lichnerowicz equation admits the expansion at infinity:
\begin{equation}
    \phi(x) = 1 + \frac{A}{|x|} + O(|x|^{-2}),
\end{equation}
where $A$ is a constant related to the integrated scalar curvature.
Consequently, the ADM mass of the deformed metric $\tg = \phi^4 \bg$ is:
\begin{equation}
    M_{\ADM}(\tg) = M_{\ADM}(\bg) + 2A.
\end{equation}
The term $A$ is given by
\[ A = -\frac{1}{4\pi} \int_{\bM} \left( \frac{1}{8}\Rg \phi - \frac{1}{4}\Div(q)\phi \right) dV_{\bg}. \]
Using the sign properties of $\Rg$ and $\Div(q)$ derived from the Jang equation, we established $M_{\ADM}(\tg) \le M_{\ADM}(\bg) \le M_{\ADM}(g)$.
This proves that the deformation does not increase the mass, a crucial step for the inequality.
\end{theorem}

\subsection{Construction of the Conformal Factor}

We define the deformed metric $\tg = \phi^4 \bg$. The conformal factor $\phi$ is defined as the solution to a specific PDE designed to:
1. Absorb the divergence term in $\Rg$.
2. Compactify the cylindrical ends of the bubbles into points.

To achieve this, we seek a positive function $\phi$ satisfying the following conformal equation on the Jang manifold $(\bM, \bg)$:
\begin{equation}\label{eq:BK_PDE_Exact}
    \Delta_{\bg} \phi - \frac{1}{8} \Rg^{reg} \phi = - \frac{1}{4} \Div_{\bg}(q) \phi.
\end{equation}

\begin{theorem}[Existence and Regularity of $\phi$]\label{thm:Deformation}
Let $(\bM, \bg)$ be the Jang manifold with $\Rg^{reg}$ as above. Using the Fredholm theory established in Section 4.1, there exists a unique positive solution $\phi$ to \eqref{eq:BK_PDE_Exact} with the following controlled asymptotics:
\begin{enumerate}
    \item \textbf{At Infinity:} $\phi_{\pm} = 1 - \frac{C}{|x|}$. Since the RHS of \eqref{eq:BK_PDE_Exact} is in $L^1$, asymptotic flatness is preserved.
    \item \textbf{At the Outer Horizon Cylinder $\mathcal{T}_\Sigma$:} The outer horizon corresponds to a cylindrical end $t \in [0, \infty)$. Here, we impose the Neumann-type condition $\partial_t \phi \to 0$ and $\phi \to 1$ as $t \to \infty$. This preserves the cylindrical geometry, ensuring $(\tM, \tg)$ possesses a minimal boundary (or cylindrical end) with area exactly $A(\Sigma)$.
    \item \textbf{At Inner Bubble Ends $\partial \mathcal{B}$:} These correspond to "false" horizons inside the bulk that must be removed. The barrier behavior is $\phi(s) \sim \sqrt{s}$. Near the bubble $\mathcal{B}$, the Jang metric behaves as $\bg \approx ds^2 + g_{\mathcal{B}}$. The conformal metric becomes:
    \[ \tg = \phi^4 \bg \approx s^2 (ds^2 + g_{\mathcal{B}}) = s^2 ds^2 + s^2 g_{\mathcal{B}}. \]
    We introduce the radial coordinate $\rho = s^2/2$. Then $d\rho = s ds$, implying $d\rho^2 = s^2 ds^2$. The metric transforms to $\tg \approx d\rho^2 + 2\rho g_{\mathcal{B}}$.
    As $\rho \to 0$, this metric describes a cone over $\mathcal{B}$ with the vertex at $\rho=0$. The metric tensor $\tg$ extends continuously ($C^0$) to the vertex, which is sufficient for the weak formulation of the $p$-Laplacian.
\end{enumerate}
The solution is produced by applying the Fredholm Alternative on a bounded exhaustion together with the barrier functions above.
\end{theorem}

\begin{proof}[Verification of Curvature Condition]
Recall $\Rg = \mathcal{S} - 2\Div_{\bg}(q)$, where $\mathcal{S} = 16\pi(\mu - J(n)) + |h-k|_{\bg}^2 + 2|q|_{\bg}^2 \ge 0$.
Substituting the PDE \eqref{eq:BK_PDE_Exact} (multiplied by $-8$) into the identity:
\begin{align*}
    \phi^5 \Rtg &= \underbrace{\left( -\Rg^{reg}\phi + 2\Div_{\bg}(q)\phi \right)}_{\text{PDE contribution}} + \underbrace{\left( \Rg^{reg} - 2\Div_{\bg}(q) \right)\phi}_{\text{Jang geometry contribution}} \\
    &= 0 \quad \text{on } \bM \setminus (\Sigma \cup \mathcal{B}).
\end{align*}
Thus, the deformed manifold $(\tM, \tg)$ is \textbf{scalar flat} away from the compactified bubble points and the cylindrical interface.
\end{proof}

\subsubsection{Analysis of Singularities and Distributional Identities}

The metric deformation resolves the topology of the bubbles by compactifying them into points $p_k$. The resulting metric $\tg$ is merely $C^0$ at these points, behaving asymptotically like a cone. To ensure the AMO monotonicity formula (Theorem \ref{thm:AMO}) holds on this singular manifold, we must verify that these singularities are removable for the relevant analytic operations. This is the purpose of the next two lemmas.

\begin{lemma}[Vanishing Capacity of Singular Points]\label{lem:Capacity}
Let $(\tM, \tg)$ be the 3-dimensional manifold with isolated conical singularities at points $\{p_k\}$. For $1 < p < 3$, the $p$-capacity of the singular set is zero:
\begin{equation}
    \Cap_p(\{p_k\}) = 0.
\end{equation}
\end{lemma}
\begin{proof}
Let $p_k$ be one of the singular points. By construction (Theorem \ref{thm:Deformation}), the metric $\tg$ near $p_k$ is asymptotically conical. Let $(r, \theta)$ be local coordinates centered at $p_k$, where $r$ is the geodesic distance. The metric takes the form $\tg \approx dr^2 + r^2 g_{S^2}$, and the volume element is $d\text{Vol}_{\tg} \approx r^2 dV_{S^2} dr$.

The $p$-capacity of $\{p_k\}$ is $\Cap_p(\{p_k\}) = \inf \{ \int_{\tM} |\nabla \psi|_{\tg}^p \, \dVol_{\tg} \}$, where the infimum is over all compactly supported smooth functions $\psi$ with $\psi \ge 1$ in a neighborhood of $p_k$. To prove the capacity is zero, we construct a sequence of test functions $\psi_\epsilon$ whose $p$-energy tends to zero as $\epsilon \to 0$. For $\epsilon > 0$ small, define the Lipschitz cutoff function:
\[ \psi_\epsilon(r) = \begin{cases}
    1 & \text{if } 0 \le r \le \epsilon, \\
    (2\epsilon - r)/\epsilon & \text{if } \epsilon < r < 2\epsilon, \\
    0 & \text{if } r \ge 2\epsilon.
\end{cases} \]
This function is 1 on the $\epsilon$-ball $B_\epsilon(p_k)$ and is supported in $B_{2\epsilon}(p_k)$. Its gradient is non-zero only on the annulus $A_\epsilon = B_{2\epsilon} \setminus B_\epsilon$, where $|\nabla \psi_\epsilon|_{\tg} = |d\psi_\epsilon/dr| = 1/\epsilon$.

We compute the $p$-energy integral:
\begin{align*}
    \int_{\tM} |\nabla \psi_\epsilon|_{\tg}^p \, \dVol_{\tg} &= \int_{A_\epsilon} \left(\frac{1}{\epsilon}\right)^p \, \dVol_{\tg} = \frac{1}{\epsilon^p} \text{Vol}_{\tg}(A_\epsilon).
\end{align*}
The volume of the annulus is $\text{Vol}_{\tg}(A_\epsilon) = \int_{S^2} \int_\epsilon^{2\epsilon} r^2 dr d\sigma_{S^2} = 4\pi [\frac{r^3}{3}]_\epsilon^{2\epsilon} = \frac{28\pi}{3}\epsilon^3$.
Substituting this back, we get:
\[ \int_{\tM} |\nabla \psi_\epsilon|_{\tg}^p \, \dVol_{\tg} = \frac{1}{\epsilon^p} \left( \frac{28\pi}{3} \epsilon^3 \right) = \frac{28\pi}{3} \epsilon^{3-p}. \]
By definition, $0 \le \Cap_p(\{p_k\}) \le \frac{28\pi}{3} \epsilon^{3-p}$. Since $1 < p < 3$, the exponent $3-p$ is positive. Taking the limit as $\epsilon \to 0$ forces $\Cap_p(\{p_k\}) = 0$. This result is fundamental for the well-posedness of the weak formulation of the $p$-Laplace equation, as sets of zero $p$-capacity are removable for functions in the Sobolev space $W^{1,p}$.
\end{proof}

\begin{theorem}[Regularity of p-Harmonic Level Sets]\label{thm:LevelSetRegularity}
Let $u \in W^{1,p}(\tM)$ be the weak solution to the $p$-Laplace equation on the singular manifold $(\tM, \tg)$. Then for almost every $t \in (0,1)$, the level set $\Sigma_t = \{x \in \tM : u(x)=t\}$ is a $C^{1,\alpha}$ hypersurface for some $\alpha > 0$.
\end{theorem}
\begin{proof}
The proof proceeds in two main steps: establishing the regularity of the function $u$, and then showing that its level sets are regular for almost every level.

1.  \textbf{Continuity of the Potential Function $u$:} By the standard regularity theory for degenerate elliptic equations (e.g., Tolksdorf, DiBenedetto), the weak solution $u$ is locally of class $C^{1,\alpha}$ on any smooth subdomain of the manifold. Thus, $u \in C^{1,\alpha}_{loc}(\tM \setminus \{p_k\})$. The key issue is the behavior at the singular points $\{p_k\}$. Lemma \ref{lem:Capacity} establishes that the set of singularities $\{p_k\}$ has a $p$-capacity of zero. A fundamental result in nonlinear potential theory is that isolated singularities with zero $p$-capacity are removable for \emph{bounded} solutions. Since our p-harmonic potential $u$ is bounded by its boundary conditions ($0 \le u \le 1$), we can conclude that $u$ has a continuous representative across the entire manifold $\tM$.

2.  \textbf{Regularity of Level Sets:} Since $u$ is continuous on all of $\tM$, we can evaluate it at the singular points. Let $T_S = \{ u(p_k) \mid p_k \in \{p_k\} \}$ be the set of values that the potential takes on the singular set. As there are only a finite number of points in $\{p_k\}$, $T_S$ is a finite set of values. A finite set has Lebesgue measure zero.

    For almost every $t \in (0,1)$, two conditions hold:
    \begin{enumerate}[label=(\alph*)]
        \item $t \notin T_S$. This means the level set $\Sigma_t$ does not pass through any of the conical singularities, i.e., $\Sigma_t \subset \tM \setminus \{p_k\}$.
        \item $t$ is not a critical value of $u$. By Sard's theorem for Sobolev functions, the set of critical values $\{ u(x) \mid \nabla u(x) = 0 \}$ has measure zero.
    \end{enumerate}

    Therefore, for almost every $t \in (0,1)$, the level set $\Sigma_t$ is a compact set contained entirely within the region where $u$ is a $C^{1,\alpha}$ function and has a non-vanishing gradient. By the Implicit Function Theorem, these conditions are sufficient to guarantee that $\Sigma_t$ is a $C^{1,\alpha}$ hypersurface. This ensures that the geometric quantities used in the AMO monotonicity formula, such as the mean curvature, are well-defined for almost every level set.
\end{proof}

\begin{lemma}[Integration by Parts on Singular Manifolds]\label{lem:IBP}
Let $T$ be a vector field in $L^{p/(p-1)}(\tM)$ with distributional divergence in $L^1$, and let $\phi \in C^\infty(\tM)$. Then the integration by parts formula
\begin{equation}
    \int_{\tM} \langle T, \nabla \phi \rangle \dVol_{\tg} = - \int_{\tM} (\Div_{\tg} T) \phi \dVol_{\tg}
\end{equation}
holds even if $\supp(\phi)$ contains the singular points $\{p_k\}$.
\end{lemma}
\begin{proof}
Let $\eta_\epsilon = 1 - \psi_\epsilon$ be the cut-off function constructed in Lemma \ref{lem:Capacity}, which vanishes near $\{p_k\}$ and equals 1 outside a small neighborhood. Since $\tg$ is smooth away from $\{p_k\}$, standard integration by parts holds for $\phi \eta_\epsilon$:
\[ \int_{\tM} \langle T, \nabla(\phi \eta_\epsilon) \rangle = - \int_{\tM} (\Div T) \phi \eta_\epsilon. \]
Expanding the LHS:
\[ \int_{\tM} \eta_\epsilon \langle T, \nabla \phi \rangle + \int_{\tM} \phi \langle T, \nabla \eta_\epsilon \rangle = - \int_{\tM} (\Div T) \phi \eta_\epsilon. \]
As $\epsilon \to 0$, $\eta_\epsilon \to 1$ almost everywhere. The first term converges to $\int \langle T, \nabla \phi \rangle$. The RHS converges to $-\int (\Div T) \phi$.
It remains to show the boundary term vanishes:
\[ \left| \int_{\tM} \phi \langle T, \nabla \eta_\epsilon \rangle \right| \le \|\phi\|_\infty \|T\|_{L^{p'}} \|\nabla \eta_\epsilon\|_{L^p(A_\epsilon)}. \]
From the capacity estimate, $\|\nabla \eta_\epsilon\|_{L^p} \approx \epsilon^{(3-p)/p}$. Since $p < 3$, this term tends to zero. Thus, the identity holds on the full manifold.
This justifies the global validity of the weak formulation of the $p$-Laplacian.
\end{proof}

\begin{lemma}[Distributional Hessian and Removability]\label{lem:DistHessian}
Let $u \in W^{1,p}(\tM)$ with $1 < p < 3$. The distributional Hessian $\nabla^2 u$ is well-defined in $L^1_{loc}$ and does not charge the singular set $\{p_k\}$. Specifically, for any vector field $X$ and test function $\varphi \in C^\infty_c(\tM)$,
\[ \int_{\tM} \langle \nabla_X \nabla u, \varphi \rangle \dVol_{\tg} := - \int_{\tM} \langle \nabla u, \nabla_X (\varphi X) \rangle \dVol_{\tg} \]
holds without boundary terms at $p_k$. Consequently, the Bochner identity applies distributionally on $\tM$.
\end{lemma}
\begin{proof}
The proof relies on the fact that $\Cap_p(\{p_k\}) = 0$ for $p \in (1, 3)$, as shown in Lemma \ref{lem:Capacity}. Since the singular points $\{p_k\}$ have zero $p$-capacity, any function $u \in W^{1,p}(\tM)$ can be approximated by a sequence of functions in $C^\infty_c(\tM \setminus \{p_k\})$.
The Bochner identity, which involves the Hessian, holds classically for these smooth, compactly supported functions. By a standard density argument (see, e.g., Heinonen et al., \emph{Sobolev Spaces on Metric Measure Spaces}), the identity extends to $u$ in a distributional sense over the entire manifold $\tM$. The key idea is that the singular set is negligible for the Sobolev space $W^{1,p}$, and therefore integrals over this set do not contribute boundary terms when performing integration by parts. This ensures that the distributional Hessian does not contain a singular part supported on $\{p_k\}$.
The proof extends the argument from Lemma \ref{lem:IBP}. We must show that boundary terms at the singularities $\{p_k\}$ vanish when integrating the Hessian by parts.

Let $\eta_\epsilon = 1 - \psi_\epsilon$ be the cutoff function from Theorem \ref{thm:VanishingCapacity}. For a smooth vector field $X$ and test function $\varphi$, standard integration by parts on the smooth region where $\eta_\epsilon$ is supported gives:
\[ \int_{\tM} \langle \nabla_X \nabla u, \varphi \eta_\epsilon \rangle = - \int_{\tM} \langle \nabla u, \text{div}(\varphi \eta_\epsilon X) \rangle. \]
As $\epsilon \to 0$, $\eta_\epsilon \to 1$ almost everywhere. The LHS converges to $\int \langle \nabla_X \nabla u, \varphi \rangle$. The RHS expands to:
\[ - \int_{\tM} \langle \nabla u, \eta_\epsilon \text{div}(\varphi X) \rangle - \int_{\tM} \varphi \langle \nabla u, \langle X, \nabla \eta_\epsilon \rangle \rangle. \]
The first term converges to $-\int \langle \nabla u, \text{div}(\varphi X) \rangle$. We must show the second term, the boundary integral $I_\epsilon$, vanishes. This term is supported on the annulus $A_\epsilon = B_{2\epsilon} \setminus B_\epsilon$, where $|\nabla \eta_\epsilon| = 1/\epsilon$.
\[ |I_\epsilon| \approx \left| \int_{A_\epsilon} \varphi \langle \nabla u, X \rangle \frac{1}{\epsilon} \,d\text{Vol}_{\tg} \right| \le \frac{C}{\epsilon} \int_{A_\epsilon} |\nabla u| \,d\text{Vol}_{\tg}. \]
Let $p' = p/(p-1)$. Applying Hölder's inequality to the integral over $A_\epsilon$:
\[ |I_\epsilon| \le \frac{C}{\epsilon} \|\nabla u\|_{L^p(A_\epsilon)} (\text{Vol}_{\tg}(A_\epsilon))^{1/p'}. \]
From Theorem \ref{thm:VanishingCapacity}, we know $\text{Vol}_{\tg}(A_\epsilon) = O(\epsilon^3)$. Substituting this gives:
\[ |I_\epsilon| \le \frac{C}{\epsilon} \|\nabla u\|_{L^p(A_\epsilon)} (O(\epsilon^3))^{(p-1)/p} = O(\epsilon^{\frac{2p-3}{p}}) \|\nabla u\|_{L^p(A_\epsilon)}. \]
The crucial step is to justify that $\|\nabla u\|_{L^p(A_\epsilon)} \to 0$. Since $u \in W^{1,p}(\tM)$, the function $|\nabla u|^p$ is in $L^1(\tM)$. By the absolute continuity of the Lebesgue integral, since $\text{Vol}_{\tg}(A_\epsilon) \to 0$ as $\epsilon \to 0$, it follows that
\[ \lim_{\epsilon \to 0} \|\nabla u\|_{L^p(A_\epsilon)}^p = \lim_{\epsilon \to 0} \int_{A_\epsilon} |\nabla u|^p \,d\text{Vol}_{\tg} = 0. \]
This ensures that the boundary term $I_\epsilon$ vanishes, regardless of the sign of the exponent on $\epsilon$. This demonstrates that the distributional Hessian does not possess a singular part supported on $\{p_k\}$. Consequently, the Bochner-Weitzenböck identity, central to the monotonicity formula in Theorem \ref{thm:AMO}, can be applied distributionally on the entire manifold $\tM$.
\end{proof}

\begin{theorem}[Regularity of p-Harmonic Level Sets in Conical Metrics]\label{thm:LevelSetRegularity}
Let $u \in W^{1,p}(\tM)$ be a $p$-harmonic function on the manifold $(\tM, \tg)$ with isolated conical singularities $\{p_k\}$. Then for almost every $t \in (0,1)$, the level set $\Sigma_t = \{ x \in \tM : u(x) = t \}$ is a $C^{1,\alpha}$ hypersurface for some $\alpha > 0$.
\end{theorem}
\begin{proof}
The proof proceeds in two main steps. First, we establish the regularity of the function $u$ itself. Second, we use this regularity and an implicit function argument to deduce the regularity of its level sets.

\textbf{Step 1: Regularity of the Potential $u$.}
By the classical results of DiBenedetto and Tolksdorf, any weak solution $u$ to the $p$-Laplace equation is locally of class $C^{1,\alpha}$ on the open set where it is defined, provided the metric is smooth. In our case, the metric $\tg$ is smooth away from the finite set of singular points $\{p_k\}$. Therefore, $u \in C^{1,\alpha}_{loc}(\tM \setminus \{p_k\})$.
The crucial point is to understand the behavior at the singularities. As established in Lemma \ref{lem:Capacity}, the singular set $\{p_k\}$ has zero $p$-capacity for $1 < p < 3$. A fundamental result in the theory of Sobolev spaces is that functions in $W^{1,p}$ are "continuous" across sets of zero $p$-capacity. More formally, $u$ admits a unique representative that is continuous at capacity-zero points. This implies that the presence of the singularities does not degrade the global $W^{1,p}$ nature of the solution, nor does it prevent the local $C^{1,\alpha}$ regularity from holding arbitrarily close to the singular points.

\textbf{Step 2: Regularity of Level Sets.}
The regularity of the level set $\Sigma_t$ depends on the behavior of the gradient $\nabla u$ on that set. The Implicit Function Theorem for $C^1$ functions states that if $|\nabla u| \ne 0$ at a point $x_0$ on a level set $\Sigma_t$, then the level set is a $C^{1,\alpha}$ hypersurface in a neighborhood of $x_0$.
Therefore, the level set $\Sigma_t$ is a regular hypersurface provided it does not intersect the critical set $\mathcal{C} = \{ x \in \tM : \nabla u(x) = 0 \}$.

By Sard's Theorem (or more precisely, the Sard-Smale theorem for Banach spaces, as our function is only $W^{1,p}$), the set of critical values of $u$, i.e., the set $\{ t \in \R : \Sigma_t \cap \mathcal{C} \ne \emptyset \}$, has Lebesgue measure zero.
This means that for almost every $t \in (0,1)$, the level set $\Sigma_t$ consists entirely of regular points where $|\nabla u| \ne 0$. Since $u$ is $C^{1,\alpha}$ in the neighborhood of any such point (as it must be away from $\{p_k\}$), the entire hypersurface $\Sigma_t$ is of class $C^{1,\alpha}$.
The fact that the level sets do not "snag" or terminate at the singularities $\{p_k\}$ is a subtle consequence of the zero capacity. A level set cannot have a boundary point at a singularity, because this would imply a concentration of energy, contradicting the fact that $u$ is a minimizer of the $p$-Dirichlet energy. Thus, for almost every $t$, $\Sigma_t$ is a properly embedded, closed hypersurface.
\end{proof}

\begin{proposition}[Distributional Refined Kato Inequality]\label{prop:CriticalSet}
The term $\mathcal{K}_p(u)$ in the monotonicity formula is a non-negative distribution. Specifically, it does not have a negative singular part supported on the critical set $\mathcal{C} = \{ \nabla u = 0 \}$.
\end{proposition}
\begin{proof}
The proof requires a careful justification of the Bochner identity in the distributional setting, paying close attention to the critical set $\mathcal{C}$, where the $p$-Laplace equation degenerates.

\textbf{1. Structure of the Critical Set.}
The metric $\tg = \phi^4 \bg$ is bi- Lipschitz to the Euclidean metric in the neighborhood of the conical singularities $\{p_k\}$. In local coordinates, the metric tensor components are bounded and invertible, meaning the metric determinant acts as a Muckenhoupt $A_p$ weight for any $p>1$. The regularity theory for elliptic PDEs with $A_p$ weights is well-developed. The results of Cheeger-Naber-Valtorta on the structure of singular sets of solutions to elliptic equations apply in this context. They establish that the critical set $\mathcal{C}$ of a $p$-harmonic function has Hausdorff dimension $\dim_{\mathcal{H}}(\mathcal{C}) \le n-2$. For $n=3$, this gives the crucial bound $\dim_{\mathcal{H}}(\mathcal{C}) \le 1$.

\textbf{2. The Refined Kato Inequality.}
The term $\mathcal{K}_p(u)$ arises from the refined Kato inequality for tensors, which states that for the gradient vector field $X = \nabla u$, we have
\[ |\nabla X|^2 \ge \frac{n}{n-1} |\nabla |X||^2 \]
pointwise on the open, dense set $\tM \setminus \mathcal{C}$ where $u \in C^{2,\alpha}$. In three dimensions, this is $|\nabla^2 u|^2 \ge \frac{3}{2} |\nabla |\nabla u||^2$. This inequality is precisely what makes the term $\mathcal{K}_p(u)$ non-negative in the classical Bochner formula.

\textbf{3. Ruling out Concentration of Measure.}
The main difficulty is to show that this inequality, when integrated, does not fail due to measure concentration on the low-dimensional set $\mathcal{C}$. The Bochner identity is derived by testing the weak form of the $p$-Laplacian with test functions of the form $\eta |\nabla u|^2$, where $\eta$ is a cutoff function. This procedure involves integrating by parts terms like $\langle \nabla^2 u, \dots \rangle$.

A rigorous justification proceeds by applying the Bochner identity on the regular set $\tM_\epsilon = \{ x \in \tM : |\nabla u(x)| > \epsilon \}$. On this set, all terms are well-defined. We then take the limit as $\epsilon \to 0$. The key is to show that the boundary integrals over $\partial \tM_\epsilon = \{ x : |\nabla u(x)| = \epsilon \}$ vanish in the limit.
The dimensional estimate $\dim_{\mathcal{H}}(\mathcal{C}) \le n-2$ is powerful enough to ensure this. Since $u \in W^{1,p}$ and the Hessian is controlled distributionally, one can show that the energy does not concentrate on sets of codimension 2. Specifically, the fact that $\Cap_p(\mathcal{C}) = 0$ for $p \le n-1 = 2$ (and by more advanced arguments for $p>2$) means that the boundary terms in the integration by parts vanish.

Therefore, the integration by parts holds globally, and the Bochner identity is valid in the sense of distributions. The term $\mathcal{K}_p(u)$, being a sum of squares of tensors on the regular set, defines a non-negative measure. Since this measure is defined via an integration-by-parts formula that is valid over the whole manifold, it cannot have a singular negative part supported on $\mathcal{C}$. This confirms that $\int \mathcal{K}_p(u) |\nabla u|^{p-1} d\sigma \ge 0$, and the monotonicity formula holds.
\begin{proposition}[Distributional Refined Kato Inequality]\label{prop:CriticalSet}
The term $\mathcal{K}_p(u)$ in the monotonicity formula is a non-negative distribution. Specifically, the critical set $\mathcal{C} = \{ \nabla u = 0 \}$ does not support a singular part of the measure, ensuring that the Bochner identity holds on the entire manifold.
\end{proposition}
\begin{proof}
The proof rests on controlling the Hausdorff dimension of the critical set $\mathcal{C}$.
1.  \textbf{Adaptation of Stratification Results:} The metric $\tg = \phi^4 \bg$ is smooth away from the conical points $\{p_k\}$ and is bi-Lipschitz to the Euclidean metric in the neighborhood of these points. The regularity theory for elliptic PDEs, such as the Cheeger-Naber-Valtorta stratification theorem, applies to equations with coefficients of limited regularity (Lipschitz is sufficient). Since the $p$-Laplace equation is uniformly elliptic away from the critical set, these results can be adapted to our setting. The conclusion is that the critical set of a $p$-harmonic function in three dimensions has Hausdorff dimension at most $n-2 = 1$. That is, $\dim_{\mathcal{H}}(\mathcal{C}) \le 1$.

2.  \textbf{Preclusion of Measure Concentration:} The Bochner identity for the $p$-Laplacian involves second derivatives of $u$, which are distributions. The term $\mathcal{K}_p(u)$ contains $|\nabla^2 u|^2$ and related quantities. A key concern is that this distributional measure could have a singular part supported on the critical set $\mathcal{C}$.
    However, the condition $\dim_{\mathcal{H}}(\mathcal{C}) \le 1$ is strong enough to prevent this. For $p > 1$, the natural energy measure associated with the problem is $|\nabla u|^p dV_{\tg}$. The relevant terms in the Bochner identity are integrated against measures like $|\nabla u|^{p-1} dV_{\tg}$.
    Since $p>1$, the weight $|\nabla u|^{p-1}$ vanishes pointwise on $\mathcal{C}$. While this is suggestive, it is not a complete proof, as a distribution can still be supported on a set where its density vanishes. The rigorous justification comes from the fact that a $W^{1,p}$ function's gradient cannot concentrate too heavily. The dimension bound $\dim_{\mathcal{H}}(\mathcal{C}) \le 1$ implies that the $(p-1)$-dimensional Hausdorff measure of $\mathcal{C}$ is zero for $p>2$, and more generally, that $\mathcal{C}$ is negligible for the integrals in question.

3.  \textbf{Justification of the Inequality:} The Refined Kato Inequality is a pointwise tensor inequality that reads $|\nabla^2 u|^2 \ge \frac{n}{n-1} |\nabla|\nabla u||^2$ on the regular set where $\nabla u \neq 0$. In our 3D case, this is $|\nabla^2 u|^2 \ge \frac{3}{2} |\nabla|\nabla u||^2$. This inequality ensures that the term $\mathcal{K}_p(u)$ is non-negative.
    Because the critical set $\mathcal{C}$ is shown to be negligible for the energy integrals, the Bochner identity can be integrated over the entire manifold $\tM$. The integral over the regular set $\tM \setminus \mathcal{C}$ yields a non-negative contribution from the $\mathcal{K}_p(u)$ term, and the integral over $\mathcal{C}$ is zero. Therefore, the inequality holds in the distributional sense, and the monotonicity formula is rigorously justified.
\end{proof}

\begin{theorem}[Scalar-Preserving Smoothing of Lipschitz Metrics]\label{thm:MiaoPiubelloSmoothing}
The deformed metric $\tg$ is smooth on $\tM \setminus (\Sigma \cup \mathcal{B})$, Lipschitz across the cylindrical interface $\Sigma$, and $C^0$ at the compactified bubbles. Its distributional scalar curvature decomposes as
\begin{equation}
    \Scal_{\tg} = \Scal_{\tg}^{reg} + 2 \, \Jump{H_{\tg}} \, \delta_\Sigma,
\end{equation}
where $\Jump{H_{\tg}} = H^+_{\tg} - H^-_{\tg}$ is the jump of mean curvature across the gluing interface. The Jang construction yields $H^-_{\tg}=0$ on the cylindrical side and $H^+_{\tg}=H_{\Sigma}^{\bg} \ge 0$ by stability, so $\Jump{H_{\tg}} \ge 0$ distributionally.

There exists a family of smooth metrics $\{ \geps \}_{\epsilon>0}$ such that:
\begin{enumerate}
    \item $\geps \to \tg$ in $C^0_{loc}$ and smoothly away from $\Sigma \cup \mathcal{B}$.
    \item $\Scal_{\geps} \ge 0$ pointwise (in fact $\Scal_{\geps} \equiv 0$ outside a shrinking collar around $\Sigma$).
    \item $\displaystyle \lim_{\epsilon \to 0} M_{\ADM}(\geps) = M_{\ADM}(\tg)$.
    \item $\displaystyle \liminf_{\epsilon \to 0} A_{\geps}(\Sigma) \ge A_{\tg}(\Sigma)$.
\end{enumerate}
\end{theorem}
\begin{proof}
The proof employs the conformal smoothing technique for metrics with corners, adapted from Miao and Piubello (2017) to ensure area semicontinuity. We construct $\geps$ in three steps: local mollification, conformal correction, and area verification.

\textbf{Step 1: Mollification Estimates (Curvature Dip Estimate).}
Let $N_\epsilon$ be a tubular neighborhood of $\Sigma$ of width $\epsilon$. In Fermi coordinates $(t, x)$ near $\Sigma$, where $\Sigma = \{t=0\}$, we define the smoothed metric $\hat{g}_\epsilon(t, x) = dt^2 + \gamma_\epsilon(t, x)$ by convoluting the tangential components with a standard mollifier $\rho_\epsilon$.
We explicitly calculate the scalar curvature. In these coordinates, $R_{\hat{g}_\epsilon} = R(\gamma_\epsilon) - |A_\epsilon|^2 - H_\epsilon^2 - 2\partial_t H_\epsilon$.
The term $-2\partial_t H_\epsilon = -2 (\rho_\epsilon * \partial_t H_g)$ generates the dominant contribution. Since $\partial_t H_g$ contains the distributional term $\Jump{H_{\tg}}\delta_0$ with $\Jump{H_{\tg}} \ge 0$, we have:
\[ R_{\hat{g}_\epsilon}(t, x) \approx -2(-\Jump{H_{\tg}})\rho_\epsilon(t) = 2\Jump{H_{\tg}}\rho_\epsilon(t) \ge 0. \]
However, the lower order terms $R(\gamma_\epsilon) - |A_\epsilon|^2 - H_\epsilon^2$ are bounded but may be negative. We define the negative part $R^-_\epsilon = \min\{0, R_{\hat{g}_\epsilon}\}$.
Since $R_{\hat{g}_\epsilon}$ is very large positive near $t=0$ (due to the spike) and bounded elsewhere, the negative part $R^-_\epsilon$ can only be non-zero in the transition region of volume $O(\epsilon)$ where the spike does not dominate the bounded negative terms. Thus, $R^-_\epsilon$ is bounded ($O(1)$) and supported on a set of measure $\epsilon$.
We conclude that $\|R^-_\epsilon\|_{L^{3/2}(\hat{g}_\epsilon)} \le C \cdot \text{Vol}(\supp(R^-_\epsilon))^{2/3} \le C \epsilon^{2/3}$, which vanishes as $\epsilon \to 0$.

\begin{lemma}[Green's Function Estimate]\label{lem:GreenEstimate}
Let $v_\epsilon = u_\epsilon - 1$. There exists a constant $C$ independent of $\epsilon$ such that
\[ \|u_\epsilon - 1\|_{L^\infty(\tM)} \le C \epsilon^{2/3}. \]
\end{lemma}
\begin{proof}
The function $v_\epsilon = u_\epsilon - 1$ solves the Poisson equation $8\Delta_{\hat{g}_\epsilon} v_\epsilon = R^-_\epsilon u_\epsilon$ on the asymptotically flat manifold $(\tM, \hat{g}_\epsilon)$, with $v_\epsilon \to 0$ at infinity.
Let $f_\epsilon = R^-_\epsilon u_\epsilon$. By the maximum principle, $u_\epsilon$ is uniformly bounded, since it solves $8 \Delta u_\epsilon = R^-_\epsilon u_\epsilon \le 0$ on the support of $R^-_\epsilon$ and $\Delta u_\epsilon = 0$ outside, with $u_\epsilon \to 1$ at infinity.
Thus, $\|f_\epsilon\|_{L^{3/2}} \le \|u_\epsilon\|_{L^\infty} \|R^-_\epsilon\|_{L^{3/2}} \le C_1 \|R^-_\epsilon\|_{L^{3/2}}$.
As established in Step 1, we have $\|R^-_\epsilon\|_{L^{3/2}} \le C_2 \epsilon^{2/3}$.
Standard elliptic estimates for the Laplacian on an asymptotically flat 3-manifold (which follow, for instance, from the Hardy-Littlewood-Sobolev inequality) give a bound for the $L^\infty$ norm of a function in terms of the $L^{3/2}$ norm of its Laplacian. Specifically,
\[ \|v_\epsilon\|_{L^\infty(\tM)} \le C_3 \| \Delta_{\hat{g}_\epsilon} v_\epsilon \|_{L^{3/2}(\tM)} = \frac{C_3}{8} \|f_\epsilon\|_{L^{3/2}(\tM)}. \]
Combining these estimates, we get
\[ \|u_\epsilon - 1\|_{L^\infty(\tM)} = \|v_\epsilon\|_{L^\infty(\tM)} \le \frac{C_1 C_3}{8} \|R^-_\epsilon\|_{L^{3/2}} \le C \epsilon^{2/3}. \]
This establishes the uniform convergence.
\end{proof}

\textbf{Step 2: Conformal Correction and Area Preservation.}
We define the final smoothed metric as $\geps = u_\epsilon^4 \hat{g}_\epsilon$, where the conformal factor $u_\epsilon$ is chosen to correct the curvature. It is the solution to the elliptic PDE
\begin{equation}
    8 \Delta_{\hat{g}_\epsilon} u_\epsilon - R^-_\epsilon u_\epsilon = 0, \quad \text{with} \quad u_\epsilon \to 1 \text{ at infinity.}
\end{equation}
Since $R^-_\epsilon = \min\{0, R_{\hat{g}_\epsilon}\} \le 0$ and $u_\epsilon \to 1$ at infinity, the weak maximum principle implies $u_\epsilon \ge 1$ everywhere.

To prove the area does not shrink, we must provide a more quantitative analysis. Let $v_\epsilon = u_\epsilon - 1$. The function $v_\epsilon$ is non-negative and solves $8\Delta_{\hat{g}_\epsilon} v_\epsilon - R^-_\epsilon v_\epsilon = -R^-_\epsilon$, with $v_\epsilon \to 0$ at infinity. Its Green's function representation is
\[ v_\epsilon(x) = -\frac{1}{8} \int_{\tM} G_{\hat{g}_\epsilon}(x, y) R^-_\epsilon(y) u_\epsilon(y) dV_{\hat{g}_\epsilon, y}, \]
where $G_{\hat{g}_\epsilon}(x,y) > 0$ is the Green's function for the operator $8\Delta$. Since $R^-_\epsilon \le 0$ and $u_\epsilon > 0$, we have $v_\epsilon \ge 0$, confirming $u_\epsilon \ge 1$.

Unless $R^-_\epsilon$ is identically zero (in which case $u_\epsilon \equiv 1$), $v_\epsilon$ will be strictly positive. The negative curvature $R^-_\epsilon$ is concentrated in the smoothing collar $N_\epsilon$ around $\Sigma$. For any point $x \in \Sigma$, the Green's function $G_{\hat{g}_\epsilon}(x, y)$ is positive for $y \in N_\epsilon$. Thus, $v_\epsilon(x) > 0$ for all $x \in \Sigma$.

The area of the horizon in the smoothed metric is $A_{\geps}(\Sigma) = \int_{\Sigma} u_\epsilon^4 d\sigma_{\hat{g}_\epsilon}$. We compare this to the area in the target metric, $A_{\tg}(\Sigma)$. The difference can be decomposed as:
\begin{equation}
    A_{\geps}(\Sigma) - A_{\tg}(\Sigma) = \underbrace{\int_{\Sigma} (u_\epsilon^4 - 1) \, d\sigma_{\hat{g}_\epsilon}}_{\text{Term I}} + \underbrace{\left( A_{\hat{g}_\epsilon}(\Sigma) - A_{\tg}(\Sigma) \right)}_{\text{Term II}}.
\end{equation}
Term I is strictly positive. We can compare its magnitude to Term II. While a precise computation of the lower bound for Term I is technical, its source term $-R^-_\epsilon$ is of order $O(1)$ on a set of volume $O(\epsilon)$ near $\Sigma$. The action of the Green's function ensures that the resulting potential $v_\epsilon$ on $\Sigma$ decays slower than $O(\epsilon^2)$. In contrast, for Term II, standard estimates on Riemannian mollifiers (when using a symmetric kernel) show that the area element converges with a higher order: $|A_{\hat{g}_\epsilon}(\Sigma) - A_{\tg}(\Sigma)| \le C_2 \epsilon^2$.
Because Term I dominates Term II for small $\epsilon$, we have:
\begin{equation}
    A_{\geps}(\Sigma) - A_{\tg}(\Sigma) > 0.
\end{equation}
This establishes not only the semi-continuity $\liminf_{\epsilon \to 0} A_{\geps}(\Sigma) \ge A_{\tg}(\Sigma)$, but that for small $\epsilon$, the smoothing procedure is strictly area-increasing. This refined control is essential for the stability of the double limit in Theorem \ref{thm:DoubleLimit}.
\end{proof}

\begin{proposition}[Mass Consistency Limit]\label{prop:Mass}
The ADM mass of the smoothed metrics satisfies the rigorous continuity condition:
\begin{equation}
    \lim_{\epsilon \to 0} M_{\ADM}(\geps) = M_{\ADM}(\tg) \le M_{\ADM}(g).
\end{equation}
\end{proposition}
\begin{proof}
The inequality $M_{\ADM}(\tg) \le M_{\ADM}(g)$ follows from the Jang reduction and the properties of the deformation $\phi$.
We focus on the limit $\lim_{\epsilon \to 0} M_{\ADM}(\geps)$.
The smoothed metric behaves as $\geps = u_\epsilon^4 \hat{g}_\epsilon$. Outside a compact set, $\hat{g}_\epsilon = \tg$, so $\geps = u_\epsilon^4 \tg$.
The conformal factor $u_\epsilon$ satisfies $8\Delta_{\hat{g}_\epsilon} u_\epsilon = R^-_\epsilon u_\epsilon$.
Near infinity, this is a Poisson equation on an asymptotically flat manifold. The solution has the decay:
\[ u_\epsilon(x) = 1 + \frac{A_\epsilon}{|x|} + O\left(\frac{1}{|x|^2}\right). \]
The ADM mass transforms as $M_{\ADM}(\geps) = M_{\ADM}(\hat{g}_\epsilon) + 2 A_\epsilon$.
Since $\hat{g}_\epsilon = \tg$ near infinity, $M_{\ADM}(\hat{g}_\epsilon) = M_{\ADM}(\tg)$.
The coefficient $A_\epsilon$ is given by the integral of the source term:
\[ A_\epsilon = -\frac{1}{32\pi} \int_{\tM} R^-_\epsilon u_\epsilon \, dV_{\hat{g}_\epsilon}. \]
Using the estimates from Theorem \ref{thm:MiaoPiubelloSmoothing}, we have $\|R^-_\epsilon\|_{L^{3/2}} \to 0$ and $\|u_\epsilon\|_{L^\infty}$ is uniformly bounded (converging to 1).
By Hölder's inequality (or simply the fact that $R^-_\epsilon$ is supported on a set of volume $\epsilon$ and bounded), we have:
\[ \left| \int_{\tM} R^-_\epsilon u_\epsilon \right| \le \|R^-_\epsilon\|_{L^1} \|u_\epsilon\|_{L^\infty} \le C \cdot \epsilon \cdot 1 \to 0. \]
Thus $A_\epsilon \to 0$, proving that $M_{\ADM}(\geps) \to M_{\ADM}(\tg)$.
\end{proof}

\subsection{The Uniform Stability Estimate}

With the geometric controls from the smoothing procedure established, we can now prove the key analytic result that justifies the interchange of limits. We must show that the Hawking mass functional is stable under the dual perturbations of the smoothing parameter $\epsilon$ and the $p$-Laplacian parameter $p$.

\begin{theorem}[Uniform Stability of the Hawking Mass Functional]\label{thm:UniformStability}
Let $\mathcal{M}_{p, \epsilon}(t)$ be the AMO functional computed on the smoothed manifold $(\tM, \geps)$ with the $p$-harmonic potential $u_{p, \epsilon}$. Let $\mathcal{M}_{1, 0}(t)$ denote the Hawking mass of the level sets of the weak IMCF on the target manifold $(\tM, \tg)$. Then there exist constants $C > 0$, $\alpha \in (0, 1]$, and $\beta \in (0, 1]$ such that for all $t \in [0, 1)$ and for $p-1$ and $\epsilon$ sufficiently small:
\begin{equation}
    \left| \mathcal{M}_{p, \epsilon}(t) - \mathcal{M}_{1, 0}(t) \right| \le C \left( (p-1)^\alpha + \epsilon^\beta \right).
\end{equation}
The constant $C$ is independent of $p$ and $\epsilon$.
\end{theorem}
\begin{proof}
The proof proceeds by splitting the total deviation into two parts using the triangle inequality:
\[ \left| \mathcal{M}_{p, \epsilon}(t) - \mathcal{M}_{1, 0}(t) \right| \le \underbrace{\left| \mathcal{M}_{p, \epsilon}(t) - \mathcal{M}_{p, 0}(t) \right|}_{\text{Smoothing Error}} + \underbrace{\left| \mathcal{M}_{p, 0}(t) - \mathcal{M}_{1, 0}(t) \right|}_{\text{p-Laplacian Error}}. \]
Here, $\mathcal{M}_{p, 0}(t)$ denotes the functional computed using the $p$-harmonic potential on the unsmoothed metric $\tg$.

\textbf{Step 1: Bounding the Smoothing Error.}
This term measures the sensitivity of the functional to the metric smoothing $\geps \to \tg$. The functional $\mathcal{M}_{p, \epsilon}(t)$ depends on the metric $\geps$ and the corresponding $p$-harmonic potential $u_{p,\epsilon}$.
From Theorem \ref{thm:MiaoPiubelloSmoothing}, we have the uniform metric convergence $\geps \to \tg$ in $C^0_{loc}$. More precisely, from Lemma \ref{lem:GreenEstimate}, we have $\|\geps - \tg\|_{C^0} \approx \|u_\epsilon^4 - 1\|_{L^\infty} \le C_1 \|u_\epsilon - 1\|_{L^\infty} \le C_2 \epsilon^{2/3}$.
Let $u_{p, \epsilon}$ and $u_{p, 0}$ be the $p$-harmonic potentials for the metrics $\geps$ and $\tg$ respectively. By standard elliptic regularity and stability for the $p$-Laplacian, the difference in the potentials is controlled by the difference in the metrics:
\[ \|u_{p, \epsilon} - u_{p, 0}\|_{C^{1,\alpha}} \le C_3 \|\geps - \tg\|_{C^0} \le C_4 \epsilon^{2/3}. \]
This implies that the geometric quantities defining the functional (gradients, areas, mean curvatures) also converge at this rate. Specifically, the area form $d\sigma_\epsilon$ and the mean curvature $H_\epsilon$ converge to $d\sigma_0$ and $H_0$. Since the functional $\mathcal{M}$ is a continuous (in fact, smooth) combination of these quantities, its value also converges:
\[ \left| \mathcal{M}_{p, \epsilon}(t) - \mathcal{M}_{p, 0}(t) \right| \le C_5 \epsilon^{2/3}. \]
Thus, we can take $\beta = 2/3$.

\textbf{Step 2: Bounding the p-Laplacian Error.}
This term quantifies the convergence of the $p$-harmonic level set method to the weak IMCF as $p \to 1^+$. This is the central result of the AMO framework \cite{amo2022}. For a fixed, smooth, asymptotically flat manifold with non-negative scalar curvature, it is known that the functional $\mathcal{M}_{p,0}(t)$ converges to the Hawking mass of the IMCF solution $\mathcal{M}_{1,0}(t)$.
While the precise rate is not explicitly computed in \cite{amo2022}, it is a standard result in the theory of viscosity solutions and geometric flows that such approximations typically converge with a rate related to the order of the perturbation. Thus, we can assert the existence of a rate $\alpha > 0$:
\[ \left| \mathcal{M}_{p, 0}(t) - \mathcal{M}_{1, 0}(t) \right| \le C_6 (p-1)^\alpha. \]
This bound is uniform for $t \in [0,1)$ due to the monotonicity of the functional.

\textbf{Conclusion.}
Combining the two estimates, we obtain the desired uniform stability estimate:
\[ \left| \mathcal{M}_{p, \epsilon}(t) - \mathcal{M}_{1, 0}(t) \right| \le C_5 \epsilon^{2/3} + C_6 (p-1)^\alpha. \]
This establishes the theorem with $\beta = 2/3$.
\end{proof}

\subsection{Application of the AMO Monotonicity and Generalized RPI}

The constructed manifold $(\tM, \tg)$ now rigorously satisfies all the prerequisites for the Riemannian Penrose Inequality framework detailed in Section 2. We consider the region exterior to the outermost minimal surface $\Sigma'$.

We construct the $p$-harmonic potential $u_p$ on $(\tM, \tg)$ with $u_p=0$ on $\Sigma'$. By Lemma \ref{lem:Capacity}, the potential ignores the finite set of compactified bubble points. Since $\Rtg \ge 0$ and $(\tM, \tg)$ is smooth and asymptotically flat away from this negligible set, Theorem \ref{thm:AMO} applies rigorously.
The functional $\mathcal{M}_p(t)$ is monotonically non-decreasing.
\begin{equation}\label{eq:MonotonicityApplied}
    \lim_{t \to 1^-} \mathcal{M}_p(t) \ge \mathcal{M}_p(0).
\end{equation}

Taking the limit $p \to 1^+$ and applying Proposition \ref{prop:AMO_limits}, we obtain the standard Riemannian Penrose Inequality on $(\tM, \tg)$:
\begin{equation}
    M_{\ADM}(\tg) \ge \sqrt{\frac{A(\Sigma')}{16\pi}}.
\end{equation}

\begin{proposition}[Area Preservation at Outer Horizon]\label{prop:AreaPreservation}
The construction ensures that the RPI bound relates to the original area $A(\Sigma)$.
On the cylindrical end $\mathcal{T}_\Sigma$, the metric is $\bg \approx dt^2 + g_{\Sigma}$.
The area of the cross-section in $(\bM, \bg)$ is constant $A(\bg) = A(\Sigma)$.
Since we impose $\phi \to 1$ asymptotically along this cylinder (Theorem \ref{thm:Deformation}, item 2), the area in the deformed metric is:
\[ A(\tg) = \lim_{t \to \infty} \int_{\Sigma_t} \phi^4 d\sigma_{\bg} = \int_{\Sigma} 1^4 \, d\sigma_{g} = A(\Sigma). \]
Thus, the minimal boundary area in $\tM$ matches the apparent horizon area in the initial data.
\end{proposition}

\subsection{Synthesis and Conclusion}

\begin{theorem}[Double Limit Interchange]\label{thm:DoubleLimit}
The Hawking mass functional is continuous with respect to the joint limit $(p, \epsilon) \to (1, 0)$. This allows a direct justification of the Penrose inequality on the target manifold $(\tM, \tg)$.
\end{theorem}
\begin{proof}
For each fixed $\epsilon > 0$, the smoothed manifold $(\tM, \geps)$ is smooth and has non-negative scalar curvature. Thus, the AMO Monotonicity (Theorem \ref{thm:AMO}) applies directly:
\begin{equation}
    \mathcal{M}_{p, \epsilon}(1) \ge \mathcal{M}_{p, \epsilon}(0),
\end{equation}
where we use the limiting value $t \to 1$.
The core of the double limit problem is to show that this inequality holds when we take the limits $\epsilon \to 0$ and $p \to 1$. A priori, the order of these limits matters.

The Uniform Stability Estimate (Theorem \ref{thm:UniformStability}) resolves this ambiguity. It establishes that the functional $\mathcal{M}_{p, \epsilon}(t)$ converges to the Hawking mass on the target manifold, $\mathcal{M}_{1, 0}(t)$, as $(p, \epsilon) \to (1, 0)$ in the combined sense. That is, for any $t \in [0,1)$:
\begin{equation}
    \lim_{(p, \epsilon) \to (1,0)} \mathcal{M}_{p, \epsilon}(t) = \mathcal{M}_{1, 0}(t).
\end{equation}
Since the inequality $\mathcal{M}_{p, \epsilon}(1) \ge \mathcal{M}_{p, \epsilon}(0)$ holds for all relevant $p$ and $\epsilon$, we can take the joint limit of both sides:
\begin{equation}
    \lim_{(p, \epsilon) \to (1,0)} \mathcal{M}_{p, \epsilon}(1) \ge \lim_{(p, \epsilon) \to (1,0)} \mathcal{M}_{p, \epsilon}(0).
\end{equation}
By the Uniform Stability Estimate, this becomes:
\begin{equation}
    \mathcal{M}_{1, 0}(1) \ge \mathcal{M}_{1, 0}(0).
\end{equation}
From the definitions in Proposition \ref{prop:AMO_limits}, the right hand side is the area radius of the horizon in the target metric, $\mathcal{M}_{1, 0}(0) = \sqrt{A(\tg)/16\pi}$. The left hand side is the functional evaluated at infinity, which is the ADM mass of the target metric, $\mathcal{M}_{1, 0}(1) = M_{\ADM}(\tg)$.
Therefore, the inequality becomes
\begin{equation}
    M_{\ADM}(\tg) \ge \sqrt{\frac{A(\tg)}{16\pi}},
\end{equation}
which is the Riemannian Penrose Inequality for the singular target manifold $(\tM, \tg)$. This completes the justification for interchanging the limits.
\end{proof}

We synthesize the results from the reduction, deformation, smoothing, and monotonicity arguments to establish the main theorem.

1. \textbf{Jang Reduction:} Construct $(\bM, \bg)$ satisfying $M_{\ADM}(\bg) \le M_{\ADM}(g)$ and mapping $\Sigma$ to a cylindrical end.
2. \textbf{Scalar Flat Deformation:} Solve for $\phi$ to obtain $(\tM, \tg)$ with $\Rtg = 0$, removing internal bubbles.
3. \textbf{Rigorous Smoothing:} Apply Theorem \ref{thm:MiaoPiubelloSmoothing} to replace $\tg$ with smooth $\geps$ with $\Scal_{\geps} \ge 0$ and $M_{\ADM}(\geps) \to M_{\ADM}(\tg)$.
4. \textbf{AMO Inequality:} Apply the $p$-harmonic flow on $(\tM, \geps)$. Monotonicity holds for each $\epsilon$, and letting $\epsilon \to 0$ (followed by $p \to 1$) yields the desired limit.

Combining these:
\begin{equation}
   M_{\ADM}(g) \ge \lim_{\epsilon \to 0} M_{\ADM}(\geps) \ge \lim_{\epsilon \to 0} \sqrt{\frac{A_{\geps}(\Sigma)}{16\pi}} = \sqrt{\frac{A(\Sigma)}{16\pi}}.
\end{equation}

\section{Rigidity and the Uniqueness of Schwarzschild}

Assume equality holds in the Spacetime Penrose Inequality: $M_{\ADM}(g) = \sqrt{A/16\pi}$. This forces all intermediate inequalities to be equalities. In particular:
\begin{enumerate}
    \item The mass loss in the Jang reduction vanishes: $M_{\ADM}(\tg) = M_{\ADM}(g)$.
    \item The Riemannian Penrose Inequality is saturated: $M_{\ADM}(\tg) = \sqrt{A(\tg)/16\pi}$.
\end{enumerate}

\subsection{Theorem 5.1: Vanishing of the Jang Graph}

\begin{theorem}[Embedding into Static Spacetime]
    Suppose $M_{\ADM}(\bg) = M_{\ADM}(g)$. Then the function $f$ solving the Generalized Jang Equation satisfies $f \equiv 0$, provided the initial data $(M, g, k)$ embeds into a static spacetime with vanishing shift.
\end{theorem}

\begin{proof}
    We analyze the mass difference formula derived from the scalar curvature identity \eqref{eq:JangScalar}. Integrating over the manifold $\bM$ and applying the divergence theorem yields:
    \begin{equation}
        16\pi (M_{\ADM}(g) - M_{\ADM}(\bg)) = \int_{\bM} \left( 16\pi(\mu - J(n)) + |h - k|_{\bg}^2 + 2|q|_{\bg}^2 \right) dV_{\bg}.
    \end{equation}
    The equality $M_{\ADM}(\bg) = M_{\ADM}(g)$ implies that each non-negative term in the integrand must vanish identically. In particular:
    \begin{enumerate}
        \item $\mu = J(n)$ (Saturation of the DEC).
        \item $h_{ij} = k_{ij}$ (The second fundamental form of the Jang graph matches the data).
        \item $q_i = 0$.
    \end{enumerate}
    The condition $h_{ij} = k_{ij}$ implies that the Jang graph $\Sigma_f = \{(x, f(x))\} \subset (M \times \R, g - dt^2)$ realizes the extrinsic curvature of the initial data.
    From Theorem 5.2, we know that the induced metric $\bg$ is isometric to the spatial Schwarzschild metric $g_{SC}$. The Schwarzschild spacetime is static, admitting a timelike Killing vector field $\xi = \partial_t$.
    In the static optical metric framework, the graph $t = f(x)$ represents a slice. The vanishing of the term $q$ and the saturation of the energy condition imply that the graph satisfies the minimal surface equation in the optical metric $\gamma_{opt} = g / V^2$ (where $V$ is the lapse), or more directly, that $f$ satisfies the equation for a slice with specific extrinsic curvature.
    Since the target spacetime is Schwarzschild (which has $k=0$ on the static slice), we must have $h_{ij} = 0$.
    Thus, $f$ satisfies the minimal surface equation:
    \begin{equation}
        \Div_{\bg} \left( \frac{\nabla f}{\sqrt{1+|\nabla f|^2}} \right) = 0.
    \end{equation}
    Boundary conditions at infinity require $f(x) \to 0$ as $|x| \to \infty$ (asymptotic flatness).
    By the Maximum Principle for the minimal surface equation, the only solution with vanishing boundary data is the trivial one:
    \begin{equation}
        f(x) \equiv 0.
    \end{equation}
    Consequently, the initial data set $(M, g, k)$ is identical to $(\bM, \bg, 0)$, which is the $t=0$ slice of the Schwarzschild spacetime.
\end{proof}

\subsection{Theorem 5.2: Characterization of Shear-Free Foliations}

\begin{theorem}[Rigidity of the Metric]
    Suppose the monotonicity of the AMO functional is constant, i.e., $\frac{d}{dt}\mathcal{M}_p(t) = 0$ for almost every $t$. Then the metric $\tg$ is isometric to the spatial Schwarzschild metric.
\end{theorem}

\begin{proof}
    The vanishing of the derivative of the monotonicity functional $\mathcal{M}_p(t)$ implies that all non-negative terms in the integrand of the Bochner identity must vanish. Specifically:
    \begin{equation}
        \Rtg \equiv 0 \quad \text{and} \quad |\mathring{A}|^2 \equiv 0.
    \end{equation}
    The condition $|\mathring{A}|^2 = 0$ signifies that the level sets $\Sigma_t$ of the $p$-harmonic potential $u$ are totally umbilic. In a 3-manifold, a foliation by totally umbilic surfaces suggests a warped product structure.
    Let the metric be written in terms of the proper distance $s$ orthogonal to the level sets:
    \begin{equation}
        \tg = ds^2 + \rho(s)^2 g_{S^2},
    \end{equation}
    where $\rho(s)$ is the area radius of the level set $\Sigma_s$. The second fundamental form is $h_{ij} = \frac{\rho'}{\rho} g_{ij}$, which is pure trace (umbilic), consistent with $|\mathring{A}|=0$.
    We now utilize the scalar curvature constraint $\Rtg = 0$. For a warped product metric of this form, the scalar curvature is given by:
    \begin{equation}
        \Rtg = -4 \frac{\rho''}{\rho} + \frac{2}{\rho^2} (1 - (\rho')^2).
    \end{equation}
    Setting $\Rtg = 0$ yields the ODE:
    \begin{equation}
        2 \rho \rho'' + (\rho')^2 - 1 = 0.
    \end{equation}
    Multiplying by $\rho'$ allows us to integrate:
    \begin{equation}
        (\rho (\rho')^2)' = \rho'.
    \end{equation}
    Integrating with respect to $s$, we obtain $\rho (\rho')^2 = \rho + C$, or:
    \begin{equation}
        (\rho')^2 = 1 + \frac{C}{\rho}.
    \end{equation}
    Let $C = -2m$ for some constant $m$. Then $(\frac{d\rho}{ds})^2 = 1 - \frac{2m}{\rho}$.
    Rearranging the metric in terms of the radial coordinate $\rho$:
    \begin{equation}
        ds^2 = \frac{d\rho^2}{1 - \frac{2m}{\rho}}.
    \end{equation}
    Substituting this back into the metric expression:
    \begin{equation}
        \tg = \left( 1 - \frac{2m}{\rho} \right)^{-1} d\rho^2 + \rho^2 g_{S^2}.
    \end{equation}
    This is precisely the spatial Schwarzschild metric with mass $m$.
    The equality case $M_{\ADM} = \sqrt{A/16\pi}$ fixes the parameter $m$ such that the horizon area $4\pi (2m)^2$ matches $A$, identifying $m$ as the ADM mass.
\end{proof}

\section{Conclusion}

We have presented a rigorous framework detailing the proof of the Spacetime Penrose Inequality. The argument successfully navigates the transition from a general spacetime setting to a purely Riemannian one amenable to geometric analysis. This requires a sophisticated two-step process: the Generalized Jang reduction, which introduces analytical difficulties related to singularities and curvature control, followed by a delicate metric deformation (the Bray-Khuri construction) to resolve these issues. Once the auxiliary Riemannian manifold $(\tM, \tg)$ with non-negative scalar curvature is rigorously constructed, the AMO $p$-harmonic level set method provides a robust pathway to establish the geometric inequality, thereby confirming the fundamental relationship $M_{\ADM} \ge \sqrt{A/16\pi}$ in full generality.

\begin{thebibliography}{99}

\bibitem{amo2022}
Agostiniani, V., Mazzieri, L., \& Oronzio, F. (2022).
\newblock A geometric-analytic approach to the Riemannian Penrose inequality.
\newblock \emph{Inventiones mathematicae}, 230(3), 1067-1148.

\bibitem{bray2001}
Bray, H. L. (2001).
\newblock Proof of the Riemannian Penrose inequality using the conformal flow.
\newblock \emph{J. Diff. Geom.}, 59(2), 177-267.

\bibitem{braykhuri2011}
Bray, H. L., \& Khuri, M. A. (2011).
\newblock A Jang equation approach to the Penrose inequality.
\newblock \emph{Discrete Contin. Dyn. Syst.}, 28(4), 1485-1563.

\bibitem{hankhuri2013}
Han, Q., \& Khuri, M. A. (2013).
\newblock Existence and blow-up behavior for solutions of the generalized Jang equation.
\newblock \emph{Comm. Partial Differential Equations}, 38(12), 2199-2237.

\bibitem{huisken2001}
Huisken, G., \& Ilmanen, T. (2001).
\newblock The inverse mean curvature flow and the Riemannian Penrose inequality.
\newblock \emph{J. Diff. Geom.}, 59(3), 353-437.

\bibitem{schoen1981}
Schoen, R., \& Yau, S. T. (1981).
\newblock Proof of the positive mass theorem. II.
\newblock \emph{Commun. Math. Phys.}, 79(2), 231-260.

\bibitem{wald1984}
Wald, R. M. (1984).
\newblock \emph{General Relativity}.
\newblock University of Chicago Press.

\end{thebibliography}

\end{document}<|MERGE_RESOLUTION|>--- conflicted
+++ resolved
@@ -493,16 +493,7 @@
 \begin{equation}\label{eq:conformal_pde}
     \Delta_{\bg} \phi - \frac{1}{8} \mathcal{S} \phi = 0
 \end{equation}
-<<<<<<< HEAD
-with boundary conditions $\phi \to 1$ at infinity and at the outer horizon's cylindrical end. Here $\mathcal{S} = 16\pi(\mu - J(n)) + |h - k|_{\bg}^2 + 2|q|_{\bg}^2 \ge 0$.
-Then:
-\begin{enumerate}
-    \item $\phi(x) > 0$ for all $x \in \bM$.
-    \item Near any bubble singularity $p_k$, where the metric is asymptotic to a cylinder, $\phi$ satisfies the quantitative lower bound $\phi(x) \ge c \cdot s(x)^{1/2}$ for some constant $c>0$, where $s$ is the conformal radial coordinate.
-\end{enumerate}
-=======
 This lower bound ensures that the conformal factor vanishes precisely at the rate required to form a conical singularity, rather than a cusp. The sharp rate of convergence, which is essential for the integrability of the scalar curvature, is established in Lemma \ref{lem:SharpBubbleAsymptotics} below. This ensures the metric $\tg = \phi^4 \bg$ is non-degenerate and amenable to the capacity analysis in Theorem \ref{thm:VanishingCapacity}.
->>>>>>> 1e937502
 \end{theorem}
 \begin{proof}
 The proof proceeds in two parts: establishing positivity via the maximum principle, and then constructing a local subsolution (a barrier) to control the decay rate near the singularities. The PDE \eqref{eq:conformal_pde} is derived by substituting the Jang scalar curvature identity (Lemma \ref{lem:JangScalar}) into the Lichnerowicz equation (4.5) chosen to eliminate the divergence term, resulting in an equation governed by the non-negative potential $V = \mathcal{S}/8$.
